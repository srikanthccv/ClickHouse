--- conflicted
+++ resolved
@@ -45,17 +45,15 @@
         res->ttl = ttl->clone();
         res->children.push_back(res->ttl);
     }
-<<<<<<< HEAD
     if (settings_changes)
     {
         res->settings_changes = settings_changes->clone();
         res->children.push_back(res->settings_changes);
-=======
+    }
     if (values)
     {
         res->values = values->clone();
         res->children.push_back(res->values);
->>>>>>> e89e23c0
     }
 
     return res;
@@ -212,12 +210,11 @@
         settings.ostr << (settings.hilite ? hilite_keyword : "") << indent_str << "MODIFY TTL " << (settings.hilite ? hilite_none : "");
         ttl->formatImpl(settings, state, frame);
     }
-<<<<<<< HEAD
     else if (type == ASTAlterCommand::MODIFY_SETTING)
     {
         settings.ostr << (settings.hilite ? hilite_keyword : "") << indent_str << "MODIFY SETTING " << (settings.hilite ? hilite_none : "");
         settings_changes->formatImpl(settings, state, frame);
-=======
+    }
     else if (type == ASTAlterCommand::LIVE_VIEW_REFRESH)
     {
         settings.ostr << (settings.hilite ? hilite_keyword : "") << indent_str << "REFRESH " << (settings.hilite ? hilite_none : "");
@@ -257,7 +254,6 @@
         settings.ostr << (settings.hilite ? hilite_keyword : "") << indent_str << "REFRESH " << (settings.hilite ? hilite_none : "");
 
         values->formatImpl(settings, state, frame);
->>>>>>> e89e23c0
     }
     else
         throw Exception("Unexpected type of ALTER", ErrorCodes::UNEXPECTED_AST_STRUCTURE);
