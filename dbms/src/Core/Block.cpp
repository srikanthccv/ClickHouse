#include <Common/Exception.h>
#include <Common/FieldVisitors.h>

#include <Core/Block.h>

#include <IO/WriteBufferFromString.h>
#include <IO/Operators.h>
#include <Common/typeid_cast.h>

#include <Columns/ColumnConst.h>

#include <iterator>
#include <memory>


namespace DB
{

namespace ErrorCodes
{
    extern const int POSITION_OUT_OF_BOUND;
    extern const int NOT_FOUND_COLUMN_IN_BLOCK;
    extern const int SIZES_OF_COLUMNS_DOESNT_MATCH;
    extern const int BLOCKS_HAVE_DIFFERENT_STRUCTURE;
}


Block::Block(std::initializer_list<ColumnWithTypeAndName> il) : data{il}
{
    initializeIndexByName();
}


Block::Block(const ColumnsWithTypeAndName & data_) : data{data_}
{
    initializeIndexByName();
}


void Block::initializeIndexByName()
{
    for (size_t i = 0, size = data.size(); i < size; ++i)
        index_by_name[data[i].name] = i;
}


void Block::insert(size_t position, const ColumnWithTypeAndName & elem)
{
    if (position > data.size())
        throw Exception("Position out of bound in Block::insert(), max position = "
            + toString(data.size()), ErrorCodes::POSITION_OUT_OF_BOUND);

    for (auto & name_pos : index_by_name)
        if (name_pos.second >= position)
            ++name_pos.second;

    index_by_name.emplace(elem.name, position);
    data.emplace(data.begin() + position, elem);
}

void Block::insert(size_t position, ColumnWithTypeAndName && elem)
{
    if (position > data.size())
        throw Exception("Position out of bound in Block::insert(), max position = "
        + toString(data.size()), ErrorCodes::POSITION_OUT_OF_BOUND);

    for (auto & name_pos : index_by_name)
        if (name_pos.second >= position)
            ++name_pos.second;

    index_by_name.emplace(elem.name, position);
    data.emplace(data.begin() + position, std::move(elem));
}


void Block::insert(const ColumnWithTypeAndName & elem)
{
    index_by_name.emplace(elem.name, data.size());
    data.emplace_back(elem);
}

void Block::insert(ColumnWithTypeAndName && elem)
{
    index_by_name.emplace(elem.name, data.size());
    data.emplace_back(std::move(elem));
}


void Block::insertUnique(const ColumnWithTypeAndName & elem)
{
    if (index_by_name.end() == index_by_name.find(elem.name))
        insert(elem);
}

void Block::insertUnique(ColumnWithTypeAndName && elem)
{
    if (index_by_name.end() == index_by_name.find(elem.name))
        insert(std::move(elem));
}


void Block::erase(const std::set<size_t> & positions)
{
    for (auto it = positions.rbegin(); it != positions.rend(); ++it)
        erase(*it);
}


void Block::erase(size_t position)
{
    if (data.empty())
        throw Exception("Block is empty", ErrorCodes::POSITION_OUT_OF_BOUND);

    if (position >= data.size())
        throw Exception("Position out of bound in Block::erase(), max position = "
            + toString(data.size() - 1), ErrorCodes::POSITION_OUT_OF_BOUND);

    eraseImpl(position);
}


void Block::eraseImpl(size_t position)
{
    data.erase(data.begin() + position);

    for (auto it = index_by_name.begin(); it != index_by_name.end();)
    {
        if (it->second == position)
            index_by_name.erase(it++);
        else
        {
            if (it->second > position)
                --it->second;
            ++it;
        }
    }
}


void Block::erase(const String & name)
{
    auto index_it = index_by_name.find(name);
    if (index_it == index_by_name.end())
        throw Exception("No such name in Block::erase(): '"
            + name + "'", ErrorCodes::NOT_FOUND_COLUMN_IN_BLOCK);

    eraseImpl(index_it->second);
}


ColumnWithTypeAndName & Block::safeGetByPosition(size_t position)
{
    if (data.empty())
        throw Exception("Block is empty", ErrorCodes::POSITION_OUT_OF_BOUND);

    if (position >= data.size())
        throw Exception("Position " + toString(position)
            + " is out of bound in Block::safeGetByPosition(), max position = "
            + toString(data.size() - 1)
            + ", there are columns: " + dumpNames(), ErrorCodes::POSITION_OUT_OF_BOUND);

    return data[position];
}


const ColumnWithTypeAndName & Block::safeGetByPosition(size_t position) const
{
    if (data.empty())
        throw Exception("Block is empty", ErrorCodes::POSITION_OUT_OF_BOUND);

    if (position >= data.size())
        throw Exception("Position " + toString(position)
            + " is out of bound in Block::safeGetByPosition(), max position = "
            + toString(data.size() - 1)
            + ", there are columns: " + dumpNames(), ErrorCodes::POSITION_OUT_OF_BOUND);

    return data[position];
}


ColumnWithTypeAndName & Block::getByName(const std::string & name)
{
    auto it = index_by_name.find(name);
    if (index_by_name.end() == it)
        throw Exception("Not found column " + name + " in block. There are only columns: " + dumpNames()
            , ErrorCodes::NOT_FOUND_COLUMN_IN_BLOCK);

    return data[it->second];
}


const ColumnWithTypeAndName & Block::getByName(const std::string & name) const
{
    auto it = index_by_name.find(name);
    if (index_by_name.end() == it)
        throw Exception("Not found column " + name + " in block. There are only columns: " + dumpNames()
            , ErrorCodes::NOT_FOUND_COLUMN_IN_BLOCK);

    return data[it->second];
}


bool Block::has(const std::string & name) const
{
    return index_by_name.end() != index_by_name.find(name);
}


size_t Block::getPositionByName(const std::string & name) const
{
    auto it = index_by_name.find(name);
    if (index_by_name.end() == it)
        throw Exception("Not found column " + name + " in block. There are only columns: " + dumpNames()
            , ErrorCodes::NOT_FOUND_COLUMN_IN_BLOCK);

    return it->second;
}


void Block::checkNumberOfRows() const
{
    ssize_t rows = -1;
    for (const auto & elem : data)
    {
        if (!elem.column)
            throw Exception("Column " + elem.name + " in block is nullptr, in method checkNumberOfRows."
                , ErrorCodes::SIZES_OF_COLUMNS_DOESNT_MATCH);

        ssize_t size = elem.column->size();

        if (rows == -1)
            rows = size;
        else if (rows != size)
            throw Exception("Sizes of columns doesn't match: "
                + data.front().name + ": " + toString(rows)
                + ", " + elem.name + ": " + toString(size)
                , ErrorCodes::SIZES_OF_COLUMNS_DOESNT_MATCH);
    }
}


size_t Block::rows() const
{
    for (const auto & elem : data)
        if (elem.column)
            return elem.column->size();

    return 0;
}


size_t Block::bytes() const
{
    size_t res = 0;
    for (const auto & elem : data)
        res += elem.column->byteSize();

    return res;
}

size_t Block::allocatedBytes() const
{
    size_t res = 0;
    for (const auto & elem : data)
        res += elem.column->allocatedBytes();

    return res;
}

std::string Block::dumpNames() const
{
    WriteBufferFromOwnString out;
    for (auto it = data.begin(); it != data.end(); ++it)
    {
        if (it != data.begin())
            out << ", ";
        out << it->name;
    }
    return out.str();
}


std::string Block::dumpStructure() const
{
    WriteBufferFromOwnString out;
    for (auto it = data.begin(); it != data.end(); ++it)
    {
        if (it != data.begin())
            out << ", ";
        it->dumpStructure(out);
    }
    return out.str();
}


Block Block::cloneEmpty() const
{
    Block res;

    for (const auto & elem : data)
        res.insert(elem.cloneEmpty());

    return res;
}


MutableColumns Block::cloneEmptyColumns() const
{
    size_t num_columns = data.size();
    MutableColumns columns(num_columns);
    for (size_t i = 0; i < num_columns; ++i)
        columns[i] = data[i].column ? data[i].column->cloneEmpty() : data[i].type->createColumn();
    return columns;
}


Columns Block::getColumns() const
{
    size_t num_columns = data.size();
    Columns columns(num_columns);
    for (size_t i = 0; i < num_columns; ++i)
        columns[i] = data[i].column;
    return columns;
}


MutableColumns Block::mutateColumns()
{
    size_t num_columns = data.size();
    MutableColumns columns(num_columns);
    for (size_t i = 0; i < num_columns; ++i)
        columns[i] = data[i].column ? (*std::move(data[i].column)).mutate() : data[i].type->createColumn();
    return columns;
}


void Block::setColumns(MutableColumns && columns)
{
    size_t num_columns = data.size();
    for (size_t i = 0; i < num_columns; ++i)
        data[i].column = std::move(columns[i]);
}


void Block::setColumns(const Columns & columns)
{
    size_t num_columns = data.size();
    for (size_t i = 0; i < num_columns; ++i)
        data[i].column = columns[i];
}



Block Block::cloneWithColumns(MutableColumns && columns) const
{
    Block res;

    size_t num_columns = data.size();
    for (size_t i = 0; i < num_columns; ++i)
        res.insert({ std::move(columns[i]), data[i].type, data[i].name });

    return res;
}


Block Block::cloneWithColumns(const Columns & columns) const
{
    Block res;

    size_t num_columns = data.size();
    for (size_t i = 0; i < num_columns; ++i)
        res.insert({ columns[i], data[i].type, data[i].name });

    return res;
}


Block Block::cloneWithoutColumns() const
{
    Block res;

    size_t num_columns = data.size();
    for (size_t i = 0; i < num_columns; ++i)
        res.insert({ nullptr, data[i].type, data[i].name });

    return res;
}


Block Block::sortColumns() const
{
    Block sorted_block;

    for (const auto & name : index_by_name)
        sorted_block.insert(data[name.second]);

    return sorted_block;
}


const ColumnsWithTypeAndName & Block::getColumnsWithTypeAndName() const
{
    return data;
}


NamesAndTypesList Block::getNamesAndTypesList() const
{
    NamesAndTypesList res;

    for (const auto & elem : data)
        res.emplace_back(elem.name, elem.type);

    return res;
}


Names Block::getNames() const
{
    Names res;
    res.reserve(columns());

    for (const auto & elem : data)
        res.push_back(elem.name);

    return res;
}


<<<<<<< HEAD
DataTypes Block::getTypes() const
=======
DataTypes Block::getDataTypes() const
>>>>>>> 6fa0fc5d
{
    DataTypes res;
    res.reserve(columns());

    for (const auto & elem : data)
        res.push_back(elem.type);

    return res;
}


template <typename ReturnType>
static ReturnType checkBlockStructure(const Block & lhs, const Block & rhs, const std::string & context_description)
{
    auto on_error = [](const std::string & message [[maybe_unused]], int code [[maybe_unused]])
    {
        if constexpr (std::is_same_v<ReturnType, void>)
            throw Exception(message, code);
        else
            return false;
    };

    size_t columns = rhs.columns();
    if (lhs.columns() != columns)
        return on_error("Block structure mismatch in " + context_description + " stream: different number of columns:\n"
            + lhs.dumpStructure() + "\n" + rhs.dumpStructure(), ErrorCodes::BLOCKS_HAVE_DIFFERENT_STRUCTURE);

    for (size_t i = 0; i < columns; ++i)
    {
        const auto & expected = rhs.getByPosition(i);
        const auto & actual = lhs.getByPosition(i);

        if (actual.name != expected.name)
            return on_error("Block structure mismatch in " + context_description + " stream: different names of columns:\n"
                + lhs.dumpStructure() + "\n" + rhs.dumpStructure(), ErrorCodes::BLOCKS_HAVE_DIFFERENT_STRUCTURE);

        if (!actual.type->equals(*expected.type))
            return on_error("Block structure mismatch in " + context_description + " stream: different types:\n"
                + lhs.dumpStructure() + "\n" + rhs.dumpStructure(), ErrorCodes::BLOCKS_HAVE_DIFFERENT_STRUCTURE);

        if (actual.column->getName() != expected.column->getName())
            return on_error("Block structure mismatch in " + context_description + " stream: different columns:\n"
                + lhs.dumpStructure() + "\n" + rhs.dumpStructure(), ErrorCodes::BLOCKS_HAVE_DIFFERENT_STRUCTURE);

        if (actual.column->isColumnConst() && expected.column->isColumnConst())
        {
            Field actual_value = static_cast<const ColumnConst &>(*actual.column).getField();
            Field expected_value = static_cast<const ColumnConst &>(*expected.column).getField();

            if (actual_value != expected_value)
                return on_error("Block structure mismatch in " + context_description + " stream: different values of constants, actual: "
                    + applyVisitor(FieldVisitorToString(), actual_value) + ", expected: " + applyVisitor(FieldVisitorToString(), expected_value),
                    ErrorCodes::BLOCKS_HAVE_DIFFERENT_STRUCTURE);
        }
    }

    return ReturnType(true);
}


bool blocksHaveEqualStructure(const Block & lhs, const Block & rhs)
{
    return checkBlockStructure<bool>(lhs, rhs, {});
}


void assertBlocksHaveEqualStructure(const Block & lhs, const Block & rhs, const std::string & context_description)
{
    checkBlockStructure<void>(lhs, rhs, context_description);
}


void getBlocksDifference(const Block & lhs, const Block & rhs, std::string & out_lhs_diff, std::string & out_rhs_diff)
{
    /// The traditional task: the largest common subsequence (LCS).
    /// Assume that order is important. If this becomes wrong once, let's simplify it: for example, make 2 sets.

    std::vector<std::vector<int>> lcs(lhs.columns() + 1);
    for (auto & v : lcs)
        v.resize(rhs.columns() + 1);

    for (size_t i = 1; i <= lhs.columns(); ++i)
    {
        for (size_t j = 1; j <= rhs.columns(); ++j)
        {
            if (lhs.safeGetByPosition(i - 1) == rhs.safeGetByPosition(j - 1))
                lcs[i][j] = lcs[i - 1][j - 1] + 1;
            else
                lcs[i][j] = std::max(lcs[i - 1][j], lcs[i][j - 1]);
        }
    }

    /// Now go back and collect the answer.
    ColumnsWithTypeAndName left_columns;
    ColumnsWithTypeAndName right_columns;
    size_t l = lhs.columns();
    size_t r = rhs.columns();
    while (l > 0 && r > 0)
    {
        if (lhs.safeGetByPosition(l - 1) == rhs.safeGetByPosition(r - 1))
        {
            /// This element is in both sequences, so it does not get into `diff`.
            --l;
            --r;
        }
        else
        {
            /// Small heuristics: most often used when getting a difference for (expected_block, actual_block).
            /// Therefore, the preference will be given to the field, which is in the left block (expected_block), therefore
            /// in `diff` the column from `actual_block` will get.
            if (lcs[l][r - 1] >= lcs[l - 1][r])
                right_columns.push_back(rhs.safeGetByPosition(--r));
            else
                left_columns.push_back(lhs.safeGetByPosition(--l));
        }
    }

    while (l > 0)
        left_columns.push_back(lhs.safeGetByPosition(--l));
    while (r > 0)
        right_columns.push_back(rhs.safeGetByPosition(--r));

    WriteBufferFromString lhs_diff_writer(out_lhs_diff);
    WriteBufferFromString rhs_diff_writer(out_rhs_diff);

    for (auto it = left_columns.rbegin(); it != left_columns.rend(); ++it)
    {
        lhs_diff_writer << it->dumpStructure();
        lhs_diff_writer << ", position: " << lhs.getPositionByName(it->name) << '\n';
    }
    for (auto it = right_columns.rbegin(); it != right_columns.rend(); ++it)
    {
        rhs_diff_writer << it->dumpStructure();
        rhs_diff_writer << ", position: " << rhs.getPositionByName(it->name) << '\n';
    }
}


void Block::clear()
{
    info = BlockInfo();
    data.clear();
    index_by_name.clear();
}

void Block::swap(Block & other) noexcept
{
    std::swap(info, other.info);
    data.swap(other.data);
    index_by_name.swap(other.index_by_name);
}


void Block::updateHash(SipHash & hash) const
{
    for (size_t row_no = 0, num_rows = rows(); row_no < num_rows; ++row_no)
        for (const auto & col : data)
            col.column->updateHashWithValue(row_no, hash);
}

}<|MERGE_RESOLUTION|>--- conflicted
+++ resolved
@@ -427,11 +427,7 @@
 }
 
 
-<<<<<<< HEAD
-DataTypes Block::getTypes() const
-=======
 DataTypes Block::getDataTypes() const
->>>>>>> 6fa0fc5d
 {
     DataTypes res;
     res.reserve(columns());
