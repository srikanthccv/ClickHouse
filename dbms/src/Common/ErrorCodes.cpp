--- conflicted
+++ resolved
@@ -475,11 +475,8 @@
     extern const int S3_ERROR = 499;
     extern const int CANNOT_CREATE_DATABASE = 501;
     extern const int CANNOT_SIGQUEUE = 502;
-<<<<<<< HEAD
-    extern const int UNKNOWN_PART_TYPE = 503;
-=======
     extern const int AGGREGATE_FUNCTION_THROW = 503;
->>>>>>> 3b52482f
+    extern const int UNKNOWN_PART_TYPE = 504;
 
     extern const int KEEPER_EXCEPTION = 999;
     extern const int POCO_EXCEPTION = 1000;
