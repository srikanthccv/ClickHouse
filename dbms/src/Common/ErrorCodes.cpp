namespace DB
{

namespace ErrorCodes
{
    /** Previously, these constants were located in one enum.
      * But in this case there is a problem: when you add a new constant, you need to recompile
      *  all translation units that use at least one constant (almost the whole project).
      * Therefore it is made so that definitions of constants are located here, in one file,
      *  and their declaration are in different files, at the place of use.
      */

    extern const int UNSUPPORTED_METHOD = 1;
    extern const int UNSUPPORTED_PARAMETER = 2;
    extern const int UNEXPECTED_END_OF_FILE = 3;
    extern const int EXPECTED_END_OF_FILE = 4;
    extern const int CANNOT_PARSE_TEXT = 6;
    extern const int INCORRECT_NUMBER_OF_COLUMNS = 7;
    extern const int THERE_IS_NO_COLUMN = 8;
    extern const int SIZES_OF_COLUMNS_DOESNT_MATCH = 9;
    extern const int NOT_FOUND_COLUMN_IN_BLOCK = 10;
    extern const int POSITION_OUT_OF_BOUND = 11;
    extern const int PARAMETER_OUT_OF_BOUND = 12;
    extern const int SIZES_OF_COLUMNS_IN_TUPLE_DOESNT_MATCH = 13;
    extern const int DUPLICATE_COLUMN = 15;
    extern const int NO_SUCH_COLUMN_IN_TABLE = 16;
    extern const int DELIMITER_IN_STRING_LITERAL_DOESNT_MATCH = 17;
    extern const int CANNOT_INSERT_ELEMENT_INTO_CONSTANT_COLUMN = 18;
    extern const int SIZE_OF_FIXED_STRING_DOESNT_MATCH = 19;
    extern const int NUMBER_OF_COLUMNS_DOESNT_MATCH = 20;
    extern const int CANNOT_READ_ALL_DATA_FROM_TAB_SEPARATED_INPUT = 21;
    extern const int CANNOT_PARSE_ALL_VALUE_FROM_TAB_SEPARATED_INPUT = 22;
    extern const int CANNOT_READ_FROM_ISTREAM = 23;
    extern const int CANNOT_WRITE_TO_OSTREAM = 24;
    extern const int CANNOT_PARSE_ESCAPE_SEQUENCE = 25;
    extern const int CANNOT_PARSE_QUOTED_STRING = 26;
    extern const int CANNOT_PARSE_INPUT_ASSERTION_FAILED = 27;
    extern const int CANNOT_PRINT_FLOAT_OR_DOUBLE_NUMBER = 28;
    extern const int CANNOT_PRINT_INTEGER = 29;
    extern const int CANNOT_READ_SIZE_OF_COMPRESSED_CHUNK = 30;
    extern const int CANNOT_READ_COMPRESSED_CHUNK = 31;
    extern const int ATTEMPT_TO_READ_AFTER_EOF = 32;
    extern const int CANNOT_READ_ALL_DATA = 33;
    extern const int TOO_MANY_ARGUMENTS_FOR_FUNCTION = 34;
    extern const int TOO_FEW_ARGUMENTS_FOR_FUNCTION = 35;
    extern const int BAD_ARGUMENTS = 36;
    extern const int UNKNOWN_ELEMENT_IN_AST = 37;
    extern const int CANNOT_PARSE_DATE = 38;
    extern const int TOO_LARGE_SIZE_COMPRESSED = 39;
    extern const int CHECKSUM_DOESNT_MATCH = 40;
    extern const int CANNOT_PARSE_DATETIME = 41;
    extern const int NUMBER_OF_ARGUMENTS_DOESNT_MATCH = 42;
    extern const int ILLEGAL_TYPE_OF_ARGUMENT = 43;
    extern const int ILLEGAL_COLUMN = 44;
    extern const int ILLEGAL_NUMBER_OF_RESULT_COLUMNS = 45;
    extern const int UNKNOWN_FUNCTION = 46;
    extern const int UNKNOWN_IDENTIFIER = 47;
    extern const int NOT_IMPLEMENTED = 48;
    extern const int LOGICAL_ERROR = 49;
    extern const int UNKNOWN_TYPE = 50;
    extern const int EMPTY_LIST_OF_COLUMNS_QUERIED = 51;
    extern const int COLUMN_QUERIED_MORE_THAN_ONCE = 52;
    extern const int TYPE_MISMATCH = 53;
    extern const int STORAGE_DOESNT_ALLOW_PARAMETERS = 54;
    extern const int STORAGE_REQUIRES_PARAMETER = 55;
    extern const int UNKNOWN_STORAGE = 56;
    extern const int TABLE_ALREADY_EXISTS = 57;
    extern const int TABLE_METADATA_ALREADY_EXISTS = 58;
    extern const int ILLEGAL_TYPE_OF_COLUMN_FOR_FILTER = 59;
    extern const int UNKNOWN_TABLE = 60;
    extern const int ONLY_FILTER_COLUMN_IN_BLOCK = 61;
    extern const int SYNTAX_ERROR = 62;
    extern const int UNKNOWN_AGGREGATE_FUNCTION = 63;
    extern const int CANNOT_READ_AGGREGATE_FUNCTION_FROM_TEXT = 64;
    extern const int CANNOT_WRITE_AGGREGATE_FUNCTION_AS_TEXT = 65;
    extern const int NOT_A_COLUMN = 66;
    extern const int ILLEGAL_KEY_OF_AGGREGATION = 67;
    extern const int CANNOT_GET_SIZE_OF_FIELD = 68;
    extern const int ARGUMENT_OUT_OF_BOUND = 69;
    extern const int CANNOT_CONVERT_TYPE = 70;
    extern const int CANNOT_WRITE_AFTER_END_OF_BUFFER = 71;
    extern const int CANNOT_PARSE_NUMBER = 72;
    extern const int UNKNOWN_FORMAT = 73;
    extern const int CANNOT_READ_FROM_FILE_DESCRIPTOR = 74;
    extern const int CANNOT_WRITE_TO_FILE_DESCRIPTOR = 75;
    extern const int CANNOT_OPEN_FILE = 76;
    extern const int CANNOT_CLOSE_FILE = 77;
    extern const int UNKNOWN_TYPE_OF_QUERY = 78;
    extern const int INCORRECT_FILE_NAME = 79;
    extern const int INCORRECT_QUERY = 80;
    extern const int UNKNOWN_DATABASE = 81;
    extern const int DATABASE_ALREADY_EXISTS = 82;
    extern const int DIRECTORY_DOESNT_EXIST = 83;
    extern const int DIRECTORY_ALREADY_EXISTS = 84;
    extern const int FORMAT_IS_NOT_SUITABLE_FOR_INPUT = 85;
    extern const int RECEIVED_ERROR_FROM_REMOTE_IO_SERVER = 86;
    extern const int CANNOT_SEEK_THROUGH_FILE = 87;
    extern const int CANNOT_TRUNCATE_FILE = 88;
    extern const int UNKNOWN_COMPRESSION_METHOD = 89;
    extern const int EMPTY_LIST_OF_COLUMNS_PASSED = 90;
    extern const int SIZES_OF_MARKS_FILES_ARE_INCONSISTENT = 91;
    extern const int EMPTY_DATA_PASSED = 92;
    extern const int UNKNOWN_AGGREGATED_DATA_VARIANT = 93;
    extern const int CANNOT_MERGE_DIFFERENT_AGGREGATED_DATA_VARIANTS = 94;
    extern const int CANNOT_READ_FROM_SOCKET = 95;
    extern const int CANNOT_WRITE_TO_SOCKET = 96;
    extern const int CANNOT_READ_ALL_DATA_FROM_CHUNKED_INPUT = 97;
    extern const int CANNOT_WRITE_TO_EMPTY_BLOCK_OUTPUT_STREAM = 98;
    extern const int UNKNOWN_PACKET_FROM_CLIENT = 99;
    extern const int UNKNOWN_PACKET_FROM_SERVER = 100;
    extern const int UNEXPECTED_PACKET_FROM_CLIENT = 101;
    extern const int UNEXPECTED_PACKET_FROM_SERVER = 102;
    extern const int RECEIVED_DATA_FOR_WRONG_QUERY_ID = 103;
    extern const int TOO_SMALL_BUFFER_SIZE = 104;
    extern const int CANNOT_READ_HISTORY = 105;
    extern const int CANNOT_APPEND_HISTORY = 106;
    extern const int FILE_DOESNT_EXIST = 107;
    extern const int NO_DATA_TO_INSERT = 108;
    extern const int CANNOT_BLOCK_SIGNAL = 109;
    extern const int CANNOT_UNBLOCK_SIGNAL = 110;
    extern const int CANNOT_MANIPULATE_SIGSET = 111;
    extern const int CANNOT_WAIT_FOR_SIGNAL = 112;
    extern const int THERE_IS_NO_SESSION = 113;
    extern const int CANNOT_CLOCK_GETTIME = 114;
    extern const int UNKNOWN_SETTING = 115;
    extern const int THERE_IS_NO_DEFAULT_VALUE = 116;
    extern const int INCORRECT_DATA = 117;
    extern const int ENGINE_REQUIRED = 119;
    extern const int CANNOT_INSERT_VALUE_OF_DIFFERENT_SIZE_INTO_TUPLE = 120;
    extern const int UNKNOWN_SET_DATA_VARIANT = 121;
    extern const int INCOMPATIBLE_COLUMNS = 122;
    extern const int UNKNOWN_TYPE_OF_AST_NODE = 123;
    extern const int INCORRECT_ELEMENT_OF_SET = 124;
    extern const int INCORRECT_RESULT_OF_SCALAR_SUBQUERY = 125;
    extern const int CANNOT_GET_RETURN_TYPE = 126;
    extern const int ILLEGAL_INDEX = 127;
    extern const int TOO_LARGE_ARRAY_SIZE = 128;
    extern const int FUNCTION_IS_SPECIAL = 129;
    extern const int CANNOT_READ_ARRAY_FROM_TEXT = 130;
    extern const int TOO_LARGE_STRING_SIZE = 131;
    extern const int CANNOT_CREATE_TABLE_FROM_METADATA = 132;
    extern const int AGGREGATE_FUNCTION_DOESNT_ALLOW_PARAMETERS = 133;
    extern const int PARAMETERS_TO_AGGREGATE_FUNCTIONS_MUST_BE_LITERALS = 134;
    extern const int ZERO_ARRAY_OR_TUPLE_INDEX = 135;
    extern const int UNKNOWN_ELEMENT_IN_CONFIG = 137;
    extern const int EXCESSIVE_ELEMENT_IN_CONFIG = 138;
    extern const int NO_ELEMENTS_IN_CONFIG = 139;
    extern const int ALL_REQUESTED_COLUMNS_ARE_MISSING = 140;
    extern const int SAMPLING_NOT_SUPPORTED = 141;
    extern const int NOT_FOUND_NODE = 142;
    extern const int FOUND_MORE_THAN_ONE_NODE = 143;
    extern const int FIRST_DATE_IS_BIGGER_THAN_LAST_DATE = 144;
    extern const int UNKNOWN_OVERFLOW_MODE = 145;
    extern const int QUERY_SECTION_DOESNT_MAKE_SENSE = 146;
    extern const int NOT_FOUND_FUNCTION_ELEMENT_FOR_AGGREGATE = 147;
    extern const int NOT_FOUND_RELATION_ELEMENT_FOR_CONDITION = 148;
    extern const int NOT_FOUND_RHS_ELEMENT_FOR_CONDITION = 149;
    extern const int NO_ATTRIBUTES_LISTED = 150;
    extern const int INDEX_OF_COLUMN_IN_SORT_CLAUSE_IS_OUT_OF_RANGE = 151;
    extern const int UNKNOWN_DIRECTION_OF_SORTING = 152;
    extern const int ILLEGAL_DIVISION = 153;
    extern const int AGGREGATE_FUNCTION_NOT_APPLICABLE = 154;
    extern const int UNKNOWN_RELATION = 155;
    extern const int DICTIONARIES_WAS_NOT_LOADED = 156;
    extern const int ILLEGAL_OVERFLOW_MODE = 157;
    extern const int TOO_MANY_ROWS = 158;
    extern const int TIMEOUT_EXCEEDED = 159;
    extern const int TOO_SLOW = 160;
    extern const int TOO_MANY_COLUMNS = 161;
    extern const int TOO_DEEP_SUBQUERIES = 162;
    extern const int TOO_DEEP_PIPELINE = 163;
    extern const int READONLY = 164;
    extern const int TOO_MANY_TEMPORARY_COLUMNS = 165;
    extern const int TOO_MANY_TEMPORARY_NON_CONST_COLUMNS = 166;
    extern const int TOO_DEEP_AST = 167;
    extern const int TOO_BIG_AST = 168;
    extern const int BAD_TYPE_OF_FIELD = 169;
    extern const int BAD_GET = 170;
    extern const int BLOCKS_HAVE_DIFFERENT_STRUCTURE = 171;
    extern const int CANNOT_CREATE_DIRECTORY = 172;
    extern const int CANNOT_ALLOCATE_MEMORY = 173;
    extern const int CYCLIC_ALIASES = 174;
    extern const int CHUNK_NOT_FOUND = 176;
    extern const int DUPLICATE_CHUNK_NAME = 177;
    extern const int MULTIPLE_ALIASES_FOR_EXPRESSION = 178;
    extern const int MULTIPLE_EXPRESSIONS_FOR_ALIAS = 179;
    extern const int THERE_IS_NO_PROFILE = 180;
    extern const int ILLEGAL_FINAL = 181;
    extern const int ILLEGAL_PREWHERE = 182;
    extern const int UNEXPECTED_EXPRESSION = 183;
    extern const int ILLEGAL_AGGREGATION = 184;
    extern const int UNSUPPORTED_MYISAM_BLOCK_TYPE = 185;
    extern const int UNSUPPORTED_COLLATION_LOCALE = 186;
    extern const int COLLATION_COMPARISON_FAILED = 187;
    extern const int UNKNOWN_ACTION = 188;
    extern const int TABLE_MUST_NOT_BE_CREATED_MANUALLY = 189;
    extern const int SIZES_OF_ARRAYS_DOESNT_MATCH = 190;
    extern const int SET_SIZE_LIMIT_EXCEEDED = 191;
    extern const int UNKNOWN_USER = 192;
    extern const int WRONG_PASSWORD = 193;
    extern const int REQUIRED_PASSWORD = 194;
    extern const int IP_ADDRESS_NOT_ALLOWED = 195;
    extern const int UNKNOWN_ADDRESS_PATTERN_TYPE = 196;
    extern const int SERVER_REVISION_IS_TOO_OLD = 197;
    extern const int DNS_ERROR = 198;
    extern const int UNKNOWN_QUOTA = 199;
    extern const int QUOTA_DOESNT_ALLOW_KEYS = 200;
    extern const int QUOTA_EXPIRED = 201;
    extern const int TOO_MANY_SIMULTANEOUS_QUERIES = 202;
    extern const int NO_FREE_CONNECTION = 203;
    extern const int CANNOT_FSYNC = 204;
    extern const int NESTED_TYPE_TOO_DEEP = 205;
    extern const int ALIAS_REQUIRED = 206;
    extern const int AMBIGUOUS_IDENTIFIER = 207;
    extern const int EMPTY_NESTED_TABLE = 208;
    extern const int SOCKET_TIMEOUT = 209;
    extern const int NETWORK_ERROR = 210;
    extern const int EMPTY_QUERY = 211;
    extern const int UNKNOWN_LOAD_BALANCING = 212;
    extern const int UNKNOWN_TOTALS_MODE = 213;
    extern const int CANNOT_STATVFS = 214;
    extern const int NOT_AN_AGGREGATE = 215;
    extern const int QUERY_WITH_SAME_ID_IS_ALREADY_RUNNING = 216;
    extern const int CLIENT_HAS_CONNECTED_TO_WRONG_PORT = 217;
    extern const int TABLE_IS_DROPPED = 218;
    extern const int DATABASE_NOT_EMPTY = 219;
    extern const int DUPLICATE_INTERSERVER_IO_ENDPOINT = 220;
    extern const int NO_SUCH_INTERSERVER_IO_ENDPOINT = 221;
    extern const int ADDING_REPLICA_TO_NON_EMPTY_TABLE = 222;
    extern const int UNEXPECTED_AST_STRUCTURE = 223;
    extern const int REPLICA_IS_ALREADY_ACTIVE = 224;
    extern const int NO_ZOOKEEPER = 225;
    extern const int NO_FILE_IN_DATA_PART = 226;
    extern const int UNEXPECTED_FILE_IN_DATA_PART = 227;
    extern const int BAD_SIZE_OF_FILE_IN_DATA_PART = 228;
    extern const int QUERY_IS_TOO_LARGE = 229;
    extern const int NOT_FOUND_EXPECTED_DATA_PART = 230;
    extern const int TOO_MANY_UNEXPECTED_DATA_PARTS = 231;
    extern const int NO_SUCH_DATA_PART = 232;
    extern const int BAD_DATA_PART_NAME = 233;
    extern const int NO_REPLICA_HAS_PART = 234;
    extern const int DUPLICATE_DATA_PART = 235;
    extern const int ABORTED = 236;
    extern const int NO_REPLICA_NAME_GIVEN = 237;
    extern const int FORMAT_VERSION_TOO_OLD = 238;
    extern const int CANNOT_MUNMAP = 239;
    extern const int CANNOT_MREMAP = 240;
    extern const int MEMORY_LIMIT_EXCEEDED = 241;
    extern const int TABLE_IS_READ_ONLY = 242;
    extern const int NOT_ENOUGH_SPACE = 243;
    extern const int UNEXPECTED_ZOOKEEPER_ERROR = 244;
    extern const int CORRUPTED_DATA = 246;
    extern const int INCORRECT_MARK = 247;
    extern const int INVALID_PARTITION_VALUE = 248;
    extern const int NOT_ENOUGH_BLOCK_NUMBERS = 250;
    extern const int NO_SUCH_REPLICA = 251;
    extern const int TOO_MANY_PARTS = 252;
    extern const int REPLICA_IS_ALREADY_EXIST = 253;
    extern const int NO_ACTIVE_REPLICAS = 254;
    extern const int TOO_MANY_RETRIES_TO_FETCH_PARTS = 255;
    extern const int PARTITION_ALREADY_EXISTS = 256;
    extern const int PARTITION_DOESNT_EXIST = 257;
    extern const int UNION_ALL_RESULT_STRUCTURES_MISMATCH = 258;
    extern const int CLIENT_OUTPUT_FORMAT_SPECIFIED = 260;
    extern const int UNKNOWN_BLOCK_INFO_FIELD = 261;
    extern const int BAD_COLLATION = 262;
    extern const int CANNOT_COMPILE_CODE = 263;
    extern const int INCOMPATIBLE_TYPE_OF_JOIN = 264;
    extern const int NO_AVAILABLE_REPLICA = 265;
    extern const int MISMATCH_REPLICAS_DATA_SOURCES = 266;
    extern const int STORAGE_DOESNT_SUPPORT_PARALLEL_REPLICAS = 267;
    extern const int CPUID_ERROR = 268;
    extern const int INFINITE_LOOP = 269;
    extern const int CANNOT_COMPRESS = 270;
    extern const int CANNOT_DECOMPRESS = 271;
    extern const int CANNOT_IO_SUBMIT = 272;
    extern const int CANNOT_IO_GETEVENTS = 273;
    extern const int AIO_READ_ERROR = 274;
    extern const int AIO_WRITE_ERROR = 275;
    extern const int INDEX_NOT_USED = 277;
    extern const int LEADERSHIP_LOST = 278;
    extern const int ALL_CONNECTION_TRIES_FAILED = 279;
    extern const int NO_AVAILABLE_DATA = 280;
    extern const int DICTIONARY_IS_EMPTY = 281;
    extern const int INCORRECT_INDEX = 282;
    extern const int UNKNOWN_DISTRIBUTED_PRODUCT_MODE = 283;
    extern const int UNKNOWN_GLOBAL_SUBQUERIES_METHOD = 284;
    extern const int TOO_FEW_LIVE_REPLICAS = 285;
    extern const int UNSATISFIED_QUORUM_FOR_PREVIOUS_WRITE = 286;
    extern const int UNKNOWN_FORMAT_VERSION = 287;
    extern const int DISTRIBUTED_IN_JOIN_SUBQUERY_DENIED = 288;
    extern const int REPLICA_IS_NOT_IN_QUORUM = 289;
    extern const int LIMIT_EXCEEDED = 290;
    extern const int DATABASE_ACCESS_DENIED = 291;
    extern const int LEADERSHIP_CHANGED = 292;
    extern const int MONGODB_CANNOT_AUTHENTICATE = 293;
    extern const int INVALID_BLOCK_EXTRA_INFO = 294;
    extern const int RECEIVED_EMPTY_DATA = 295;
    extern const int NO_REMOTE_SHARD_FOUND = 296;
    extern const int SHARD_HAS_NO_CONNECTIONS = 297;
    extern const int CANNOT_PIPE = 298;
    extern const int CANNOT_FORK = 299;
    extern const int CANNOT_DLSYM = 300;
    extern const int CANNOT_CREATE_CHILD_PROCESS = 301;
    extern const int CHILD_WAS_NOT_EXITED_NORMALLY = 302;
    extern const int CANNOT_SELECT = 303;
    extern const int CANNOT_WAITPID = 304;
    extern const int TABLE_WAS_NOT_DROPPED = 305;
    extern const int TOO_DEEP_RECURSION = 306;
    extern const int TOO_MANY_BYTES = 307;
    extern const int UNEXPECTED_NODE_IN_ZOOKEEPER = 308;
    extern const int FUNCTION_CANNOT_HAVE_PARAMETERS = 309;
    extern const int INVALID_SHARD_WEIGHT = 317;
    extern const int INVALID_CONFIG_PARAMETER = 318;
    extern const int UNKNOWN_STATUS_OF_INSERT = 319;
    extern const int VALUE_IS_OUT_OF_RANGE_OF_DATA_TYPE = 321;
    extern const int BARRIER_TIMEOUT = 335;
    extern const int UNKNOWN_DATABASE_ENGINE = 336;
    extern const int DDL_GUARD_IS_ACTIVE = 337;
    extern const int UNFINISHED = 341;
    extern const int METADATA_MISMATCH = 342;
    extern const int SUPPORT_IS_DISABLED = 344;
    extern const int TABLE_DIFFERS_TOO_MUCH = 345;
    extern const int CANNOT_CONVERT_CHARSET = 346;
    extern const int CANNOT_LOAD_CONFIG = 347;
    extern const int CANNOT_INSERT_NULL_IN_ORDINARY_COLUMN = 349;
    extern const int INCOMPATIBLE_SOURCE_TABLES = 350;
    extern const int AMBIGUOUS_TABLE_NAME = 351;
    extern const int AMBIGUOUS_COLUMN_NAME = 352;
    extern const int INDEX_OF_POSITIONAL_ARGUMENT_IS_OUT_OF_RANGE = 353;
    extern const int ZLIB_INFLATE_FAILED = 354;
    extern const int ZLIB_DEFLATE_FAILED = 355;
    extern const int BAD_LAMBDA = 356;
    extern const int RESERVED_IDENTIFIER_NAME = 357;
    extern const int INTO_OUTFILE_NOT_ALLOWED = 358;
    extern const int TABLE_SIZE_EXCEEDS_MAX_DROP_SIZE_LIMIT = 359;
    extern const int CANNOT_CREATE_CHARSET_CONVERTER = 360;
    extern const int SEEK_POSITION_OUT_OF_BOUND = 361;
    extern const int CURRENT_WRITE_BUFFER_IS_EXHAUSTED = 362;
    extern const int CANNOT_CREATE_IO_BUFFER = 363;
    extern const int RECEIVED_ERROR_TOO_MANY_REQUESTS = 364;
    extern const int OUTPUT_IS_NOT_SORTED = 365;
    extern const int SIZES_OF_NESTED_COLUMNS_ARE_INCONSISTENT = 366;
    extern const int TOO_MANY_FETCHES = 367;
    extern const int BAD_CAST = 368;
    extern const int ALL_REPLICAS_ARE_STALE = 369;
    extern const int DATA_TYPE_CANNOT_BE_USED_IN_TABLES = 370;
    extern const int INCONSISTENT_CLUSTER_DEFINITION = 371;
    extern const int SESSION_NOT_FOUND = 372;
    extern const int SESSION_IS_LOCKED = 373;
    extern const int INVALID_SESSION_TIMEOUT = 374;
    extern const int CANNOT_DLOPEN = 375;
    extern const int CANNOT_PARSE_UUID = 376;
    extern const int ILLEGAL_SYNTAX_FOR_DATA_TYPE = 377;
    extern const int DATA_TYPE_CANNOT_HAVE_ARGUMENTS = 378;
    extern const int UNKNOWN_STATUS_OF_DISTRIBUTED_DDL_TASK = 379;
    extern const int CANNOT_KILL = 380;
    extern const int HTTP_LENGTH_REQUIRED = 381;
    extern const int CANNOT_LOAD_CATBOOST_MODEL = 382;
    extern const int CANNOT_APPLY_CATBOOST_MODEL = 383;
    extern const int PART_IS_TEMPORARILY_LOCKED = 384;
    extern const int MULTIPLE_STREAMS_REQUIRED = 385;
    extern const int NO_COMMON_TYPE = 386;
    extern const int EXTERNAL_LOADABLE_ALREADY_EXISTS = 387;
    extern const int CANNOT_ASSIGN_OPTIMIZE = 388;
    extern const int INSERT_WAS_DEDUPLICATED = 389;
    extern const int CANNOT_GET_CREATE_TABLE_QUERY = 390;
    extern const int EXTERNAL_LIBRARY_ERROR = 391;
    extern const int QUERY_IS_PROHIBITED = 392;
    extern const int THERE_IS_NO_QUERY = 393;
    extern const int QUERY_WAS_CANCELLED = 394;
    extern const int FUNCTION_THROW_IF_VALUE_IS_NON_ZERO = 395;
    extern const int TOO_MANY_ROWS_OR_BYTES = 396;
    extern const int QUERY_IS_NOT_SUPPORTED_IN_MATERIALIZED_VIEW = 397;
    extern const int UNKNOWN_MUTATION_COMMAND = 398;
    extern const int FORMAT_IS_NOT_SUITABLE_FOR_OUTPUT = 399;
    extern const int CANNOT_STAT = 400;
    extern const int FEATURE_IS_NOT_ENABLED_AT_BUILD_TIME = 401;
    extern const int CANNOT_IOSETUP = 402;
    extern const int INVALID_JOIN_ON_EXPRESSION = 403;
    extern const int BAD_ODBC_CONNECTION_STRING = 404;
    extern const int PARTITION_SIZE_EXCEEDS_MAX_DROP_SIZE_LIMIT = 405;
    extern const int TOP_AND_LIMIT_TOGETHER = 406;
    extern const int DECIMAL_OVERFLOW = 407;
    extern const int BAD_REQUEST_PARAMETER = 408;
    extern const int EXTERNAL_EXECUTABLE_NOT_FOUND = 409;
    extern const int EXTERNAL_SERVER_IS_NOT_RESPONDING = 410;
    extern const int PTHREAD_ERROR = 411;
    extern const int NETLINK_ERROR = 412;
    extern const int CANNOT_SET_SIGNAL_HANDLER = 413;
    extern const int CANNOT_READLINE = 414;
    extern const int ALL_REPLICAS_LOST = 415;
    extern const int REPLICA_STATUS_CHANGED = 416;
    extern const int EXPECTED_ALL_OR_ANY = 417;
    extern const int UNKNOWN_JOIN_STRICTNESS = 418;
    extern const int MULTIPLE_ASSIGNMENTS_TO_COLUMN = 419;
    extern const int CANNOT_UPDATE_COLUMN = 420;
    extern const int CANNOT_ADD_DIFFERENT_AGGREGATE_STATES = 421;
    extern const int UNSUPPORTED_URI_SCHEME = 422;
    extern const int CANNOT_GETTIMEOFDAY = 423;
    extern const int CANNOT_LINK = 424;
    extern const int SYSTEM_ERROR = 425;
    extern const int NULL_POINTER_DEREFERENCE = 426;
    extern const int CANNOT_COMPILE_REGEXP = 427;
    extern const int UNKNOWN_LOG_LEVEL = 428;
    extern const int FAILED_TO_GETPWUID = 429;
    extern const int MISMATCHING_USERS_FOR_PROCESS_AND_DATA = 430;
    extern const int ILLEGAL_SYNTAX_FOR_CODEC_TYPE = 431;
    extern const int UNKNOWN_CODEC = 432;
    extern const int ILLEGAL_CODEC_PARAMETER = 433;
    extern const int CANNOT_PARSE_PROTOBUF_SCHEMA = 434;
    extern const int NO_DATA_FOR_REQUIRED_PROTOBUF_FIELD = 435;
    extern const int CANNOT_CONVERT_TO_PROTOBUF_TYPE = 436;
    extern const int PROTOBUF_FIELD_NOT_REPEATED = 437;
    extern const int DATA_TYPE_CANNOT_BE_PROMOTED = 438;
    extern const int CANNOT_SCHEDULE_TASK = 439;
<<<<<<< HEAD
    extern const int INVALID_LIMIT_EXPRESSION = 440;
=======
    extern const int CANNOT_PARSE_DOMAIN_VALUE_FROM_STRING = 440;
>>>>>>> 8325367e

    extern const int KEEPER_EXCEPTION = 999;
    extern const int POCO_EXCEPTION = 1000;
    extern const int STD_EXCEPTION = 1001;
    extern const int UNKNOWN_EXCEPTION = 1002;

    extern const int CONDITIONAL_TREE_PARENT_NOT_FOUND = 2001;
    extern const int ILLEGAL_PROJECTION_MANIPULATOR = 2002;
}

}<|MERGE_RESOLUTION|>--- conflicted
+++ resolved
@@ -414,11 +414,8 @@
     extern const int PROTOBUF_FIELD_NOT_REPEATED = 437;
     extern const int DATA_TYPE_CANNOT_BE_PROMOTED = 438;
     extern const int CANNOT_SCHEDULE_TASK = 439;
-<<<<<<< HEAD
     extern const int INVALID_LIMIT_EXPRESSION = 440;
-=======
-    extern const int CANNOT_PARSE_DOMAIN_VALUE_FROM_STRING = 440;
->>>>>>> 8325367e
+    extern const int CANNOT_PARSE_DOMAIN_VALUE_FROM_STRING = 441;
 
     extern const int KEEPER_EXCEPTION = 999;
     extern const int POCO_EXCEPTION = 1000;
