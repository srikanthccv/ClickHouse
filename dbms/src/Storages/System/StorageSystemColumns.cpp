--- conflicted
+++ resolved
@@ -15,12 +15,8 @@
 namespace DB
 {
 
-<<<<<<< HEAD
-NamesAndTypesList StorageSystemColumns::getNamesAndTypes() {
-=======
 NamesAndTypesList StorageSystemColumns::getNamesAndTypes()
 {
->>>>>>> 15cc1cf9
     return {
         { "database",           std::make_shared<DataTypeString>() },
         { "table",              std::make_shared<DataTypeString>() },
