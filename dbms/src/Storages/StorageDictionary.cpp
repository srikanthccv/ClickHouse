#include <sstream>
#include <DataTypes/DataTypesNumber.h>
#include <DataTypes/DataTypeDate.h>
#include <Dictionaries/IDictionarySource.h>
#include <Dictionaries/DictionaryStructure.h>
#include <Storages/StorageDictionary.h>
#include <Storages/StorageFactory.h>
#include <Interpreters/Context.h>
#include <Interpreters/evaluateConstantExpression.h>
#include <Interpreters/ExternalDictionaries.h>
#include <Parsers/ASTLiteral.h>
#include <common/logger_useful.h>
#include <Common/typeid_cast.h>


namespace DB
{

namespace ErrorCodes
{
    extern const int NUMBER_OF_ARGUMENTS_DOESNT_MATCH;
    extern const int THERE_IS_NO_COLUMN;
}


StorageDictionary::StorageDictionary(
    const String & table_name_,
    const String & database_name_,
    const ColumnsDescription & columns_,
<<<<<<< HEAD
    std::optional<std::reference_wrapper<const DictionaryStructure>> dictionary_structure_,
    const String & dictionary_name_,
    bool attach_)
    : IStorage{columns_}
    , table_name(table_name_)
    , database_name(database_name_)
    , dictionary_name(dictionary_name_)
    , logger(&Poco::Logger::get("StorageDictionary"))
{
    if (!attach_)
    {
        checkNamesAndTypesCompatibleWithDictionary(*dictionary_structure_);
=======
    const Context & context,
    bool attach,
    const String & dictionary_name_)
    : IStorage{columns_}, table_name(table_name_),
    dictionary_name(dictionary_name_),
    logger(&Poco::Logger::get("StorageDictionary"))
{
    if (!attach)
    {
        const auto & dictionary = context.getExternalDictionaries().getDictionary(dictionary_name);
        const DictionaryStructure & dictionary_structure = dictionary->getStructure();
        checkNamesAndTypesCompatibleWithDictionary(dictionary_structure);
>>>>>>> 1f95bf18
    }
}

BlockInputStreams StorageDictionary::read(
    const Names & column_names,
    const SelectQueryInfo & /*query_info*/,
    const Context & context,
    QueryProcessingStage::Enum /*processed_stage*/,
    const size_t max_block_size,
    const unsigned /*threads*/)
{
    DictionaryPtr dictionary;
    if (database_name.empty())
    {
        dictionary = context.getExternalDictionaries().getDictionary(dictionary_name);
    }
    else
    {
        auto db = context.getDatabase(database_name);
        dictionary = db->getDictionary(context, dictionary_name);
    }

    return BlockInputStreams{dictionary->getBlockInputStream(column_names, max_block_size)};
}

NamesAndTypesList StorageDictionary::getNamesAndTypes(const DictionaryStructure & dictionary_structure)
{
    NamesAndTypesList dictionary_names_and_types;

    if (dictionary_structure.id)
        dictionary_names_and_types.emplace_back(dictionary_structure.id->name, std::make_shared<DataTypeUInt64>());
    if (dictionary_structure.range_min)
        dictionary_names_and_types.emplace_back(dictionary_structure.range_min->name, dictionary_structure.range_min->type);
    if (dictionary_structure.range_max)
        dictionary_names_and_types.emplace_back(dictionary_structure.range_max->name, dictionary_structure.range_max->type);
    if (dictionary_structure.key)
        for (const auto & attribute : *dictionary_structure.key)
            dictionary_names_and_types.emplace_back(attribute.name, attribute.type);

    for (const auto & attribute : dictionary_structure.attributes)
        dictionary_names_and_types.emplace_back(attribute.name, attribute.type);

    return dictionary_names_and_types;
}

void StorageDictionary::checkNamesAndTypesCompatibleWithDictionary(const DictionaryStructure & dictionary_structure) const
{
    auto dictionary_names_and_types = getNamesAndTypes(dictionary_structure);
    std::set<NameAndTypePair> names_and_types_set(dictionary_names_and_types.begin(), dictionary_names_and_types.end());

    for (const auto & column : getColumns().ordinary)
    {
        if (names_and_types_set.find(column) == names_and_types_set.end())
        {
            std::string message = "Not found column ";
            message += column.name + " " + column.type->getName();
            message += " in dictionary " + dictionary_name + ". ";
            message += "There are only columns ";
            message += generateNamesAndTypesDescription(dictionary_names_and_types.begin(), dictionary_names_and_types.end());
            throw Exception(message, ErrorCodes::THERE_IS_NO_COLUMN);
        }
    }
}

void registerStorageDictionary(StorageFactory & factory)
{
    factory.registerStorage("Dictionary", [](const StorageFactory::Arguments & args)
    {
        if (args.engine_args.size() != 1)
            throw Exception("Storage Dictionary requires single parameter: name of dictionary",
                ErrorCodes::NUMBER_OF_ARGUMENTS_DOESNT_MATCH);

        args.engine_args[0] = evaluateConstantExpressionOrIdentifierAsLiteral(args.engine_args[0], args.local_context);
        String database_name;
        String dictionary_name = typeid_cast<const ASTLiteral &>(*args.engine_args[0]).value.safeGet<String>();
        if (auto pos = dictionary_name.find('.'); pos != String::npos)
        {
            database_name = dictionary_name.substr(0, pos);
            dictionary_name = dictionary_name.substr(pos + 1);
        }

<<<<<<< HEAD
        if (args.attach)
        {
            DictionaryStructure empty_structure;
            return StorageDictionary::create(
                    args.table_name, database_name, args.columns, std::cref(empty_structure), dictionary_name, true);
        }

        DictionaryPtr dictionary;
        if (database_name.empty())
        {
            dictionary = args.context.getExternalDictionaries().getDictionary(dictionary_name);
        }
        else
        {
            auto db = args.context.getDatabase(database_name);
            dictionary = db->getDictionary(args.context, dictionary_name);
        }

        const DictionaryStructure & dictionary_structure = dictionary->getStructure();
        return StorageDictionary::create(
            args.table_name, database_name, args.columns, std::cref(dictionary_structure), dictionary_name, false);
=======
        return StorageDictionary::create(
            args.table_name, args.columns, args.context, args.attach, dictionary_name);
>>>>>>> 1f95bf18
    });
}

}<|MERGE_RESOLUTION|>--- conflicted
+++ resolved
@@ -27,33 +27,20 @@
     const String & table_name_,
     const String & database_name_,
     const ColumnsDescription & columns_,
-<<<<<<< HEAD
-    std::optional<std::reference_wrapper<const DictionaryStructure>> dictionary_structure_,
-    const String & dictionary_name_,
-    bool attach_)
+    const Context & context,
+    bool attach,
+    const String & dictionary_name_)
     : IStorage{columns_}
     , table_name(table_name_)
     , database_name(database_name_)
     , dictionary_name(dictionary_name_)
     , logger(&Poco::Logger::get("StorageDictionary"))
 {
-    if (!attach_)
-    {
-        checkNamesAndTypesCompatibleWithDictionary(*dictionary_structure_);
-=======
-    const Context & context,
-    bool attach,
-    const String & dictionary_name_)
-    : IStorage{columns_}, table_name(table_name_),
-    dictionary_name(dictionary_name_),
-    logger(&Poco::Logger::get("StorageDictionary"))
-{
     if (!attach)
     {
         const auto & dictionary = context.getExternalDictionaries().getDictionary(dictionary_name);
         const DictionaryStructure & dictionary_structure = dictionary->getStructure();
         checkNamesAndTypesCompatibleWithDictionary(dictionary_structure);
->>>>>>> 1f95bf18
     }
 }
 
@@ -135,32 +122,8 @@
             dictionary_name = dictionary_name.substr(pos + 1);
         }
 
-<<<<<<< HEAD
-        if (args.attach)
-        {
-            DictionaryStructure empty_structure;
-            return StorageDictionary::create(
-                    args.table_name, database_name, args.columns, std::cref(empty_structure), dictionary_name, true);
-        }
-
-        DictionaryPtr dictionary;
-        if (database_name.empty())
-        {
-            dictionary = args.context.getExternalDictionaries().getDictionary(dictionary_name);
-        }
-        else
-        {
-            auto db = args.context.getDatabase(database_name);
-            dictionary = db->getDictionary(args.context, dictionary_name);
-        }
-
-        const DictionaryStructure & dictionary_structure = dictionary->getStructure();
         return StorageDictionary::create(
-            args.table_name, database_name, args.columns, std::cref(dictionary_structure), dictionary_name, false);
-=======
-        return StorageDictionary::create(
-            args.table_name, args.columns, args.context, args.attach, dictionary_name);
->>>>>>> 1f95bf18
+            args.table_name, database_name, args.columns, args.context, args.attach, dictionary_name);
     });
 }
 
