--- conflicted
+++ resolved
@@ -213,11 +213,7 @@
 
     /// Initialize columns (from columns.txt if exists, or create from column files if not).
     /// Load checksums from checksums.txt if exists. Load index if required.
-<<<<<<< HEAD
-    void loadColumnsChecksumsIndex(bool require_columns_checksums, bool check_consistency);
-=======
     void loadColumnsChecksumsIndexes(bool require_columns_checksums, bool check_consistency);
->>>>>>> c9d43d6d
 
     /// Checks that .bin and .mrk files exist
     bool hasColumnFiles(const String & column) const;
@@ -236,11 +232,8 @@
     /// Loads index file. Also calculates this->size if size=0
     void loadIndex();
 
-<<<<<<< HEAD
-=======
     void loadPartitionAndMinMaxIndex();
 
->>>>>>> c9d43d6d
     void checkConsistency(bool require_part_metadata);
 };
 
