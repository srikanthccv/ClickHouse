--- conflicted
+++ resolved
@@ -4,7 +4,6 @@
 #include <Storages/MergeTree/MergeTreeBlockReadUtils.h>
 #include <Columns/FilterDescription.h>
 #include <Columns/ColumnArray.h>
-#include <Columns/ColumnsCommon.h>
 #include <Common/typeid_cast.h>
 #include <ext/range.h>
 
@@ -15,6 +14,7 @@
 namespace ErrorCodes
 {
     extern const int ILLEGAL_TYPE_OF_COLUMN_FOR_FILTER;
+    extern const int LOGICAL_ERROR;
 }
 
 
@@ -151,211 +151,7 @@
 
     progressImpl({ rows_read, read_result.numBytesRead() });
 
-<<<<<<< HEAD
     if (task->size_predictor)
-=======
-            /** If the filter is a constant (for example, it says PREWHERE 0),
-              * then either return an empty block, or return the block unchanged.
-              */
-            if (constant_filter_description.always_false)
-            {
-	            /*
-                  If this filter is PREWHERE 0, MergeTree Stream can be marked as done,
-                  and this task can be clear.
-                  If we don't mark this task finished here, readImpl could
-                  jump into endless loop.
-                  Error scenario:
-                  select * from table where isNull(NOT_NULLABLE_COLUMN) AND OTHER PRED;
-                  and isNull pred is promoted to PREWHERE.
-                  (though it is difficult to reproduce)
-                */
-                task->current_range_reader.reset();
-                task->mark_ranges.clear();
-                res.clear();
-                return res;
-            }
-            else if (constant_filter_description.always_true)
-            {
-                if (task->current_range_reader)
-                {
-                    if (task->number_of_rows_to_skip)
-                        skipRows(res, *task->current_range_reader, *task, task->number_of_rows_to_skip);
-                    size_t rows_to_read = ranges_to_read.empty()
-                        ? rows_was_read_in_last_range : task->current_range_reader->numPendingRows();
-                    task->current_range_reader->read(res, rows_to_read);
-                }
-
-                for (auto range_idx : ext::range(0, ranges_to_read.size()))
-                {
-                    const auto & range = ranges_to_read[range_idx];
-                    task->current_range_reader = reader->readRange(range.begin, range.end);
-                    size_t rows_to_read = range_idx + 1 == ranges_to_read.size()
-                        ? rows_was_read_in_last_range : task->current_range_reader->numPendingRows();
-                    task->current_range_reader->read(res, rows_to_read);
-                }
-
-                if (!pre_range_reader)
-                    task->current_range_reader.reset();
-                task->number_of_rows_to_skip = 0;
-
-                progressImpl({ 0, res.bytes() - pre_bytes });
-            }
-            else
-            {
-                FilterDescription filter_and_holder(*prewhere_column);
-
-                const auto & pre_filter = *filter_and_holder.data;
-                auto & number_of_rows_to_skip = task->number_of_rows_to_skip;
-                if (!task->current_range_reader)
-                    number_of_rows_to_skip = 0;
-                IColumn::Filter post_filter(pre_filter.size());
-
-                /// Let's read the rest of the columns in the required segments and compose our own filter for them.
-                size_t pre_filter_pos = 0;
-                size_t post_filter_pos = 0;
-
-                size_t next_range_idx = 0;
-                while (pre_filter_pos < pre_filter.size())
-                {
-                    if (!task->current_range_reader)
-                    {
-                        if (next_range_idx == ranges_to_read.size())
-                            throw Exception("Not enough ranges to read after prewhere.", ErrorCodes::LOGICAL_ERROR);
-                        const auto & range = ranges_to_read[next_range_idx++];
-                        task->current_range_reader = reader->readRange(range.begin, range.end);
-                    }
-                    MergeTreeRangeReader & range_reader = *task->current_range_reader;
-                    size_t current_range_rows_read = 0;
-                    auto pre_filter_begin_pos = pre_filter_pos;
-
-                    /// Now we need to read the same number of rows as in prewhere.
-                    size_t rows_to_read = next_range_idx == ranges_to_read.size()
-                        ? rows_was_read_in_last_range : (task->current_range_reader->numPendingRows() - number_of_rows_to_skip);
-
-                    auto readRows = [&]()
-                    {
-                        if (pre_filter_pos != pre_filter_begin_pos)
-                        {
-                            /// Fulfilling the promise to read (pre_filter_pos - pre_filter_begin_pos) rows
-                            auto rows = pre_filter_pos - pre_filter_begin_pos;
-                            memcpy(&post_filter[post_filter_pos], &pre_filter[pre_filter_begin_pos], rows);
-                            post_filter_pos += rows;
-                            current_range_rows_read += rows;
-                            if (number_of_rows_to_skip)
-                            {
-                                /** Wasn't able to skip 'number_of_rows_to_skip' with false prewhere conditon
-                                 * Just read them and throw away. */
-                                skipRows(res, range_reader, *task, number_of_rows_to_skip);
-                                number_of_rows_to_skip = 0;
-                            }
-                            range_reader.read(res, rows);
-                        }
-                    };
-
-                    /** (pre_filter_pos - pre_filter_begin_pos) here is the number of rows we promies to read, but
-                        haven't read yet to merge consecutive nonempy granulas. */
-                    while (current_range_rows_read + (pre_filter_pos - pre_filter_begin_pos) < rows_to_read)
-                    {
-                        auto rows_should_be_copied = pre_filter_pos - pre_filter_begin_pos;
-                        auto range_reader_with_skipped_rows = range_reader.getFutureState(number_of_rows_to_skip + rows_should_be_copied);
-                        auto unread_rows_in_current_granule = range_reader_with_skipped_rows.numPendingRowsInCurrentGranule();
-
-                        const size_t limit = std::min(pre_filter.size(), pre_filter_pos + unread_rows_in_current_granule);
-                        bool will_read_until_mark = unread_rows_in_current_granule == limit - pre_filter_pos;
-
-                        if (memoryIsZero(&pre_filter[pre_filter_pos], (limit - pre_filter_pos) * sizeof(pre_filter[0])))
-                        {
-                            /// Zero! Prewhere condition is false for all (limit - pre_filter_pos) rows.
-                            readRows();
-
-                            if (will_read_until_mark)
-                            {
-                                /// Can skip the rest of granule with false prewhere conditon right now.
-                                do
-                                {
-                                    size_t rows_was_skipped = range_reader.skipToNextMark();
-                                    if (number_of_rows_to_skip < rows_was_skipped)
-                                    {
-                                        current_range_rows_read += rows_was_skipped - number_of_rows_to_skip;
-                                        number_of_rows_to_skip = 0;
-                                    }
-                                    else
-                                        number_of_rows_to_skip -= rows_was_skipped;
-                                }
-                                while (number_of_rows_to_skip);
-                            }
-                            else
-                            {
-                                /// Here reading seems to be done. It's still possible to skip rows during next reading.
-                                number_of_rows_to_skip += limit - pre_filter_pos;
-                                current_range_rows_read += limit - pre_filter_pos;
-                            }
-
-                            pre_filter_begin_pos = limit;
-                        }
-                        pre_filter_pos = limit;
-                    }
-
-                    readRows();
-
-                    if (next_range_idx != ranges_to_read.size())
-                        task->current_range_reader.reset();
-                }
-
-                if (!pre_range_reader)
-                    task->current_range_reader.reset();
-
-                if (!post_filter_pos)
-                {
-                    if (task->size_predictor)
-                        task->size_predictor->updateFilteredRowsRation(pre_filter.size(), pre_filter.size());
-                    res.clear();
-                    continue;
-                }
-
-                progressImpl({ 0, res.bytes() - pre_bytes });
-
-                post_filter.resize(post_filter_pos);
-
-                /// At this point we may have arrays with non-zero offsets but with empty data,
-                ///  as a result of reading components of Nested data structures with no data in filesystem.
-                /// We must fill these arrays to filter them correctly.
-
-                reader->fillMissingColumns(res, task->ordered_names, task->should_reorder);
-
-                /// Filter the columns related to PREWHERE using pre_filter,
-                ///  other columns - using post_filter.
-                size_t rows = 0;
-                for (const auto i : ext::range(0, res.columns()))
-                {
-                    auto & col = res.getByPosition(i);
-                    if (col.name == prewhere_column_name && res.columns() > 1)
-                        continue;
-                    col.column = col.column->filter(task->column_name_set.count(col.name) ? post_filter : pre_filter, -1);
-                    rows = col.column->size();
-                }
-                if (task->size_predictor)
-                    task->size_predictor->updateFilteredRowsRation(pre_filter.size(), pre_filter.size() - rows);
-
-                /// Replace column with condition value from PREWHERE to a constant.
-                if (!task->remove_prewhere_column)
-                    res.getByName(prewhere_column_name).column = DataTypeUInt8().createColumnConst(rows, UInt64(1))->convertToFullColumnIfConst();
-            }
-
-            if (res)
-            {
-                if (task->size_predictor)
-                    task->size_predictor->update(res);
-
-                reader->fillMissingColumns(res, task->ordered_names, true);
-
-                res.checkNumberOfRows();
-            }
-        }
-        while (!task->isFinished() && !res && !isCancelled());
-    }
-    else
->>>>>>> b72970ba
     {
         task->size_predictor->updateFilteredRowsRation(rows_read, read_result.numFilteredRows());
 
@@ -363,8 +159,16 @@
             task->size_predictor->update(read_result.block);
     }
 
-    if (task->remove_prewhere_column && res.has(prewhere_column_name))
-        res.erase(prewhere_column_name);
+    if (!prewhere_column_name.empty() && res.has(prewhere_column_name))
+    {
+        if (task->remove_prewhere_column)
+            res.erase(prewhere_column_name);
+        else
+        {
+            auto & column =res.getByName(prewhere_column_name);
+            column.column = column.column->convertToFullColumnIfConst();
+        }
+    }
 
     res.checkNumberOfRows();
 
