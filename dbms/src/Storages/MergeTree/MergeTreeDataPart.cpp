--- conflicted
+++ resolved
@@ -143,14 +143,11 @@
 {
 }
 
-<<<<<<< HEAD
-MergeTreeDataPart::MergeTreeDataPart(const MergeTreeData & storage_, const DiskSpace::DiskPtr & disk_, const String & name_, const MergeTreePartInfo & info_)
-=======
 MergeTreeDataPart::MergeTreeDataPart(
     const MergeTreeData & storage_,
+    const DiskSpace::DiskPtr & disk_,
     const String & name_,
     const MergeTreePartInfo & info_)
->>>>>>> cad9a231
     : storage(storage_)
     , disk(disk_)
     , name(name_)
