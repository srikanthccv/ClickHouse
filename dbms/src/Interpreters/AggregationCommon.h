--- conflicted
+++ resolved
@@ -228,71 +228,6 @@
 }
 
 
-<<<<<<< HEAD
-/// Copy keys to the pool. Then put into pool StringRefs to them and return the pointer to the first.
-static inline StringRef * ALWAYS_INLINE extractKeysAndPlaceInPool(
-    size_t i, size_t keys_size, const ColumnRawPtrs & key_columns, StringRefs & keys, Arena & pool)
-{
-    for (size_t j = 0; j < keys_size; ++j)
-    {
-        keys[j] = key_columns[j]->getDataAtWithTerminatingZero(i);
-        char * place = pool.alloc(keys[j].size);
-        memcpy(place, keys[j].data, keys[j].size);
-        keys[j].data = place;
-    }
-
-    /// Place the StringRefs on the newly copied keys in the pool.
-    char * res = pool.alloc(keys_size * sizeof(StringRef));
-    memcpy(res, keys.data(), keys_size * sizeof(StringRef));
-
-    return reinterpret_cast<StringRef *>(res);
-}
-
-
-/// Copy the specified keys to a continuous memory chunk of a pool.
-/// Subsequently append StringRef objects referring to each key.
-///
-/// [key1][key2]...[keyN][pad][ref1][ref2]...[refN]
-///   ^     ^        :          |     |
-///   +-----|--------:----------+     |
-///   :     +--------:----------------+
-///   :              :
-///   <-------------->
-///        (1)
-///
-/// Return a StringRef object, referring to the area (1) of the memory
-/// chunk that contains the keys. In other words, we ignore their StringRefs.
-inline StringRef ALWAYS_INLINE extractKeysAndPlaceInPoolContiguous(
-    size_t i, size_t keys_size, const ColumnRawPtrs & key_columns, StringRefs & keys, Arena & pool)
-{
-    size_t sum_keys_size = 0;
-    for (size_t j = 0; j < keys_size; ++j)
-    {
-        keys[j] = key_columns[j]->getDataAtWithTerminatingZero(i);
-        sum_keys_size += keys[j].size;
-    }
-
-    size_t pad = alignof(StringRef) - (sum_keys_size % alignof(StringRef));
-
-    char * res = pool.alloc(sum_keys_size + pad + keys_size * sizeof(StringRef));
-    char * place = res;
-
-    for (size_t j = 0; j < keys_size; ++j)
-    {
-        memcpy(place, keys[j].data, keys[j].size);
-        keys[j].data = place;
-        place += keys[j].size;
-    }
-
-    /// Place the StringRefs on the newly copied keys in the pool.
-    memcpy(place + pad, keys.data(), keys_size * sizeof(StringRef));
-
-    return {res, sum_keys_size};
-}
-
-
-=======
->>>>>>> c39a19c1
 /** Serialize keys into a continuous chunk of memory.
   */
 static inline StringRef ALWAYS_INLINE serializeKeysToPoolContiguous(
