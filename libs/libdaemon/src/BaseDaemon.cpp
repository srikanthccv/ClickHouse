#include <daemon/BaseDaemon.h>
#include <daemon/OwnFormattingChannel.h>
#include <daemon/OwnPatternFormatter.h>

#include <Common/Config/ConfigProcessor.h>
#include <daemon/OwnSplitChannel.h>

#include <sys/stat.h>
#include <sys/types.h>
#include <sys/fcntl.h>
#include <sys/time.h>
#include <errno.h>
#include <string.h>
#include <signal.h>
#include <cxxabi.h>
#include <execinfo.h>
#include <unistd.h>

#if USE_UNWIND
    #define UNW_LOCAL_ONLY
    #include <libunwind.h>
#endif

#ifdef __APPLE__
// ucontext is not available without _XOPEN_SOURCE
#define _XOPEN_SOURCE
#endif
#include <ucontext.h>

#include <typeinfo>
#include <common/logger_useful.h>
#include <common/ErrorHandlers.h>
#include <sys/time.h>
#include <sys/resource.h>
#include <iostream>
#include <fstream>
#include <sstream>
#include <memory>
#include <Poco/Observer.h>
#include <Poco/Logger.h>
#include <Poco/AutoPtr.h>
#include <Poco/SplitterChannel.h>
#include <Poco/Ext/LevelFilterChannel.h>
#include <Poco/Ext/ThreadNumber.h>
#include <Poco/FormattingChannel.h>
#include <Poco/PatternFormatter.h>
#include <Poco/ConsoleChannel.h>
#include <Poco/TaskManager.h>
#include <Poco/File.h>
#include <Poco/Path.h>
#include <Poco/Message.h>
#include <Poco/Util/AbstractConfiguration.h>
#include <Poco/Util/XMLConfiguration.h>
#include <Poco/Util/MapConfiguration.h>
#include <Poco/Util/Application.h>
#include <Poco/Exception.h>
#include <Poco/ErrorHandler.h>
#include <Poco/NumberFormatter.h>
#include <Poco/Condition.h>
#include <Poco/SyslogChannel.h>
#include <Poco/DirectoryIterator.h>
#include <Common/Exception.h>
#include <IO/WriteBufferFromFileDescriptor.h>
#include <IO/ReadBufferFromFileDescriptor.h>
#include <IO/ReadHelpers.h>
#include <IO/WriteHelpers.h>
#include <Common/getMultipleKeysFromConfig.h>
#include <Common/ClickHouseRevision.h>
#include <Common/config_version.h>
#include <daemon/OwnPatternFormatter.h>
#include <Common/CurrentThread.h>
#include <Poco/Net/RemoteSyslogChannel.h>


using Poco::Logger;
using Poco::AutoPtr;
using Poco::Observer;
using Poco::FormattingChannel;
using Poco::SplitterChannel;
using Poco::ConsoleChannel;
using Poco::FileChannel;
using Poco::Path;
using Poco::Message;
using Poco::Util::AbstractConfiguration;


constexpr char BaseDaemon::DEFAULT_GRAPHITE_CONFIG_NAME[];

/** For transferring information from signal handler to a separate thread.
  * If you need to do something serious in case of a signal (example: write a message to the log),
  *  then sending information to a separate thread through pipe and doing all the stuff asynchronously
  *  - is probably the only safe method for doing it.
  * (Because it's only safe to use reentrant functions in signal handlers.)
  */
struct Pipe
{
    union
    {
        int fds[2];
        struct
        {
            int read_fd;
            int write_fd;
        };
    };

    Pipe()
    {
        read_fd = -1;
        write_fd = -1;

        if (0 != pipe(fds))
            DB::throwFromErrno("Cannot create pipe");
    }

    void close()
    {
        if (-1 != read_fd)
        {
            ::close(read_fd);
            read_fd = -1;
        }

        if (-1 != write_fd)
        {
            ::close(write_fd);
            write_fd = -1;
        }
    }

    ~Pipe()
    {
        close();
    }
};


Pipe signal_pipe;


/** Reset signal handler to the default and send signal to itself.
  * It's called from user signal handler to write core dump.
  */
static void call_default_signal_handler(int sig)
{
    signal(sig, SIG_DFL);
    kill(getpid(), sig);
}


using ThreadNumber = decltype(Poco::ThreadNumber::get());
static const size_t buf_size = sizeof(int) + sizeof(siginfo_t) + sizeof(ucontext_t) + sizeof(ThreadNumber);

using signal_function = void(int, siginfo_t*, void*);

static void writeSignalIDtoSignalPipe(int sig)
{
    char buf[buf_size];
    DB::WriteBufferFromFileDescriptor out(signal_pipe.write_fd, buf_size, buf);
    DB::writeBinary(sig, out);
    out.next();
}

/** Signal handler for HUP / USR1 */
static void closeLogsSignalHandler(int sig, siginfo_t * info, void * context)
{
    writeSignalIDtoSignalPipe(sig);
}

static void terminateRequestedSignalHandler(int sig, siginfo_t * info, void * context)
{
    writeSignalIDtoSignalPipe(sig);
}


thread_local bool already_signal_handled = false;

/** Handler for "fault" signals. Send data about fault to separate thread to write into log.
  */
static void faultSignalHandler(int sig, siginfo_t * info, void * context)
{
    if (already_signal_handled)
        return;
    already_signal_handled = true;

    char buf[buf_size];
    DB::WriteBufferFromFileDescriptor out(signal_pipe.write_fd, buf_size, buf);

    DB::writeBinary(sig, out);
    DB::writePODBinary(*info, out);
    DB::writePODBinary(*reinterpret_cast<const ucontext_t *>(context), out);
    DB::writeBinary(Poco::ThreadNumber::get(), out);

    out.next();

    /// The time that is usually enough for separate thread to print info into log.
    ::sleep(10);

    call_default_signal_handler(sig);
}


static bool already_printed_stack_trace = false;

#if USE_UNWIND
size_t backtraceLibUnwind(void ** out_frames, size_t max_frames, ucontext_t & context)
{
    if (already_printed_stack_trace)
        return 0;

    unw_cursor_t cursor;

    if (unw_init_local2(&cursor, &context, UNW_INIT_SIGNAL_FRAME) < 0)
        return 0;

    size_t i = 0;
    for (; i < max_frames; ++i)
    {
        unw_word_t ip;
        unw_get_reg(&cursor, UNW_REG_IP, &ip);
        out_frames[i] = reinterpret_cast<void*>(ip);

        /// NOTE This triggers "AddressSanitizer: stack-buffer-overflow". Looks like false positive.
        /// It's Ok, because we use this method if the program is crashed nevertheless.
        if (!unw_step(&cursor))
            break;
    }

    return i;
}
#endif


/** The thread that read info about signal or std::terminate from pipe.
  * On HUP / USR1, close log files (for new files to be opened later).
  * On information about std::terminate, write it to log.
  * On other signals, write info to log.
  */
class SignalListener : public Poco::Runnable
{
public:
    enum Signals : int
    {
        StdTerminate = -1,
        StopThread = -2
    };

    explicit SignalListener(BaseDaemon & daemon_)
        : log(&Logger::get("BaseDaemon"))
        , daemon(daemon_)
    {
    }

    void run()
    {
        char buf[buf_size];
        DB::ReadBufferFromFileDescriptor in(signal_pipe.read_fd, buf_size, buf);

        while (!in.eof())
        {
            int sig = 0;
            DB::readBinary(sig, in);

            if (sig == Signals::StopThread)
            {
                LOG_INFO(log, "Stop SignalListener thread");
                break;
            }
            else if (sig == SIGHUP || sig == SIGUSR1)
            {
                LOG_DEBUG(log, "Received signal to close logs.");
                BaseDaemon::instance().closeLogs();
                LOG_INFO(log, "Opened new log file after received signal.");
            }
            else if (sig == Signals::StdTerminate)
            {
                ThreadNumber thread_num;
                std::string message;

                DB::readBinary(thread_num, in);
                DB::readBinary(message, in);

                onTerminate(message, thread_num);
            }
            else if (sig == SIGINT ||
                sig == SIGQUIT ||
                sig == SIGTERM)
            {
                daemon.handleSignal(sig);
            }
            else
            {
                siginfo_t info;
                ucontext_t context;
                ThreadNumber thread_num;

                DB::readPODBinary(info, in);
                DB::readPODBinary(context, in);
                DB::readBinary(thread_num, in);

                onFault(sig, info, context, thread_num);
            }
        }
    }

private:
    Logger * log;
    BaseDaemon & daemon;

private:
    void onTerminate(const std::string & message, ThreadNumber thread_num) const
    {
        LOG_ERROR(log, "(from thread " << thread_num << ") " << message);
    }

    void onFault(int sig, siginfo_t & info, ucontext_t & context, ThreadNumber thread_num) const
    {
        LOG_ERROR(log, "########################################");
        LOG_ERROR(log, "(from thread " << thread_num << ") "
            << "Received signal " << strsignal(sig) << " (" << sig << ")" << ".");

        void * caller_address = nullptr;

#if defined(__x86_64__)
        /// Get the address at the time the signal was raised from the RIP (x86-64)
        #if defined(__FreeBSD__)
        caller_address = reinterpret_cast<void *>(context.uc_mcontext.mc_rip);
        #elif defined(__APPLE__)
        caller_address = reinterpret_cast<void *>(context.uc_mcontext->__ss.__rip);
        #else
        caller_address = reinterpret_cast<void *>(context.uc_mcontext.gregs[REG_RIP]);
        auto err_mask = context.uc_mcontext.gregs[REG_ERR];
        #endif
#elif defined(__aarch64__)
        caller_address = reinterpret_cast<void *>(context.uc_mcontext.pc);
#endif

        switch (sig)
        {
            case SIGSEGV:
            {
                /// Print info about address and reason.
                if (nullptr == info.si_addr)
                    LOG_ERROR(log, "Address: NULL pointer.");
                else
                    LOG_ERROR(log, "Address: " << info.si_addr);

#if defined(__x86_64__) && !defined(__FreeBSD__) && !defined(__APPLE__)
                if ((err_mask & 0x02))
                    LOG_ERROR(log, "Access: write.");
                else
                    LOG_ERROR(log, "Access: read.");
#endif

                switch (info.si_code)
                {
                    case SEGV_ACCERR:
                        LOG_ERROR(log, "Attempted access has violated the permissions assigned to the memory area.");
                        break;
                    case SEGV_MAPERR:
                        LOG_ERROR(log, "Address not mapped to object.");
                        break;
                    default:
                        LOG_ERROR(log, "Unknown si_code.");
                        break;
                }
                break;
            }

            case SIGBUS:
            {
                switch (info.si_code)
                {
                    case BUS_ADRALN:
                        LOG_ERROR(log, "Invalid address alignment.");
                        break;
                    case BUS_ADRERR:
                        LOG_ERROR(log, "Non-existant physical address.");
                        break;
                    case BUS_OBJERR:
                        LOG_ERROR(log, "Object specific hardware error.");
                        break;

                    // Linux specific
#if defined(BUS_MCEERR_AR)
                    case BUS_MCEERR_AR:
                        LOG_ERROR(log, "Hardware memory error: action required.");
                        break;
#endif
#if defined(BUS_MCEERR_AO)
                    case BUS_MCEERR_AO:
                        LOG_ERROR(log, "Hardware memory error: action optional.");
                        break;
#endif

                    default:
                        LOG_ERROR(log, "Unknown si_code.");
                        break;
                }
                break;
            }

            case SIGILL:
            {
                switch (info.si_code)
                {
                    case ILL_ILLOPC:
                        LOG_ERROR(log, "Illegal opcode.");
                        break;
                    case ILL_ILLOPN:
                        LOG_ERROR(log, "Illegal operand.");
                        break;
                    case ILL_ILLADR:
                        LOG_ERROR(log, "Illegal addressing mode.");
                        break;
                    case ILL_ILLTRP:
                        LOG_ERROR(log, "Illegal trap.");
                        break;
                    case ILL_PRVOPC:
                        LOG_ERROR(log, "Privileged opcode.");
                        break;
                    case ILL_PRVREG:
                        LOG_ERROR(log, "Privileged register.");
                        break;
                    case ILL_COPROC:
                        LOG_ERROR(log, "Coprocessor error.");
                        break;
                    case ILL_BADSTK:
                        LOG_ERROR(log, "Internal stack error.");
                        break;
                    default:
                        LOG_ERROR(log, "Unknown si_code.");
                        break;
                }
                break;
            }

            case SIGFPE:
            {
                switch (info.si_code)
                {
                    case FPE_INTDIV:
                        LOG_ERROR(log, "Integer divide by zero.");
                        break;
                    case FPE_INTOVF:
                        LOG_ERROR(log, "Integer overflow.");
                        break;
                    case FPE_FLTDIV:
                        LOG_ERROR(log, "Floating point divide by zero.");
                        break;
                    case FPE_FLTOVF:
                        LOG_ERROR(log, "Floating point overflow.");
                        break;
                    case FPE_FLTUND:
                        LOG_ERROR(log, "Floating point underflow.");
                        break;
                    case FPE_FLTRES:
                        LOG_ERROR(log, "Floating point inexact result.");
                        break;
                    case FPE_FLTINV:
                        LOG_ERROR(log, "Floating point invalid operation.");
                        break;
                    case FPE_FLTSUB:
                        LOG_ERROR(log, "Subscript out of range.");
                        break;
                    default:
                        LOG_ERROR(log, "Unknown si_code.");
                        break;
                }
                break;
            }
        }

        if (already_printed_stack_trace)
            return;

        static const int max_frames = 50;
        void * frames[max_frames];

#if USE_UNWIND
        int frames_size = backtraceLibUnwind(frames, max_frames, context);

        if (frames_size)
        {
#else
        /// No libunwind means no backtrace, because we are in a different thread from the one where the signal happened.
        /// So at least print the function where the signal happened.
        if (caller_address)
        {
            frames[0] = caller_address;
            int frames_size = 1;
#endif

            char ** symbols = backtrace_symbols(frames, frames_size);

            if (!symbols)
            {
                if (caller_address)
                    LOG_ERROR(log, "Caller address: " << caller_address);
            }
            else
            {
                for (int i = 0; i < frames_size; ++i)
                {
                    /// Perform demangling of names. Name is in parentheses, before '+' character.

                    char * name_start = nullptr;
                    char * name_end = nullptr;
                    char * demangled_name = nullptr;
                    int status = 0;

                    if (nullptr != (name_start = strchr(symbols[i], '('))
                        && nullptr != (name_end = strchr(name_start, '+')))
                    {
                        ++name_start;
                        *name_end = '\0';
                        demangled_name = abi::__cxa_demangle(name_start, 0, 0, &status);
                        *name_end = '+';
                    }

                    std::stringstream res;

                    res << i << ". ";

                    if (nullptr != demangled_name && 0 == status)
                    {
                        res.write(symbols[i], name_start - symbols[i]);
                        res << demangled_name << name_end;
                    }
                    else
                        res << symbols[i];

                    LOG_ERROR(log, res.rdbuf());
                }
            }
        }
    }
};


/** To use with std::set_terminate.
  * Collects slightly more info than __gnu_cxx::__verbose_terminate_handler,
  *  and send it to pipe. Other thread will read this info from pipe and asynchronously write it to log.
  * Look at libstdc++-v3/libsupc++/vterminate.cc for example.
  */
static void terminate_handler()
{
    static thread_local bool terminating = false;
    if (terminating)
    {
        abort();
        return; /// Just for convenience.
    }

    terminating = true;

    std::stringstream log;

    std::type_info * t = abi::__cxa_current_exception_type();
    if (t)
    {
        /// Note that "name" is the mangled name.
        char const * name = t->name();
        {
            int status = -1;
            char * dem = 0;

            dem = abi::__cxa_demangle(name, 0, 0, &status);

            log << "Terminate called after throwing an instance of " << (status == 0 ? dem : name) << std::endl;

            if (status == 0)
                free(dem);
        }

        already_printed_stack_trace = true;

        /// If the exception is derived from std::exception, we can give more information.
        try
        {
            throw;
        }
        catch (DB::Exception & e)
        {
            log << "Code: " << e.code() << ", e.displayText() = " << e.displayText() << ", e.what() = " << e.what() << std::endl;
        }
        catch (Poco::Exception & e)
        {
            log << "Code: " << e.code() << ", e.displayText() = " << e.displayText() << ", e.what() = " << e.what() << std::endl;
        }
        catch (const std::exception & e)
        {
            log << "what(): " << e.what() << std::endl;
        }
        catch (...)
        {
        }

        log << "Stack trace:\n\n" << StackTrace().toString() << std::endl;
    }
    else
    {
        log << "Terminate called without an active exception" << std::endl;
    }

    static const size_t buf_size = 1024;

    std::string log_message = log.str();
    if (log_message.size() > buf_size - 16)
        log_message.resize(buf_size - 16);

    char buf[buf_size];
    DB::WriteBufferFromFileDescriptor out(signal_pipe.write_fd, buf_size, buf);

    DB::writeBinary(static_cast<int>(SignalListener::StdTerminate), out);
    DB::writeBinary(Poco::ThreadNumber::get(), out);
    DB::writeBinary(log_message, out);
    out.next();

    abort();
}


static std::string createDirectory(const std::string & file)
{
    auto path = Poco::Path(file).makeParent();
    if (path.toString().empty())
        return "";
    Poco::File(path).createDirectories();
    return path.toString();
};

static bool tryCreateDirectories(Poco::Logger * logger, const std::string & path)
{
    try
    {
        Poco::File(path).createDirectories();
        return true;
    }
    catch (...)
    {
        LOG_WARNING(logger, __PRETTY_FUNCTION__ << ": when creating " << path << ", " << DB::getCurrentExceptionMessage(true));
    }
    return false;
}


void BaseDaemon::reloadConfiguration()
{
    /** If the program is not run in daemon mode and 'config-file' is not specified,
      *  then we use config from 'config.xml' file in current directory,
      *  but will log to console (or use parameters --log-file, --errorlog-file from command line)
      *  instead of using files specified in config.xml.
      * (It's convenient to log in console when you start server without any command line parameters.)
      */
    config_path = config().getString("config-file", "config.xml");
    loaded_config = ConfigProcessor(config_path, false, true).loadConfig(/* allow_zk_includes = */ true);
    if (last_configuration != nullptr)
        config().removeConfiguration(last_configuration);
    last_configuration = loaded_config.configuration.duplicate();
    config().add(last_configuration, PRIO_DEFAULT, false);
}


/// For creating and destroying unique_ptr of incomplete type.
BaseDaemon::BaseDaemon() = default;


BaseDaemon::~BaseDaemon()
{
    writeSignalIDtoSignalPipe(SignalListener::StopThread);
    signal_listener_thread.join();
    signal_pipe.close();
}


void BaseDaemon::terminate()
{
    getTaskManager().cancelAll();
    if (::kill(Poco::Process::id(), SIGTERM) != 0)
    {
        throw Poco::SystemException("cannot terminate process");
    }
}

void BaseDaemon::kill()
{
    pid.clear();
    Poco::Process::kill(getpid());
}

void BaseDaemon::sleep(double seconds)
{
    wakeup_event.reset();
    wakeup_event.tryWait(seconds * 1000);
}

void BaseDaemon::wakeup()
{
    wakeup_event.set();
}


void BaseDaemon::buildLoggers(Poco::Util::AbstractConfiguration & config)
{
    auto current_logger = config.getString("logger");
    if (config_logger == current_logger)
        return;
    config_logger = current_logger;

    bool is_daemon = config.getBool("application.runAsDaemon", false);

    /// Split logs to ordinary log, error log, syslog and console.
    /// Use extended interface of Channel for more comprehensive logging.
    Poco::AutoPtr<DB::OwnSplitChannel> split = new DB::OwnSplitChannel;

    auto log_level = config.getString("logger.level", "trace");
    const auto log_path = config.getString("logger.log", "");
    if (!log_path.empty())
    {
        createDirectory(log_path);
        std::cerr << "Logging " << log_level << " to " << log_path << std::endl;

        // Set up two channel chains.
        Poco::AutoPtr<FileChannel> log_file = new FileChannel;
        log_file->setProperty(Poco::FileChannel::PROP_PATH, Poco::Path(log_path).absolute().toString());
        log_file->setProperty(Poco::FileChannel::PROP_ROTATION, config.getRawString("logger.size", "100M"));
        log_file->setProperty(Poco::FileChannel::PROP_ARCHIVE, "number");
        log_file->setProperty(Poco::FileChannel::PROP_COMPRESS, config.getRawString("logger.compress", "true"));
        log_file->setProperty(Poco::FileChannel::PROP_PURGECOUNT, config.getRawString("logger.count", "1"));
        log_file->setProperty(Poco::FileChannel::PROP_FLUSH, config.getRawString("logger.flush", "true"));
        log_file->setProperty(Poco::FileChannel::PROP_ROTATEONOPEN, config.getRawString("logger.rotateOnOpen", "false"));
        log_file->open();

        Poco::AutoPtr<OwnPatternFormatter> pf = new OwnPatternFormatter(this);

        Poco::AutoPtr<DB::OwnFormattingChannel> log = new DB::OwnFormattingChannel(pf, log_file);
        split->addChannel(log);
    }

    const auto errorlog_path = config.getString("logger.errorlog", "");
    if (!errorlog_path.empty())
    {
        createDirectory(errorlog_path);
        std::cerr << "Logging errors to " << errorlog_path << std::endl;

        Poco::AutoPtr<FileChannel> error_log_file = new FileChannel;
        error_log_file->setProperty(Poco::FileChannel::PROP_PATH, Poco::Path(errorlog_path).absolute().toString());
        error_log_file->setProperty(Poco::FileChannel::PROP_ROTATION, config.getRawString("logger.size", "100M"));
        error_log_file->setProperty(Poco::FileChannel::PROP_ARCHIVE, "number");
        error_log_file->setProperty(Poco::FileChannel::PROP_COMPRESS, config.getRawString("logger.compress", "true"));
        error_log_file->setProperty(Poco::FileChannel::PROP_PURGECOUNT, config.getRawString("logger.count", "1"));
        error_log_file->setProperty(Poco::FileChannel::PROP_FLUSH, config.getRawString("logger.flush", "true"));
        error_log_file->setProperty(Poco::FileChannel::PROP_ROTATEONOPEN, config.getRawString("logger.rotateOnOpen", "false"));

        Poco::AutoPtr<OwnPatternFormatter> pf = new OwnPatternFormatter(this);

        Poco::AutoPtr<DB::OwnFormattingChannel> errorlog = new DB::OwnFormattingChannel(pf, error_log_file);
        errorlog->setLevel(Message::PRIO_NOTICE);
        errorlog->open();
        split->addChannel(errorlog);
    }

    /// "dynamic_layer_selection" is needed only for Yandex.Metrika, that share part of ClickHouse code.
    /// We don't need this configuration parameter.

    if (config.getBool("logger.use_syslog", false) || config.getBool("dynamic_layer_selection", false))
    {
        const std::string & cmd_name = commandName();

        if (config.has("logger.syslog.address"))
        {
            syslog_channel = new Poco::Net::RemoteSyslogChannel();
            // syslog address
            syslog_channel->setProperty(Poco::Net::RemoteSyslogChannel::PROP_LOGHOST, config.getString("logger.syslog.address"));
            if (config.has("logger.syslog.hostname"))
            {
                syslog_channel->setProperty(Poco::Net::RemoteSyslogChannel::PROP_HOST, config.getString("logger.syslog.hostname"));
            }
            syslog_channel->setProperty(Poco::Net::RemoteSyslogChannel::PROP_FORMAT, config.getString("logger.syslog.format", "syslog"));
            syslog_channel->setProperty(Poco::Net::RemoteSyslogChannel::PROP_FACILITY, config.getString("logger.syslog.facility", "LOG_USER"));
        }
        else
        {
            syslog_channel = new Poco::SyslogChannel();
            syslog_channel->setProperty(Poco::SyslogChannel::PROP_NAME, cmd_name);
            syslog_channel->setProperty(Poco::SyslogChannel::PROP_OPTIONS, config.getString("logger.syslog.options", "LOG_CONS|LOG_PID"));
            syslog_channel->setProperty(Poco::SyslogChannel::PROP_FACILITY, config.getString("logger.syslog.facility", "LOG_DAEMON"));
        }
        syslog_channel->open();

        Poco::AutoPtr<OwnPatternFormatter> pf = new OwnPatternFormatter(this, OwnPatternFormatter::ADD_LAYER_TAG);

        Poco::AutoPtr<DB::OwnFormattingChannel> log = new DB::OwnFormattingChannel(pf, syslog_channel);
        split->addChannel(log);
    }

    if (config.getBool("logger.console", false) || (!config.hasProperty("logger.console") && !is_daemon && (isatty(STDIN_FILENO) || isatty(STDERR_FILENO))))
    {
        Poco::AutoPtr<DB::OwnFormattingChannel> log = new DB::OwnFormattingChannel(new OwnPatternFormatter(this), new Poco::ConsoleChannel);
        logger().warning("Logging " + log_level + " to console");
        split->addChannel(log);
    }

    split->open();
    logger().close();
    logger().setChannel(split);

    // Global logging level (it can be overridden for specific loggers).
    logger().setLevel(log_level);

    // Set level to all already created loggers
    std::vector <std::string> names;
    Logger::root().names(names);
    for (const auto & name : names)
        Logger::root().get(name).setLevel(log_level);

    // Attach to the root logger.
    Logger::root().setLevel(log_level);
    Logger::root().setChannel(logger().getChannel());

    // Explicitly specified log levels for specific loggers.
    AbstractConfiguration::Keys levels;
    config.keys("logger.levels", levels);

    if(!levels.empty())
        for(AbstractConfiguration::Keys::iterator it = levels.begin(); it != levels.end(); ++it)
            Logger::get(*it).setLevel(config.getString("logger.levels." + *it, "trace"));
}


void BaseDaemon::closeLogs()
{
    if (log_file)
        log_file->close();
    if (error_log_file)
        error_log_file->close();

    if (!log_file)
        logger().warning("Logging to console but received signal to close log file (ignoring).");
}

std::string BaseDaemon::getDefaultCorePath() const
{
    return "/opt/cores/";
}

void BaseDaemon::closeFDs()
{
#if defined(__FreeBSD__) || (defined(__APPLE__) && defined(__MACH__))
    Poco::File proc_path{"/dev/fd"};
#else
    Poco::File proc_path{"/proc/self/fd"};
#endif
    if (proc_path.isDirectory()) /// Hooray, proc exists
    {
        Poco::DirectoryIterator itr(proc_path), end;
        for (; itr != end; ++itr)
        {
            long fd = DB::parse<long>(itr.name());
            if (fd > 2 && fd != signal_pipe.read_fd && fd != signal_pipe.write_fd)
                ::close(fd);
        }
    }
    else
    {
        long max_fd = -1;
#ifdef _SC_OPEN_MAX
        max_fd = sysconf(_SC_OPEN_MAX);
        if (max_fd == -1)
#endif
            max_fd = 256; /// bad fallback
        for (long fd = 3; fd < max_fd; ++fd)
            if (fd != signal_pipe.read_fd && fd != signal_pipe.write_fd)
                ::close(fd);
    }
}

void BaseDaemon::initialize(Application & self)
{
    closeFDs();
    task_manager.reset(new Poco::TaskManager);
    ServerApplication::initialize(self);

    {
        /// Parsing all args and converting to config layer
        /// Test: -- --1=1 --1=2 --3 5 7 8 -9 10 -11=12 14= 15== --16==17 --=18 --19= --20 21 22 --23 --24 25 --26 -27 28 ---29=30 -- ----31 32 --33 3-4
        Poco::AutoPtr<Poco::Util::MapConfiguration> map_config = new Poco::Util::MapConfiguration;
        std::string key;
        for(auto & arg : argv())
        {
            auto key_start = arg.find_first_not_of('-');
            auto pos_minus = arg.find('-');
            auto pos_eq = arg.find('=');

            // old saved '--key', will set to some true value "1"
            if (!key.empty() && pos_minus != std::string::npos && pos_minus < key_start)
            {
                map_config->setString(key, "1");
                key = "";
            }

            if (pos_eq == std::string::npos)
            {
                if (!key.empty())
                {
                    if (pos_minus == std::string::npos || pos_minus > key_start)
                    {
                        map_config->setString(key, arg);
                    }
                    key = "";
                }
                if (pos_minus != std::string::npos && key_start != std::string::npos && pos_minus < key_start)
                    key = arg.substr(key_start);
                continue;
            }
            else
            {
                key = "";
            }

            if (key_start == std::string::npos)
                continue;

            if (pos_minus > key_start)
                continue;

            key = arg.substr(key_start, pos_eq - key_start);
            if (key.empty())
                continue;
            std::string value;
            if (arg.size() > pos_eq)
                value = arg.substr(pos_eq+1);

            map_config->setString(key, value);
            key = "";
        }
        /// now highest priority (lowest value) is PRIO_APPLICATION = -100, we want higher!
        config().add(map_config, PRIO_APPLICATION - 100);
    }

    bool is_daemon = config().getBool("application.runAsDaemon", false);

    if (is_daemon)
    {
        /** When creating pid file and looking for config, will search for paths relative to the working path of the program when started.
          */
        std::string path = Poco::Path(config().getString("application.path")).setFileName("").toString();
        if (0 != chdir(path.c_str()))
            throw Poco::Exception("Cannot change directory to " + path);
    }

    reloadConfiguration();

    /// This must be done before creation of any files (including logs).
    if (config().has("umask"))
    {
        std::string umask_str = config().getString("umask");
        mode_t umask_num = 0;
        std::stringstream stream;
        stream << umask_str;
        stream >> std::oct >> umask_num;

        umask(umask_num);
    }

    ConfigProcessor(config_path).savePreprocessedConfig(loaded_config);

    /// Write core dump on crash.
    {
        struct rlimit rlim;
        if (getrlimit(RLIMIT_CORE, &rlim))
            throw Poco::Exception("Cannot getrlimit");
        /// 1 GiB by default. If more - it writes to disk too long.
        rlim.rlim_cur = config().getUInt64("core_dump.size_limit", 1024 * 1024 * 1024);

        if (setrlimit(RLIMIT_CORE, &rlim))
        {
            std::string message = "Cannot set max size of core file to " + std::to_string(rlim.rlim_cur);
        #if !defined(ADDRESS_SANITIZER) && !defined(THREAD_SANITIZER) && !defined(MEMORY_SANITIZER) && !defined(SANITIZER)
            throw Poco::Exception(message);
        #else
            /// It doesn't work under address/thread sanitizer. http://lists.llvm.org/pipermail/llvm-bugs/2013-April/027880.html
            std::cerr << message << std::endl;
        #endif
        }
    }

    /// This must be done before any usage of DateLUT. In particular, before any logging.
    if (config().has("timezone"))
    {
        if (0 != setenv("TZ", config().getString("timezone").data(), 1))
            throw Poco::Exception("Cannot setenv TZ variable");

        tzset();
    }

    std::string log_path = config().getString("logger.log", "");
    if (!log_path.empty())
        log_path = Poco::Path(log_path).setFileName("").toString();

    /** Redirect stdout, stderr to separate files in the log directory (or in the specified file).
      * Some libraries write to stderr in case of errors in debug mode,
      *  and this output makes sense even if the program is run in daemon mode.
      * We have to do it before buildLoggers, for errors on logger initialization will be written to these files.
      * If logger.stderr is specified then stderr will be forcibly redirected to that file.
      */
    if ((!log_path.empty() && is_daemon) || config().has("logger.stderr"))
    {
        std::string stderr_path = config().getString("logger.stderr", log_path + "/stderr");
        if (!freopen(stderr_path.c_str(), "a+", stderr))
            throw Poco::OpenFileException("Cannot attach stderr to " + stderr_path);
    }

    if ((!log_path.empty() && is_daemon) || config().has("logger.stdout"))
    {
        std::string stdout_path = config().getString("logger.stdout", log_path + "/stdout");
        if (!freopen(stdout_path.c_str(), "a+", stdout))
            throw Poco::OpenFileException("Cannot attach stdout to " + stdout_path);
    }

    /// Create pid file.
    if (is_daemon && config().has("pid"))
        pid.seed(config().getString("pid"));

    /// Change path for logging.
    if (!log_path.empty())
    {
        std::string path = createDirectory(log_path);
        if (is_daemon
            && chdir(path.c_str()) != 0)
            throw Poco::Exception("Cannot change directory to " + path);
    }
    else
    {
        if (is_daemon
            && chdir("/tmp") != 0)
            throw Poco::Exception("Cannot change directory to /tmp");
    }

    buildLoggers(config());

    if (is_daemon)
    {
        /** Change working directory to the directory to write core dumps.
          * We have to do it after buildLoggers, because there is the case when config files was in current directory.
          */

        std::string core_path = config().getString("core_path", "");
        if (core_path.empty())
            core_path = getDefaultCorePath();

        tryCreateDirectories(&logger(), core_path);

        Poco::File cores = core_path;
        if (!(cores.exists() && cores.isDirectory()))
        {
            core_path = !log_path.empty() ? log_path : "/opt/";
            tryCreateDirectories(&logger(), core_path);
        }

        if (0 != chdir(core_path.c_str()))
            throw Poco::Exception("Cannot change directory to " + core_path);
    }

    initializeTerminationAndSignalProcessing();

    logRevision();

    for (const auto & key : DB::getMultipleKeysFromConfig(config(), "", "graphite"))
    {
        graphite_writers.emplace(key, std::make_unique<GraphiteWriter>(key));
    }
}


void BaseDaemon::initializeTerminationAndSignalProcessing()
{
    std::set_terminate(terminate_handler);

    /// We want to avoid SIGPIPE when working with sockets and pipes, and just handle return value/errno instead.
    {
        sigset_t sig_set;
        if (sigemptyset(&sig_set) || sigaddset(&sig_set, SIGPIPE) || pthread_sigmask(SIG_BLOCK, &sig_set, nullptr))
            throw Poco::Exception("Cannot block signal.");
    }

    /// Setup signal handlers.
    auto add_signal_handler =
        [](const std::vector<int> & signals, signal_function handler)
        {
            struct sigaction sa;
            memset(&sa, 0, sizeof(sa));
            sa.sa_sigaction = handler;
            sa.sa_flags = SA_SIGINFO;

            {
                if (sigemptyset(&sa.sa_mask))
                    throw Poco::Exception("Cannot set signal handler.");

                for (auto signal : signals)
                    if (sigaddset(&sa.sa_mask, signal))
                        throw Poco::Exception("Cannot set signal handler.");

                for (auto signal : signals)
                    if (sigaction(signal, &sa, 0))
                        throw Poco::Exception("Cannot set signal handler.");
            }
        };

    add_signal_handler({SIGABRT, SIGSEGV, SIGILL, SIGBUS, SIGSYS, SIGFPE, SIGPIPE}, faultSignalHandler);
    add_signal_handler({SIGHUP, SIGUSR1}, closeLogsSignalHandler);
    add_signal_handler({SIGINT, SIGQUIT, SIGTERM}, terminateRequestedSignalHandler);

    /// Set up Poco ErrorHandler for Poco Threads.
    static KillingErrorHandler killing_error_handler;
    Poco::ErrorHandler::set(&killing_error_handler);

<<<<<<< HEAD
    DB::CurrentThread::get();
    logRevision();

=======
>>>>>>> 4f284d18
    signal_listener.reset(new SignalListener(*this));
    signal_listener_thread.start(*signal_listener);

}

void BaseDaemon::logRevision() const
{
    Logger::root().information("Starting " + std::string{VERSION_FULL} + " with revision " + Poco::NumberFormatter::format(ClickHouseRevision::get()));
}

/// Makes server shutdown if at least one Poco::Task have failed.
void BaseDaemon::exitOnTaskError()
{
    Observer<BaseDaemon, Poco::TaskFailedNotification> obs(*this, &BaseDaemon::handleNotification);
    getTaskManager().addObserver(obs);
}

/// Used for exitOnTaskError()
void BaseDaemon::handleNotification(Poco::TaskFailedNotification *_tfn)
{
    task_failed = true;
    AutoPtr<Poco::TaskFailedNotification> fn(_tfn);
    Logger *lg = &(logger());
    LOG_ERROR(lg, "Task '" << fn->task()->name() << "' failed. Daemon is shutting down. Reason - " << fn->reason().displayText());
    ServerApplication::terminate();
}

void BaseDaemon::defineOptions(Poco::Util::OptionSet& _options)
{
    Poco::Util::ServerApplication::defineOptions (_options);

    _options.addOption(
        Poco::Util::Option("config-file", "C", "load configuration from a given file")
            .required(false)
            .repeatable(false)
            .argument("<file>")
            .binding("config-file"));

    _options.addOption(
        Poco::Util::Option("log-file", "L", "use given log file")
            .required(false)
            .repeatable(false)
            .argument("<file>")
            .binding("logger.log"));

    _options.addOption(
        Poco::Util::Option("errorlog-file", "E", "use given log file for errors only")
            .required(false)
            .repeatable(false)
            .argument("<file>")
            .binding("logger.errorlog"));

    _options.addOption(
        Poco::Util::Option("pid-file", "P", "use given pidfile")
            .required(false)
            .repeatable(false)
            .argument("<file>")
            .binding("pid"));
}

bool isPidRunning(pid_t pid)
{
    if (getpgid(pid) >= 0)
        return 1;
    return 0;
}

void BaseDaemon::PID::seed(const std::string & file_)
{
    file = Poco::Path(file_).absolute().toString();
    Poco::File poco_file(file);

    if (poco_file.exists())
    {
        pid_t pid_read = 0;
        {
            std::ifstream in(file);
            if (in.good())
            {
                in >> pid_read;
                if (pid_read && isPidRunning(pid_read))
                    throw Poco::Exception("Pid file exists and program running with pid = " + std::to_string(pid_read) + ", should not start daemon.");
            }
        }
        std::cerr << "Old pid file exists (with pid = " << pid_read << "), removing." << std::endl;
        poco_file.remove();
    }

    int fd = open(file.c_str(),
        O_CREAT | O_EXCL | O_WRONLY,
        S_IRUSR | S_IWUSR | S_IRGRP | S_IWGRP | S_IROTH | S_IWOTH);

    if (-1 == fd)
    {
        file.clear();
        if (EEXIST == errno)
            throw Poco::Exception("Pid file exists, should not start daemon.");
        throw Poco::CreateFileException("Cannot create pid file.");
    }

    try
    {
        std::stringstream s;
        s << getpid();
        if (static_cast<ssize_t>(s.str().size()) != write(fd, s.str().c_str(), s.str().size()))
            throw Poco::Exception("Cannot write to pid file.");
    }
    catch (...)
    {
        close(fd);
        throw;
    }

    close(fd);
}

void BaseDaemon::PID::clear()
{
    if (!file.empty())
    {
        Poco::File(file).remove();
        file.clear();
    }
}

void BaseDaemon::handleSignal(int signal_id)
{
    if (signal_id == SIGINT ||
        signal_id == SIGQUIT ||
        signal_id == SIGTERM)
    {
        std::unique_lock<std::mutex> lock(signal_handler_mutex);
        {
            ++terminate_signals_counter;
            sigint_signals_counter += signal_id == SIGINT;
            signal_event.notify_all();
        }

        onInterruptSignals(signal_id);
    }
    else
        throw DB::Exception(std::string("Unsupported signal: ") + strsignal(signal_id));
}

void BaseDaemon::onInterruptSignals(int signal_id)
{
    is_cancelled = true;
    LOG_INFO(&logger(), "Received termination signal (" << strsignal(signal_id) << ")");

    if (sigint_signals_counter >= 2)
    {
        LOG_INFO(&logger(), "Received second signal Interrupt. Immediately terminate.");
        kill();
    }
}


void BaseDaemon::waitForTerminationRequest()
{
    std::unique_lock<std::mutex> lock(signal_handler_mutex);
    signal_event.wait(lock, [this](){ return terminate_signals_counter > 0; });
}
<|MERGE_RESOLUTION|>--- conflicted
+++ resolved
@@ -1065,6 +1065,7 @@
 
     initializeTerminationAndSignalProcessing();
 
+    DB::CurrentThread::get();   /// TODO Why do we need this?
     logRevision();
 
     for (const auto & key : DB::getMultipleKeysFromConfig(config(), "", "graphite"))
@@ -1116,12 +1117,6 @@
     static KillingErrorHandler killing_error_handler;
     Poco::ErrorHandler::set(&killing_error_handler);
 
-<<<<<<< HEAD
-    DB::CurrentThread::get();
-    logRevision();
-
-=======
->>>>>>> 4f284d18
     signal_listener.reset(new SignalListener(*this));
     signal_listener_thread.start(*signal_listener);
 
