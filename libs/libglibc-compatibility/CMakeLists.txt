--- conflicted
+++ resolved
@@ -31,7 +31,6 @@
 
 target_include_directories(glibc-compatibility PRIVATE libcxxabi)
 
-<<<<<<< HEAD
 # glibc-compatibility does not depend on any libraries but is linked to all libraries implicitly.
 # Avoid linking of the library to itself.
 set_target_properties(glibc-compatibility PROPERTIES LINK_LIBRARIES "")
@@ -41,9 +40,6 @@
 install(TARGETS glibc-compatibility EXPORT protobuf-targets ARCHIVE DESTINATION "/tmp")
 install(TARGETS glibc-compatibility EXPORT double-conversionTargets ARCHIVE DESTINATION "/tmp")
 
-add_subdirectory (tests)
-=======
 if(ENABLE_TESTS)
     add_subdirectory(tests)
-endif()
->>>>>>> 5b0269e7
+endif()