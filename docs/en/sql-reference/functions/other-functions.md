--- conflicted
+++ resolved
@@ -213,11 +213,7 @@
 
 **Examples**
 
-<<<<<<< HEAD
-For [String](../../sql-reference/data-types/string.md) arguments, the funtion returns the string length + 9 (terminating zero + length).
-=======
-For [String](../../sql-reference/data-types/string.md) arguments the function returns the string length + 9 (terminating zero + length).
->>>>>>> c0561072
+For [String](../../sql-reference/data-types/string.md) arguments, the function returns the string length + 9 (terminating zero + length).
 
 Query:
 
@@ -1376,11 +1372,7 @@
 
 ClickHouse used the index the same way as previously (`Processed 32.74 thousand rows`).
 The expression `k = '2017-09-15'` was not used when generating the result.
-<<<<<<< HEAD
 In example, the `indexHint` function allows to see adjacent dates.
-=======
-In example the `indexHint` function allows to see adjacent dates.
->>>>>>> c0561072
 
 Result:
 
