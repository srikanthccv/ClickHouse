# Конфигурационные параметры сервера

## builtin_dictionaries_reload_interval

Интервал (в секундах) перезагрузки встроенных словарей.

ClickHouse перезагружает встроенные словари с заданным интервалом. Это позволяет править словари "на лету" без перезапуска сервера.

Значение по умолчанию - 3600.

**Пример**

```xml
<builtin_dictionaries_reload_interval>3600</builtin_dictionaries_reload_interval>
```


## compression

Настройки компрессии данных.

!!! warning "Внимание"
    Лучше не использовать, если вы только начали работать с ClickHouse.

Общий вид конфигурации:

```xml
<compression>
    <case>
      <parameters/>
    </case>
    ...
</compression>
```

Можно сконфигурировать несколько разделов `<case>`.

Поля блока `<case>`:

- ``min_part_size`` - Минимальный размер части таблицы.
- ``min_part_size_ratio`` - Отношение размера минимальной части таблицы к полному размеру таблицы.
- ``method`` - Метод сжатия. Возможные значения: ``lz4``, ``zstd`` (экспериментальный).

ClickHouse проверит условия `min_part_size` и `min_part_size_ratio` и выполнит те блоки `case`, для которых условия совпали. Если ни один `<case>` не подходит, то ClickHouse применит алгоритм сжатия `lz4`.

**Пример**

```xml
<compression incl="clickhouse_compression">
    <case>
        <min_part_size>10000000000</min_part_size>
        <min_part_size_ratio>0.01</min_part_size_ratio>
        <method>zstd</method>
    </case>
</compression>
```


## default_database

База данных по умолчанию.

Перечень баз данных можно получить запросом [SHOW DATABASES](../../query_language/misc.md#show-databases).

**Пример**

```xml
<default_database>default</default_database>
```


## default_profile

Профиль настроек по умолчанию.

Профили настроек находятся в файле, указанном в параметре `user_config`.

**Пример**

```xml
<default_profile>default</default_profile>
```


## dictionaries_config

Путь к конфигурации внешних словарей.

Путь:

- Указывается абсолютным или относительно конфигурационного файла сервера.
- Может содержать wildcard-ы \* и ?.

Смотрите также "[Внешние словари](../../query_language/dicts/external_dicts.md)".

**Пример**

```xml
<dictionaries_config>*_dictionary.xml</dictionaries_config>
```


## dictionaries_lazy_load

Отложенная загрузка словарей.

Если `true`, то каждый словарь создаётся при первом использовании. Если словарь не удалось создать, то вызов функции, использующей словарь, сгенерирует исключение.

Если `false`, то все словари создаются при старте сервера, и в случае ошибки сервер завершает работу.

По умолчанию - `true`.

**Пример**

```xml
<dictionaries_lazy_load>true</dictionaries_lazy_load>
```


## format_schema_path {#server_settings-format_schema_path}

Путь к каталогу со схемами для входных данных. Например со схемами для формата [CapnProto](../../interfaces/formats.md#capnproto).

**Пример**

```xml
  <!-- Directory containing schema files for various input formats. -->
  <format_schema_path>format_schemas/</format_schema_path>
```

## graphite {#server_settings-graphite}

Отправка данных в [Graphite](https://github.com/graphite-project).

Настройки:

<<<<<<< HEAD
- host – Сервер Graphite.
- port – Порт сервера Graphite.
- interval – Период отправки в секундах.
- timeout – Таймаут отправки данных в секундах.
- root_path – Префикс для ключей.
- metrics – Отправка данных из таблицы [system.metrics](../system_tables.md#system_tables-metrics).
- events – Отправка дельты данных, накопленной за промежуток времени из таблицы [system.events](../system_tables.md#system_tables-events).
- events_cumulative – Отправка суммарных данных из таблицы [system.events](../system_tables.md#system_tables-events).
- asynchronous_metrics – Отправка данных из таблицы [system.asynchronous_metrics](../system_tables.md#system_tables-asynchronous_metrics).
=======
- host - Сервер Graphite.
- port - Порт сервера Graphite.
- interval - Период отправки в секундах.
- timeout - Таймаут отправки данных в секундах.
- root_path - Префикс для ключей.
- metrics - Отправка данных из таблицы [system.metrics](../system_tables.md#system_tables-metrics).
- events - Отправка дельты данных, накопленной за промежуток времени из таблицы [system.events](../system_tables.md#system_tables-events).
- events_cumulative - Отправка суммарных данных из таблицы [system.events](../system_tables.md#system_tables-events).
- asynchronous_metrics - Отправка данных из таблицы [system.asynchronous_metrics](../system_tables.md#system_tables-asynchronous_metrics).
>>>>>>> b808172e

Можно определить несколько секций `<graphite>`, например, для передачи различных данных с различной частотой.

**Пример**

```xml
<graphite>
    <host>localhost</host>
    <port>42000</port>
    <timeout>0.1</timeout>
    <interval>60</interval>
    <root_path>one_min</root_path>
    <metrics>true</metrics>
    <events>true</events>
    <events_cumulative>false</events_cumulative>
    <asynchronous_metrics>true</asynchronous_metrics>
</graphite>
```


## graphite_rollup {#server_settings-graphite_rollup}

Настройка прореживания данных для Graphite.

Подробнее читайте в разделе [GraphiteMergeTree](../../operations/table_engines/graphitemergetree.md).

**Пример**

```xml
<graphite_rollup_example>
    <default>
        <function>max</function>
        <retention>
            <age>0</age>
            <precision>60</precision>
        </retention>
        <retention>
            <age>3600</age>
            <precision>300</precision>
        </retention>
        <retention>
            <age>86400</age>
            <precision>3600</precision>
        </retention>
    </default>
</graphite_rollup_example>
```


## http_port/https_port

Порт для обращений к серверу по протоколу HTTP(s).

Если указан `https_port`, то требуется конфигурирование [openSSL](#server_settings-openssl).

Если указан `http_port`, то настройка openSSL игнорируется, даже если она задана.

**Пример**

```xml
<https>0000</https>
```


## http_server_default_response

Страница, показываемая по умолчанию, при обращении к HTTP(s) серверу ClickHouse.

**Пример**

Показывает `https://tabix.io/` при обращении к `http://localhost:http_port`.

```xml
<http_server_default_response>
  <![CDATA[<html ng-app="SMI2"><head><base href="http://ui.tabix.io/"></head><body><div ui-view="" class="content-ui"></div><script src="http://loader.tabix.io/master.js"></script></body></html>]]>
</http_server_default_response>
```

## include_from {#server_settings-include_from}

Путь к файлу с подстановками.

Подробности смотрите в разделе "[Конфигурационный файлы](../configuration_files.md#configuration_files)".

**Пример**

```xml
<include_from>/etc/metrica.xml</include_from>
```


## interserver_http_port

Порт для обмена между серверами ClickHouse.

**Пример**

```xml
<interserver_http_port>9009</interserver_http_port>
```


## interserver_http_host

Имя хоста, которое могут использовать другие серверы для обращения к этому.

Если не указано, то определяется аналогично команде `hostname -f`.

Удобно использовать, чтобы отвязаться от конкретного сетевого интерфейса.

**Пример**

```xml
<interserver_http_host>example.yandex.ru</interserver_http_host>
```


## interserver_http_credentials {#server-settings-interserver_http_credentials}

Имя пользователя и пароль, использующиеся для аутентификации при [репликации](../table_engines/replication.md) движками Replicated*. Это имя пользователя и пароль используются только для взаимодействия между репликами кластера и никак не связаны с аутентификацией клиентов ClickHouse. Сервер проверяет совпадение имени и пароля для соединяющихся с ним реплик, а также использует это же имя и пароль для соединения с другими репликами. Соответственно, эти имя и пароль должны быть прописаны одинаковыми для всех реплик кластера.
По умолчанию аутентификация не используется.

Раздел содержит следующие параметры:

- `user` — имя пользователя.
- `password` — пароль.

**Пример конфигурации**

```xml
<interserver_http_credentials>
    <user>admin</user>
    <password>222</password>
</interserver_http_credentials>
```


## keep_alive_timeout

Время в секундах, в течение которого ClickHouse ожидает входящих запросов прежде, чем закрыть соединение.

**Пример**

```xml
<keep_alive_timeout>3</keep_alive_timeout>
```


## listen_host {#server_settings-listen_host}

Ограничение по хостам, с которых может прийти запрос. Если необходимо, чтобы сервер отвечал всем, то надо указать `::`.

Примеры:

```xml
<listen_host>::1</listen_host>
<listen_host>127.0.0.1</listen_host>
```


## logger {#server_settings-logger}

Настройки логирования.

Ключи:

- level - Уровень логирования. Допустимые значения: ``trace``, ``debug``, ``information``, ``warning``, ``error``.
- log - Файл лога. Содержит все записи согласно ``level``.
- errorlog - Файл лога ошибок.
- size - Размер файла. Действует для ``log`` и ``errorlog``. Как только файл достиг размера ``size``, ClickHouse архивирует и переименовывает его, а на его месте создает новый файл лога.
- count - Количество заархивированных файлов логов, которые сохраняет ClickHouse.

**Пример**

```xml
<logger>
    <level>trace</level>
    <log>/var/log/clickhouse-server/clickhouse-server.log</log>
    <errorlog>/var/log/clickhouse-server/clickhouse-server.err.log</errorlog>
    <size>1000M</size>
    <count>10</count>
</logger>
```

Также, существует поддержка записи в syslog. Пример конфига:
```xml
<logger>
    <use_syslog>1</use_syslog>
    <syslog>
        <address>syslog.remote:10514</address>
        <hostname>myhost.local</hostname>
        <facility>LOG_LOCAL6</facility>
        <format>syslog</format>
    </syslog>
</logger>
```

Ключи:
- use_syslog - обязательная настройка, если требуется запись в syslog
- address - хост[:порт] демона syslogd. Если не указан, используется локальный
- hostname - опционально, имя хоста, с которого отсылаются логи
- facility - [категория syslog](https://en.wikipedia.org/wiki/Syslog#Facility),
записанная в верхнем регистре, с префиксом "LOG_": (``LOG_USER``, ``LOG_DAEMON``, ``LOG_LOCAL3`` и прочие).
Значения по умолчанию: при указанном ``address`` - ``LOG_USER``, иначе - ``LOG_DAEMON``
- format - формат сообщений. Возможные значения - ``bsd`` и ``syslog``



## macros

Подстановки параметров реплицируемых таблиц.

Можно не указывать, если реплицируемых таблицы не используются.

Подробнее смотрите в разделе "[Создание реплицируемых таблиц](../../operations/table_engines/replication.md)".

**Пример**

```xml
<macros incl="macros" optional="true" />
```


## mark_cache_size

Приблизительный размер (в байтах) кеша "засечек", используемых движками таблиц семейства [MergeTree](../../operations/table_engines/mergetree.md).

Кеш общий для сервера, память выделяется по мере необходимости. Кеш не может быть меньше, чем 5368709120.

**Пример**

```xml
<mark_cache_size>5368709120</mark_cache_size>
```


## max_concurrent_queries

Максимальное количество одновременно обрабатываемых запросов.

**Пример**

```xml
<max_concurrent_queries>100</max_concurrent_queries>
```


## max_connections

Максимальное количество входящих соединений.

**Пример**

```xml
<max_connections>4096</max_connections>
```


## max_open_files

Максимальное количество открытых файлов.

По умолчанию - `maximum`.

Рекомендуется использовать в Mac OS X, поскольку функция `getrlimit()` возвращает некорректное значение.

**Пример**

```xml
<max_open_files>262144</max_open_files>
```


## max_table_size_to_drop

Ограничение на удаление таблиц.

Если размер таблицы семейства [MergeTree](../../operations/table_engines/mergetree.md) превышает `max_table_size_to_drop` (в байтах), то ее нельзя удалить запросом DROP.

Если таблицу все же необходимо удалить, не перезапуская при этом сервер ClickHouse, то необходимо создать файл `<clickhouse-path>/flags/force_drop_table` и выполнить запрос DROP.

Значение по умолчанию - 50GB.

Значение 0 означает, что можно удалять все таблицы без ограничений.

**Пример**

```xml
<max_table_size_to_drop>0</max_table_size_to_drop>
```


## merge_tree {#server_settings-merge_tree}

Тонкая настройка таблиц семейства [MergeTree](../../operations/table_engines/mergetree.md).

Подробнее смотрите в заголовочном файле MergeTreeSettings.h.

**Пример**

```xml
<merge_tree>
    <max_suspicious_broken_parts>5</max_suspicious_broken_parts>
</merge_tree>
```


## openSSL {#server_settings-openssl}

Настройки клиента/сервера SSL.

Поддержку SSL обеспечивает библиотека ``libpoco``. Описание интерфейса находится в файле [SSLManager.h](https://github.com/ClickHouse-Extras/poco/blob/master/NetSSL_OpenSSL/include/Poco/Net/SSLManager.h)

Ключи настроек сервера/клиента:

- privateKeyFile - Путь к файлу с секретным ключом сертификата в формате PEM. Файл может содержать ключ и сертификат одновременно.
- certificateFile - Путь к файлу сертификата клиента/сервера в формате PEM. Можно не указывать, если ``privateKeyFile`` содержит сертификат.
- caConfig - Путь к файлу или каталогу, которые содержат доверенные корневые сертификаты.
- verificationMode - Способ проверки сертификатов узла. Подробности находятся в описании класса [Context](https://github.com/ClickHouse-Extras/poco/blob/master/NetSSL_OpenSSL/include/Poco/Net/Context.h). Допустимые значения: ``none``, ``relaxed``, ``strict``, ``once``.
- verificationDepth - Максимальная длина верификационной цепи. Верификация завершится ошибкой, если длина цепи сертификатов превысит установленное значение.
- loadDefaultCAFile - Признак того, что будут использоваться встроенные CA-сертификаты для OpenSSL. Допустимые значения: ``true``, ``false``.  |
- cipherList - Поддерживаемые OpenSSL-шифры. Например, ``ALL:!ADH:!LOW:!EXP:!MD5:@STRENGTH``.
- cacheSessions - Включение/выключение кеширования сессии. Использовать обязательно вместе с ``sessionIdContext``. Допустимые значения: ``true``, ``false``.
- sessionIdContext - Уникальный набор произвольных символов, которые сервер добавляет к каждому сгенерированному идентификатору. Длина строки не должна превышать ``SSL_MAX_SSL_SESSION_ID_LENGTH``. Рекомендуется к использованию всегда, поскольку позволяет избежать проблем как в случае, если сервер кеширует сессию, так и если клиент затребовал кеширование. По умолчанию ``${application.name}``.
- sessionCacheSize - Максимальное количество сессий, которые кэширует сервер. По умолчанию - 1024\*20. 0 - неограниченное количество сессий.
- sessionTimeout - Время кеширования сессии на сервере.
- extendedVerification - Автоматическая расширенная проверка сертификатов после завершении сессии. Допустимые значения: ``true``, ``false``.
- requireTLSv1 - Требование соединения TLSv1. Допустимые значения: ``true``, ``false``.
- requireTLSv1_1 - Требование соединения TLSv1.1. Допустимые значения: ``true``, ``false``.
- requireTLSv1_2 - Требование соединения TLSv1.2. Допустимые значения: ``true``, ``false``.
- fips - Активация режима OpenSSL FIPS. Поддерживается, если версия OpenSSL, с которой собрана библиотека поддерживает fips.
- privateKeyPassphraseHandler - Класс (подкласс PrivateKeyPassphraseHandler)запрашивающий кодовую фразу доступа к секретному ключу. Например, ``<privateKeyPassphraseHandler>``, ``<name>KeyFileHandler</name>``, ``<options><password>test</password></options>``, ``</privateKeyPassphraseHandler>``.
- invalidCertificateHandler - Класс (подкласс CertificateHandler) для подтверждения не валидных сертификатов. Например, ``<invalidCertificateHandler> <name>ConsoleCertificateHandler</name> </invalidCertificateHandler>``.
- disableProtocols - Запрещенные к использованию протоколы.
- preferServerCiphers - Предпочтение серверных шифров на клиенте.

**Пример настройки:**

```xml
<openSSL>
    <server>
        <!-- openssl req -subj "/CN=localhost" -new -newkey rsa:2048 -days 365 -nodes -x509 -keyout /etc/clickhouse-server/server.key -out /etc/clickhouse-server/server.crt -->
        <certificateFile>/etc/clickhouse-server/server.crt</certificateFile>
        <privateKeyFile>/etc/clickhouse-server/server.key</privateKeyFile>
        <!-- openssl dhparam -out /etc/clickhouse-server/dhparam.pem 4096 -->
        <dhParamsFile>/etc/clickhouse-server/dhparam.pem</dhParamsFile>
        <verificationMode>none</verificationMode>
        <loadDefaultCAFile>true</loadDefaultCAFile>
        <cacheSessions>true</cacheSessions>
        <disableProtocols>sslv2,sslv3</disableProtocols>
        <preferServerCiphers>true</preferServerCiphers>
    </server>
    <client>
        <loadDefaultCAFile>true</loadDefaultCAFile>
        <cacheSessions>true</cacheSessions>
        <disableProtocols>sslv2,sslv3</disableProtocols>
        <preferServerCiphers>true</preferServerCiphers>
        <!-- Use for self-signed: <verificationMode>none</verificationMode> -->
        <invalidCertificateHandler>
            <!-- Use for self-signed: <name>AcceptCertificateHandler</name> -->
            <name>RejectCertificateHandler</name>
        </invalidCertificateHandler>
    </client>
</openSSL>
```


## part_log {#server_settings-part-log}

Логирование событий, связанных с данными типа [MergeTree](../../operations/table_engines/mergetree.md). Например, события добавления или мержа данных. Лог можно использовать для симуляции алгоритмов слияния, чтобы сравнивать их характеристики. Также, можно визуализировать процесс слияния.

Запросы логируются не в отдельный файл, а в таблицу [system.part_log](../system_tables.md#system_tables-part-log). Вы можете изменить название этой таблицы в параметре `table` (см. ниже).

При настройке логирования используются следующие параметры:

- `database` — имя базы данных;
- `table` — имя таблицы;
- `partition_by` — устанавливает [произвольный ключ партиционирования](../../operations/table_engines/custom_partitioning_key.md);
- `flush_interval_milliseconds` — период сброса данных из буфера в памяти в таблицу.


**Пример**

```xml
<part_log>
    <database>system</database>
    <table>part_log</table>
    <partition_by>toMonday(event_date)</partition_by>
    <flush_interval_milliseconds>7500</flush_interval_milliseconds>
</part_log>
```


## path {#server_settings-path}

Путь к каталогу с данными.

!!! warning "Обратите внимание"
    Завершающий слеш обязателен.

**Пример**

```xml
<path>/var/lib/clickhouse/</path>
```


## query_log {#server_settings-query-log}

Настройка логирования запросов, принятых с настройкой [log_queries=1](../settings/settings.md).

Запросы логируются не в отдельный файл, а в системную таблицу [system.query_log](../system_tables.md#system_tables-query-log). Вы можете изменить название этой таблицы в параметре `table` (см. ниже).

При настройке логирования используются следующие параметры:

- `database` — имя базы данных;
- `table` — имя таблицы, куда будет записываться лог;
- `partition_by` — [произвольный ключ партиционирования](../../operations/table_engines/custom_partitioning_key.md) для таблицы с логами;
- `flush_interval_milliseconds` — период сброса данных из буфера в памяти в таблицу.

Если таблица не существует, то ClickHouse создаст её. Если структура журнала запросов изменилась при обновлении сервера ClickHouse, то таблица со старой структурой переименовывается, а новая таблица создается автоматически.

**Пример**

```xml
<query_log>
    <database>system</database>
    <table>query_log</table>
    <partition_by>toMonday(event_date)</partition_by>
    <flush_interval_milliseconds>7500</flush_interval_milliseconds>
</query_log>
```


## remote_servers

Конфигурация кластеров, которые использует движок таблиц Distributed.

Пример настройки смотрите в разделе "[Движки таблиц/Distributed](../../operations/table_engines/distributed.md)".

**Пример**

```xml
<remote_servers incl="clickhouse_remote_servers" />
```

Значение атрибута `incl` смотрите в разделе "[Конфигурационные файлы](../configuration_files.md#configuration_files)".



## timezone

Временная зона сервера.

Указывается идентификатором IANA в виде часового пояса UTC или географического положения (например, Africa/Abidjan).

Временная зона необходима при преобразованиях между форматами String и DateTime, которые возникают при выводе полей DateTime в текстовый формат (на экран или в файл) и при получении DateTime из строки. Также, временная зона используется в функциях, которые работают со временем и датой, если они не получили временную зону в параметрах вызова.

**Пример**

```xml
<timezone>Europe/Moscow</timezone>
```


## tcp_port {#server_settings-tcp_port}

Порт для взаимодействия с клиентами по протоколу TCP.

**Пример**

```xml
<tcp_port>9000</tcp_port>
```

## tcp_port_secure {#server_settings-tcp_port_secure}

TCP порт для защищённого обмена данными с клиентами. Используйте с настройкой [OpenSSL](#server_settings-openssl).

**Возможные значения**

Положительное целое число.

**Значение по умолчанию**

```xml
<tcp_port_secure>9440</tcp_port_secure>
```

## tmp_path

Путь ко временным данным для обработки больших запросов.

!!! warning "Обратите внимание"
    Завершающий слеш обязателен.

**Пример**

```xml
<tmp_path>/var/lib/clickhouse/tmp/</tmp_path>
```


## uncompressed_cache_size {#server-settings-uncompressed_cache_size}

Размер кеша (в байтах) для несжатых данных, используемых движками таблиц семейства [MergeTree](../../operations/table_engines/mergetree.md).

Кеш единый для сервера. Память выделяется по требованию. Кеш используется в том случае, если включена опция [use_uncompressed_cache](../settings/settings.md).

Несжатый кеш выгодно использовать для очень коротких запросов в отдельных случаях.

**Пример**

```xml
<uncompressed_cache_size>8589934592</uncompressed_cache_size>
```

## user_files_path {#server_settings-user_files_path}

Каталог с пользовательскими файлами. Используется в табличной функции [file()](../../query_language/table_functions/file.md).

**Пример**

```xml
<user_files_path>/var/lib/clickhouse/user_files/</user_files_path>
```


## users_config

Путь к файлу, который содержит:

- Конфигурации пользователей.
- Права доступа.
- Профили настроек.
- Настройки квот.

**Пример**

```xml
<users_config>users.xml</users_config>
```

## zookeeper {#server-settings_zookeeper}

Содержит параметры, позволяющие ClickHouse взаимодействовать с кластером [ZooKeeper](http://zookeeper.apache.org/).

ClickHouse использует ZooKeeper для хранения метаданных о репликах при использовании реплицированных таблиц. Если реплицированные таблицы не используются, этот раздел параметров может отсутствовать.

Раздел содержит следующие параметры:

- `node` — адрес ноды (сервера) ZooKeeper. Можно сконфигурировать несколько нод.

    Например:

    ```xml
    <node index="1">
        <host>example_host</host>
        <port>2181</port>
    </node>
    ```

    Атрибут `index` задает порядок опроса нод при попытках подключиться к кластеру ZooKeeper.

- `session_timeout` — максимальный таймаут клиентской сессии в миллисекундах.
- `root` — [znode](http://zookeeper.apache.org/doc/r3.5.5/zookeeperOver.html#Nodes+and+ephemeral+nodes), который используется как корневой для всех znode, которые использует сервер ClickHouse. Необязательный.
- `identity` — пользователь и пароль, которые может потребовать ZooKeeper для доступа к запрошенным znode. Необязательный.

**Пример конфигурации**

```xml
<zookeeper>
    <node>
        <host>example1</host>
        <port>2181</port>
    </node>
    <node>
        <host>example2</host>
        <port>2181</port>
    </node>
    <session_timeout_ms>30000</session_timeout_ms>
    <!-- Optional. Chroot suffix. Should exist. -->
    <root>/path/to/zookeeper/node</root>
    <!-- Optional. Zookeeper digest ACL string. -->
    <identity>user:password</identity>
</zookeeper>
```

**Смотрите также**

- [Репликация](../../operations/table_engines/replication.md)
- [ZooKeeper Programmer's Guide](http://zookeeper.apache.org/doc/current/zookeeperProgrammers.html)

## use_minimalistic_part_header_in_zookeeper {#server-settings-use_minimalistic_part_header_in_zookeeper}

Способ хранения заголовков кусков данных в ZooKeeper.

Параметр применяется только к семейству таблиц `MergeTree`. Его можно установить:

- Глобально в разделе [merge_tree](#server_settings-merge_tree) файла `config.xml`.

    ClickHouse использует этот параметр для всех таблиц на сервере. Вы можете изменить настройку в любое время. Существующие таблицы изменяют свое поведение при изменении параметра.

- Для каждой отдельной таблицы.

    При создании таблицы укажите соответствующую [настройку движка](../table_engines/mergetree.md#table_engine-mergetree-creating-a-table). Поведение существующей таблицы с установленным параметром не изменяется даже при изменении глобального параметра.

**Возможные значения**

- 0 — функциональность выключена.
- 1 — функциональность включена.

Если `use_minimalistic_part_header_in_zookeeper = 1`, то [реплицированные](../table_engines/replication.md) таблицы хранят заголовки кусков данных в компактном виде, используя только одну `znode`. Если таблица содержит много столбцов, этот метод хранения значительно уменьшает объем данных, хранящихся в Zookeeper.

!!! attention "Внимание"
    После того как вы установили `use_minimalistic_part_header_in_zookeeper = 1`, невозможно откатить ClickHouse до версии, которая не поддерживает этот параметр. Будьте осторожны при обновлении ClickHouse на серверах в кластере. Не обновляйте все серверы сразу. Безопаснее проверять новые версии ClickHouse в тестовой среде или только на некоторых серверах кластера.

    Заголовки частей данных, ранее сохранённые с этим параметром, не могут быть восстановлены в их предыдущем (некомпактном) представлении.

**Значение по умолчанию**: 0.

## disable_internal_dns_cache {#server-settings-disable_internal_dns_cache}

Отключает внутренний кеш DNS записей. Используется при эксплуатации ClickHouse в системах
с часто меняющейся инфраструктурой, таких как Kubernetes.

**Значение по умолчанию**: 0.

## dns_cache_update_period {#server-settings-dns_cache_update_period}

Период обновления IP адресов у записей во внутреннем DNS кеше ClickHouse (в секундах).
Обновление выполняется асинхронно, отдельным системным потоком.

**Значение по умолчанию**: 15.

[Оригинальная статья](https://clickhouse.yandex/docs/ru/operations/server_settings/settings/) <!--hide--><|MERGE_RESOLUTION|>--- conflicted
+++ resolved
@@ -134,7 +134,6 @@
 
 Настройки:
 
-<<<<<<< HEAD
 - host – Сервер Graphite.
 - port – Порт сервера Graphite.
 - interval – Период отправки в секундах.
@@ -144,17 +143,6 @@
 - events – Отправка дельты данных, накопленной за промежуток времени из таблицы [system.events](../system_tables.md#system_tables-events).
 - events_cumulative – Отправка суммарных данных из таблицы [system.events](../system_tables.md#system_tables-events).
 - asynchronous_metrics – Отправка данных из таблицы [system.asynchronous_metrics](../system_tables.md#system_tables-asynchronous_metrics).
-=======
-- host - Сервер Graphite.
-- port - Порт сервера Graphite.
-- interval - Период отправки в секундах.
-- timeout - Таймаут отправки данных в секундах.
-- root_path - Префикс для ключей.
-- metrics - Отправка данных из таблицы [system.metrics](../system_tables.md#system_tables-metrics).
-- events - Отправка дельты данных, накопленной за промежуток времени из таблицы [system.events](../system_tables.md#system_tables-events).
-- events_cumulative - Отправка суммарных данных из таблицы [system.events](../system_tables.md#system_tables-events).
-- asynchronous_metrics - Отправка данных из таблицы [system.asynchronous_metrics](../system_tables.md#system_tables-asynchronous_metrics).
->>>>>>> b808172e
 
 Можно определить несколько секций `<graphite>`, например, для передачи различных данных с различной частотой.
 
