# rebuild in #33610
# docker build -t clickhouse/binary-builder .
FROM ubuntu:20.04

# ARG for quick switch to a given ubuntu mirror
ARG apt_archive="http://archive.ubuntu.com"
RUN sed -i "s|http://archive.ubuntu.com|$apt_archive|g" /etc/apt/sources.list

ENV DEBIAN_FRONTEND=noninteractive LLVM_VERSION=13

RUN apt-get update \
    && apt-get install \
        apt-transport-https \
        apt-utils \
        ca-certificates \
        dnsutils \
        gnupg \
        iputils-ping \
        lsb-release \
        wget \
        --yes --no-install-recommends --verbose-versions \
    && export LLVM_PUBKEY_HASH="bda960a8da687a275a2078d43c111d66b1c6a893a3275271beedf266c1ff4a0cdecb429c7a5cccf9f486ea7aa43fd27f" \
    && wget -nv -O /tmp/llvm-snapshot.gpg.key https://apt.llvm.org/llvm-snapshot.gpg.key \
    && echo "${LLVM_PUBKEY_HASH} /tmp/llvm-snapshot.gpg.key" | sha384sum -c \
    && apt-key add /tmp/llvm-snapshot.gpg.key \
    && export CODENAME="$(lsb_release --codename --short | tr 'A-Z' 'a-z')" \
    && echo "deb [trusted=yes] https://apt.llvm.org/${CODENAME}/ llvm-toolchain-${CODENAME}-${LLVM_VERSION} main" >> \
        /etc/apt/sources.list \
    && apt-get clean

# initial packages
RUN apt-get update \
    && apt-get install \
        bash \
        build-essential \
        ccache \
        clang-${LLVM_VERSION} \
        clang-tidy-${LLVM_VERSION} \
        cmake \
        curl \
        fakeroot \
        gdb \
        git \
        gperf \
        lld-${LLVM_VERSION} \
        llvm-${LLVM_VERSION} \
        llvm-${LLVM_VERSION}-dev \
        moreutils \
        ninja-build \
        pigz \
        rename \
        software-properties-common \
        --yes --no-install-recommends \
    && apt-get clean

# Rust toolchain and libraries
RUN curl https://sh.rustup.rs -sSf | bash -s -- -y
ENV PATH="/root/.cargo/bin:${PATH}"
RUN rustup target add aarch64-unknown-linux-gnu && \
        rustup target add x86_64-apple-darwin && \
        rustup target add x86_64-unknown-freebsd && \
        rustup target add aarch64-apple-darwin && \
        rustup target add powerpc64le-unknown-linux-gnu
RUN apt-get install \
        gcc-aarch64-linux-gnu \
        build-essential \
        libc6 \
        libc6-dev \
        libc6-dev-arm64-cross \
        --yes

# This symlink required by gcc to find lld compiler
RUN ln -s /usr/bin/lld-${LLVM_VERSION} /usr/bin/ld.lld

ENV CC=clang-${LLVM_VERSION}
ENV CXX=clang++-${LLVM_VERSION}

# libtapi is required to support .tbh format from recent MacOS SDKs
RUN git clone --depth 1 https://github.com/tpoechtrager/apple-libtapi.git \
    && cd apple-libtapi \
    && INSTALLPREFIX=/cctools ./build.sh \
    && ./install.sh \
    && cd .. \
    && rm -rf apple-libtapi

# Build and install tools for cross-linking to Darwin (x86-64)
RUN git clone --depth 1 https://github.com/tpoechtrager/cctools-port.git \
    && cd cctools-port/cctools \
    && ./configure --prefix=/cctools --with-libtapi=/cctools \
        --target=x86_64-apple-darwin \
    && make install \
    && cd ../.. \
    && rm -rf cctools-port

# Build and install tools for cross-linking to Darwin (aarch64)
RUN git clone --depth 1 https://github.com/tpoechtrager/cctools-port.git \
    && cd cctools-port/cctools \
    && ./configure --prefix=/cctools --with-libtapi=/cctools \
        --target=aarch64-apple-darwin \
    && make install \
    && cd ../.. \
    && rm -rf cctools-port

# Download toolchain and SDK for Darwin
RUN wget -nv https://github.com/phracker/MacOSX-SDKs/releases/download/11.3/MacOSX11.0.sdk.tar.xz

# NOTE: Seems like gcc-11 is too new for ubuntu20 repository
RUN add-apt-repository ppa:ubuntu-toolchain-r/test --yes \
    && apt-get update \
    && apt-get install gcc-11 g++-11 --yes \
    && apt-get clean

# Architecture of the image when BuildKit/buildx is used
ARG TARGETARCH
ARG NFPM_VERSION=2.15.1

RUN arch=${TARGETARCH:-amd64} \
  && curl -Lo /tmp/nfpm.deb "https://github.com/goreleaser/nfpm/releases/download/v${NFPM_VERSION}/nfpm_${arch}.deb" \
  && dpkg -i /tmp/nfpm.deb \
  && rm /tmp/nfpm.deb

<<<<<<< HEAD
ENV PATH="/cctools/bin:${PATH}"
=======
RUN mkdir /workdir && chmod 777 /workdir
WORKDIR /workdir
>>>>>>> 4dd8106f

COPY build.sh /
CMD ["bash", "-c", "/build.sh 2>&1"]<|MERGE_RESOLUTION|>--- conflicted
+++ resolved
@@ -119,12 +119,8 @@
   && dpkg -i /tmp/nfpm.deb \
   && rm /tmp/nfpm.deb
 
-<<<<<<< HEAD
-ENV PATH="/cctools/bin:${PATH}"
-=======
 RUN mkdir /workdir && chmod 777 /workdir
 WORKDIR /workdir
->>>>>>> 4dd8106f
 
 COPY build.sh /
 CMD ["bash", "-c", "/build.sh 2>&1"]