import os
import warnings
import time

import pymysql
import pytest
import logging
from helpers.client import QueryRuntimeException
from helpers.cluster import ClickHouseCluster

SCRIPT_DIR = os.path.dirname(os.path.realpath(__file__))

cluster = ClickHouseCluster(__file__)
node1 = cluster.add_instance('node1', with_mysql=True, dictionaries=['configs/dictionaries/simple_dictionary.xml'],
                             user_configs=['configs/user_admin.xml', 'configs/user_default.xml'])
node2 = cluster.add_instance('node2', with_mysql=True, dictionaries=['configs/dictionaries/simple_dictionary.xml'],
                             main_configs=['configs/dictionaries/lazy_load.xml', 'configs/allow_remote_node.xml'],
                             user_configs=['configs/user_admin.xml', 'configs/user_default.xml'])
node3 = cluster.add_instance('node3', main_configs=['configs/allow_remote_node.xml'],
                             dictionaries=['configs/dictionaries/dictionary_with_conflict_name.xml',
                                           'configs/dictionaries/conflict_name_dictionary.xml'],
                             user_configs=['configs/user_admin.xml'])
node4 = cluster.add_instance('node4', user_configs=['configs/user_admin.xml', 'configs/config_password.xml'])


def create_mysql_conn(user, password, hostname, port):
    logging.debug("Created MySQL connection user:{}, password:{}, host:{}, port{}".format(user, password, hostname, port))
    return pymysql.connect(
        user=user,
        password=password,
        host=hostname,
        port=port)


def execute_mysql_query(connection, query):
    logging.debug("Execute MySQL query:{}".format(query))
    with warnings.catch_warnings():
        warnings.simplefilter("ignore")
        with connection.cursor() as cursor:
            cursor.execute(query)
        connection.commit()


@pytest.fixture(scope="module")
def started_cluster():
    try:
        cluster.start()
        for clickhouse in [node1, node2, node3, node4]:
            clickhouse.query("CREATE DATABASE test", user="admin")
            clickhouse.query(
                "CREATE TABLE test.xml_dictionary_table (id UInt64, SomeValue1 UInt8, SomeValue2 String) ENGINE = MergeTree() ORDER BY id",
                user="admin")
            clickhouse.query(
                "INSERT INTO test.xml_dictionary_table SELECT number, number % 23, hex(number) from numbers(1000)",
                user="admin")
        yield cluster

    finally:
        cluster.shutdown()


@pytest.mark.parametrize("clickhouse,name,layout", [
    pytest.param(node1, 'complex_node1_hashed', 'LAYOUT(COMPLEX_KEY_HASHED())', id="complex_node1_hashed"),
    pytest.param(node1, 'complex_node1_cache', 'LAYOUT(COMPLEX_KEY_CACHE(SIZE_IN_CELLS 10))', id="complex_node1_cache"),
    pytest.param(node2, 'complex_node2_hashed', 'LAYOUT(COMPLEX_KEY_HASHED())', id="complex_node2_hashed"),
    pytest.param(node2, 'complex_node2_cache', 'LAYOUT(COMPLEX_KEY_CACHE(SIZE_IN_CELLS 10))', id="complex_node2_cache"),
])
def test_create_and_select_mysql(started_cluster, clickhouse, name, layout):
    mysql_conn = create_mysql_conn("root", "clickhouse", started_cluster.mysql_ip, started_cluster.mysql_port)
    execute_mysql_query(mysql_conn, "DROP DATABASE IF EXISTS create_and_select")
    execute_mysql_query(mysql_conn, "CREATE DATABASE create_and_select")
    execute_mysql_query(mysql_conn,
                        "CREATE TABLE create_and_select.{} (key_field1 int, key_field2 bigint, value1 text, value2 float, PRIMARY KEY (key_field1, key_field2))".format(
                            name))
    values = []
    for i in range(1000):
        values.append('(' + ','.join([str(i), str(i * i), str(i) * 5, str(i * 3.14)]) + ')')
    execute_mysql_query(mysql_conn, "INSERT INTO create_and_select.{} VALUES ".format(name) + ','.join(values))

    clickhouse.query("""
    CREATE DICTIONARY default.{} (
        key_field1 Int32,
        key_field2 Int64,
        value1 String DEFAULT 'xxx',
        value2 Float32 DEFAULT 'yyy'
    )
    PRIMARY KEY key_field1, key_field2
    SOURCE(MYSQL(
        USER 'root'
        PASSWORD 'clickhouse'
        DB 'create_and_select'
        TABLE '{}'
        REPLICA(PRIORITY 1 HOST '127.0.0.1' PORT 3333)
        REPLICA(PRIORITY 2 HOST 'mysql57' PORT 3306)
    ))
    {}
    LIFETIME(MIN 1 MAX 3)
    """.format(name, name, layout))

    for i in range(172, 200):
        assert clickhouse.query(
            "SELECT dictGetString('default.{}', 'value1', tuple(toInt32({}), toInt64({})))".format(name, i,
                                                                                                   i * i)) == str(
            i) * 5 + '\n'
        stroka = clickhouse.query(
            "SELECT dictGetFloat32('default.{}', 'value2', tuple(toInt32({}), toInt64({})))".format(name, i,
                                                                                                    i * i)).strip()
        value = float(stroka)
        assert int(value) == int(i * 3.14)

    for i in range(1000):
        values.append('(' + ','.join([str(i), str(i * i), str(i) * 3, str(i * 2.718)]) + ')')
    execute_mysql_query(mysql_conn, "REPLACE INTO create_and_select.{} VALUES ".format(name) + ','.join(values))

    clickhouse.query("SYSTEM RELOAD DICTIONARY 'default.{}'".format(name))

    for i in range(172, 200):
        assert clickhouse.query(
            "SELECT dictGetString('default.{}', 'value1', tuple(toInt32({}), toInt64({})))".format(name, i,
                                                                                                   i * i)) == str(
            i) * 3 + '\n'
        string = clickhouse.query(
            "SELECT dictGetFloat32('default.{}', 'value2', tuple(toInt32({}), toInt64({})))".format(name, i,
                                                                                                    i * i)).strip()
        value = float(string)
        assert int(value) == int(i * 2.718)

    clickhouse.query("select dictGetUInt8('xml_dictionary', 'SomeValue1', toUInt64(17))") == "17\n"
    clickhouse.query("select dictGetString('xml_dictionary', 'SomeValue2', toUInt64(977))") == str(hex(977))[2:] + '\n'
    clickhouse.query(f"drop dictionary default.{name}")


def test_restricted_database(started_cluster):
    for node in [node1, node2]:
        node.query("CREATE DATABASE IF NOT EXISTS restricted_db", user="admin")
        node.query("CREATE TABLE restricted_db.table_in_restricted_db AS test.xml_dictionary_table", user="admin")

    with pytest.raises(QueryRuntimeException):
        node1.query("""
        CREATE DICTIONARY restricted_db.some_dict(
            id UInt64,
            SomeValue1 UInt8,
            SomeValue2 String
        )
        PRIMARY KEY id
        LAYOUT(FLAT())
        SOURCE(CLICKHOUSE(HOST 'localhost' PORT 9000 USER 'default' TABLE 'table_in_restricted_db' DB 'restricted_db'))
        LIFETIME(MIN 1 MAX 10)
        """)

    with pytest.raises(QueryRuntimeException):
        node1.query("""
        CREATE DICTIONARY default.some_dict(
            id UInt64,
            SomeValue1 UInt8,
            SomeValue2 String
        )
        PRIMARY KEY id
        LAYOUT(FLAT())
        SOURCE(CLICKHOUSE(HOST 'localhost' PORT 9000 USER 'default' TABLE 'table_in_restricted_db' DB 'restricted_db'))
        LIFETIME(MIN 1 MAX 10)
        """)

        node1.query("SELECT dictGetUInt8('default.some_dict', 'SomeValue1', toUInt64(17))") == "17\n"

    # with lazy load we don't need query to get exception
    with pytest.raises(QueryRuntimeException):
        node2.query("""
        CREATE DICTIONARY restricted_db.some_dict(
            id UInt64,
            SomeValue1 UInt8,
            SomeValue2 String
        )
        PRIMARY KEY id
        LAYOUT(FLAT())
        SOURCE(CLICKHOUSE(HOST 'localhost' PORT 9000 USER 'default' TABLE 'table_in_restricted_db' DB 'restricted_db'))
        LIFETIME(MIN 1 MAX 10)
        """)

    with pytest.raises(QueryRuntimeException):
        node2.query("""
        CREATE DICTIONARY default.some_dict(
            id UInt64,
            SomeValue1 UInt8,
            SomeValue2 String
        )
        PRIMARY KEY id
        LAYOUT(FLAT())
        SOURCE(CLICKHOUSE(HOST 'localhost' PORT 9000 USER 'default' TABLE 'table_in_restricted_db' DB 'restricted_db'))
        LIFETIME(MIN 1 MAX 10)
        """)
    for node in [node1, node2]:
        node.query("DROP TABLE restricted_db.table_in_restricted_db", user="admin")
        node.query("DROP DATABASE restricted_db", user="admin")


def test_conflicting_name(started_cluster):
    assert node3.query("select dictGetUInt8('test.conflicting_dictionary', 'SomeValue1', toUInt64(17))") == '17\n'

    with pytest.raises(QueryRuntimeException):
        node3.query("""
        CREATE DICTIONARY test.conflicting_dictionary(
            id UInt64,
            SomeValue1 UInt8,
            SomeValue2 String
        )
        PRIMARY KEY id
        LAYOUT(FLAT())
        SOURCE(CLICKHOUSE(HOST 'localhost' PORT 9000 USER 'default' TABLE 'xml_dictionary_table' DB 'test'))
        LIFETIME(MIN 1 MAX 10)
        """)

    # old version still works
    node3.query("select dictGetUInt8('test.conflicting_dictionary', 'SomeValue1', toUInt64(17))") == '17\n'


def test_http_dictionary_restrictions(started_cluster):
    try:
        node3.query("""
        CREATE DICTIONARY test.restricted_http_dictionary (
            id UInt64,
            value String
        )
        PRIMARY KEY id
        LAYOUT(FLAT())
        SOURCE(HTTP(URL 'http://somehost.net' FORMAT TabSeparated))
        LIFETIME(1)
        """)
        node3.query("SELECT dictGetString('test.restricted_http_dictionary', 'value', toUInt64(1))")
    except QueryRuntimeException as ex:
<<<<<<< HEAD
        assert 'is not allowed in configuration file, see <remote_url_allow_hosts>' in str(ex)
=======
        assert 'is not allowed in configuration file' in str(ex)
>>>>>>> e2f1fb47
    node3.query("DROP DICTIONARY test.restricted_http_dictionary")


def test_file_dictionary_restrictions(started_cluster):
    try:
        node3.query("""
        CREATE DICTIONARY test.restricted_file_dictionary (
            id UInt64,
            value String
        )
        PRIMARY KEY id
        LAYOUT(FLAT())
        SOURCE(FILE(PATH '/usr/bin/cat' FORMAT TabSeparated))
        LIFETIME(1)
        """)
        node3.query("SELECT dictGetString('test.restricted_file_dictionary', 'value', toUInt64(1))")
    except QueryRuntimeException as ex:
        assert 'is not inside' in str(ex)
    node3.query("DROP DICTIONARY test.restricted_file_dictionary")


def test_dictionary_with_where(started_cluster):
    mysql_conn = create_mysql_conn("root", "clickhouse", started_cluster.mysql_ip, started_cluster.mysql_port)
    execute_mysql_query(mysql_conn, "CREATE DATABASE IF NOT EXISTS dictionary_with_where")
    execute_mysql_query(mysql_conn,
                        "CREATE TABLE dictionary_with_where.special_table (key_field1 int, value1 text, PRIMARY KEY (key_field1))")
    execute_mysql_query(mysql_conn, "INSERT INTO dictionary_with_where.special_table VALUES (1, 'abcabc'), (2, 'qweqwe')")

    node1.query("""
    CREATE DICTIONARY default.special_dict (
        key_field1 Int32,
        value1 String DEFAULT 'xxx'
    )
    PRIMARY KEY key_field1
    SOURCE(MYSQL(
        USER 'root'
        PASSWORD 'clickhouse'
        DB 'dictionary_with_where'
        TABLE 'special_table'
        REPLICA(PRIORITY 1 HOST 'mysql57' PORT 3306)
        WHERE 'value1 = \\'qweqwe\\' OR value1 = \\'\\\\u3232\\''
    ))
    LAYOUT(FLAT())
    LIFETIME(MIN 1 MAX 3)
    """)

    node1.query("SYSTEM RELOAD DICTIONARY default.special_dict")

    assert node1.query("SELECT dictGetString('default.special_dict', 'value1', toUInt64(2))") == 'qweqwe\n'
    node1.query("DROP DICTIONARY default.special_dict")
    execute_mysql_query(mysql_conn, "DROP TABLE dictionary_with_where.special_table")
    execute_mysql_query(mysql_conn, "DROP DATABASE dictionary_with_where")


def test_clickhouse_remote(started_cluster):
    with pytest.raises(QueryRuntimeException):
        node3.query("""
        CREATE DICTIONARY test.clickhouse_remote(
            id UInt64,
            SomeValue1 UInt8,
            SomeValue2 String
        )
        PRIMARY KEY id
        LAYOUT(FLAT())
        SOURCE(CLICKHOUSE(HOST 'node4' PORT 9000 USER 'default' TABLE 'xml_dictionary_table' DB 'test'))
        LIFETIME(MIN 1 MAX 10)
        """)
        for i in range(5):
            node3.query("system reload dictionary test.clickhouse_remote")
            time.sleep(0.5)

    node3.query("detach dictionary if exists test.clickhouse_remote")

    with pytest.raises(QueryRuntimeException):
        node3.query("""
            CREATE DICTIONARY test.clickhouse_remote(
                id UInt64,
                SomeValue1 UInt8,
                SomeValue2 String
            )
            PRIMARY KEY id
            LAYOUT(FLAT())
            SOURCE(CLICKHOUSE(HOST 'node4' PORT 9000 USER 'default' PASSWORD 'default' TABLE 'xml_dictionary_table' DB 'test'))
            LIFETIME(MIN 1 MAX 10)
            """)

    node3.query("attach dictionary test.clickhouse_remote")
    node3.query("drop dictionary test.clickhouse_remote")

    node3.query("""
        CREATE DICTIONARY test.clickhouse_remote(
            id UInt64,
            SomeValue1 UInt8,
            SomeValue2 String
        )
        PRIMARY KEY id
        LAYOUT(FLAT())
        SOURCE(CLICKHOUSE(HOST 'node4' PORT 9000 USER 'default' PASSWORD 'default' TABLE 'xml_dictionary_table' DB 'test'))
        LIFETIME(MIN 1 MAX 10)
        """)

    node3.query("select dictGetUInt8('test.clickhouse_remote', 'SomeValue1', toUInt64(17))") == '17\n'<|MERGE_RESOLUTION|>--- conflicted
+++ resolved
@@ -228,11 +228,7 @@
         """)
         node3.query("SELECT dictGetString('test.restricted_http_dictionary', 'value', toUInt64(1))")
     except QueryRuntimeException as ex:
-<<<<<<< HEAD
-        assert 'is not allowed in configuration file, see <remote_url_allow_hosts>' in str(ex)
-=======
         assert 'is not allowed in configuration file' in str(ex)
->>>>>>> e2f1fb47
     node3.query("DROP DICTIONARY test.restricted_http_dictionary")
 
 
