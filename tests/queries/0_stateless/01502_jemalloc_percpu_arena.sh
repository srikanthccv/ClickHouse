--- conflicted
+++ resolved
@@ -1,9 +1,5 @@
 #!/usr/bin/env bash
-<<<<<<< HEAD
-# Tags: no-tsan, no-asan, no-msan, no-ubsan
-=======
 # Tags: no-tsan, no-asan, no-msan, no-ubsan, no-fasttest
->>>>>>> 8b796acd
 #       ^^^^^^^^^^^^^^^^^^^^^^^^^^^^^^^^^^^
 # NOTE: jemalloc is disabled under sanitizers
 
