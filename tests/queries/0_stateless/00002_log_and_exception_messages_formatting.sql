--- conflicted
+++ resolved
@@ -12,7 +12,6 @@
 select 'runtime messages', greatest(coalesce(sum(length(message_format_string) = 0) / countOrNull(), 0), 0.001) from logs;
 
 -- Check the same for exceptions. The value was 0.03
-<<<<<<< HEAD
 select 'runtime exceptions', max2(coalesce(sum(length(message_format_string) = 0) / countOrNull(), 0), 0.05) from logs
     where (message like '%DB::Exception%' or message like '%Coordination::Exception%')
     and message not like '%Received from CLICKHOUSE_CI_LOGS_HOST:9440%';
@@ -21,9 +20,6 @@
     (message like '%DB::Exception%' or message like '%Coordination::Exception%')
     and message not like '%Received from CLICKHOUSE_CI_LOGS_HOST:9440%'
     and message not like '% Received from %' and message not like '%(SYNTAX_ERROR)%';
-=======
-select 'runtime exceptions', greatest(coalesce(sum(length(message_format_string) = 0) / countOrNull(), 0), 0.05) from logs where message like '%DB::Exception%';
->>>>>>> 3a8d21dd
 
 -- FIXME some of the following messages are not informative and it has to be fixed
 create temporary table known_short_messages (s String) as select * from (select
