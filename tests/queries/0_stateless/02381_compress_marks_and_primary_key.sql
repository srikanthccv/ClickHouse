<<<<<<< HEAD
-- Tags: no-upgrade-check
=======
-- Tags: no-backward-compatibility-check, no-random-merge-tree-settings
>>>>>>> fb0e4db0

drop table if exists test_02381;
create table test_02381(a UInt64, b UInt64) ENGINE = MergeTree order by (a, b) SETTINGS compress_marks=false, compress_primary_key=false;
insert into test_02381 select number, number * 10 from system.numbers limit 1000000;

drop table if exists test_02381_compress;
create table test_02381_compress(a UInt64, b UInt64) ENGINE = MergeTree order by (a, b)
    SETTINGS compress_marks=true, compress_primary_key=true, marks_compression_codec='ZSTD(3)', primary_key_compression_codec='ZSTD(3)', marks_compress_block_size=65536, primary_key_compress_block_size=65536;
insert into test_02381_compress select number, number * 10 from system.numbers limit 1000000;

select * from test_02381_compress where a = 1000 limit 1;
optimize table test_02381_compress final;
select * from test_02381_compress where a = 1000 limit 1;

-- Compare the size of marks on disk
select table, sum(rows), sum(bytes_on_disk) sum_bytes, sum(marks_bytes) sum_marks_bytes, (sum_bytes - sum_marks_bytes) exclude_marks from system.parts_columns where active and database = currentDatabase() and table like 'test_02381%' group by table order by table;

-- Switch to compressed and uncompressed
-- Test wide part
alter table test_02381 modify setting compress_marks=true, compress_primary_key=true;
insert into test_02381 select number, number * 10 from system.numbers limit 1000000;

alter table test_02381_compress modify setting compress_marks=false, compress_primary_key=false;
insert into test_02381_compress select number, number * 10 from system.numbers limit 1000000;

select * from test_02381_compress where a = 10000 limit 1;
optimize table test_02381_compress final;
select * from test_02381_compress where a = 10000 limit 1;

select * from test_02381 where a = 10000 limit 1;
optimize table test_02381 final;
select * from test_02381 where a = 10000 limit 1;

select table, sum(rows), sum(bytes_on_disk) sum_bytes, sum(marks_bytes) sum_marks_bytes, (sum_bytes - sum_marks_bytes) exclude_marks  from system.parts_columns where active and  database = currentDatabase() and table like 'test_02381%' group by table order by table;

drop table if exists test_02381;
drop table if exists test_02381_compress;

-- Test compact part
drop table if exists test_02381_compact;
create table test_02381_compact (a UInt64, b String) ENGINE = MergeTree order by (a, b);

insert into test_02381_compact values (1, 'Hello');
alter table test_02381_compact modify setting compress_marks = true, compress_primary_key = true;
insert into test_02381_compact values (2, 'World');

select * from test_02381_compact order by a;
optimize table test_02381_compact final;
select * from test_02381_compact order by a;

drop table if exists test_02381_compact;<|MERGE_RESOLUTION|>--- conflicted
+++ resolved
@@ -1,8 +1,4 @@
-<<<<<<< HEAD
--- Tags: no-upgrade-check
-=======
--- Tags: no-backward-compatibility-check, no-random-merge-tree-settings
->>>>>>> fb0e4db0
+-- Tags: no-upgrade-check, no-random-merge-tree-settings
 
 drop table if exists test_02381;
 create table test_02381(a UInt64, b UInt64) ENGINE = MergeTree order by (a, b) SETTINGS compress_marks=false, compress_primary_key=false;
