#!/usr/bin/env bash
# Tags: no-replicated-database, no-shared-merge-tree, no-fasttest
# SMT: The merge process is completely different from RMT
# no-fasttest: Avoid long waits

CUR_DIR=$(cd "$(dirname "${BASH_SOURCE[0]}")" && pwd)
# shellcheck source=../shell_config.sh
. "$CUR_DIR"/../shell_config.sh

# shellcheck source=./mergetree_mutations.lib
. "$CUR_DIR"/mergetree_mutations.lib

set -e

function wait_until()
{
    local q=$1 && shift
<<<<<<< HEAD
    while [ "$($CLICKHOUSE_CLIENT -nm -q "$q")" != "1" ]; do
        sleep 0.5
=======
    while [ "$($CLICKHOUSE_CLIENT -m -q "$q")" != "1" ]; do
        # too frequent FLUSH LOGS is too costly
        sleep 2
>>>>>>> 674cddc9
    done
}

$CLICKHOUSE_CLIENT -m -q "
    drop table if exists rmt_master;
    drop table if exists rmt_slave;

    create table rmt_master (key Int) engine=ReplicatedMergeTree('/clickhouse/{database}', 'master') order by tuple() settings always_fetch_merged_part=0, old_parts_lifetime=600;
    -- prefer_fetch_merged_part_*_threshold=0, consider this table as a 'slave'
    create table rmt_slave (key Int) engine=ReplicatedMergeTree('/clickhouse/{database}', 'slave') order by tuple() settings prefer_fetch_merged_part_time_threshold=0, prefer_fetch_merged_part_size_threshold=0, old_parts_lifetime=600;

    insert into rmt_master values (1);

    system sync replica rmt_master;
    system sync replica rmt_slave;
    system stop replicated sends rmt_master;
    system stop pulling replication log rmt_slave;
    alter table rmt_master update key=key+100 where 1 settings alter_sync=1;
"

# first we need to make the rmt_master execute mutation so that it will have
# the part, and rmt_slave will consider it instead of performing mutation on
# it's own, otherwise prefer_fetch_merged_part_*_threshold will be simply ignored
wait_for_mutation rmt_master 0000000000
$CLICKHOUSE_CLIENT -m -q "system start pulling replication log rmt_slave"
# and wait until rmt_slave to fetch the part and reflect this error in system.part_log
<<<<<<< HEAD
wait_until "select count()>0 from system.part_log where table = 'rmt_slave' and database = '$CLICKHOUSE_DATABASE' and error > 0"
$CLICKHOUSE_CLIENT -nm -q "
=======
wait_until "system flush logs; select count()>0 from system.part_log where table = 'rmt_slave' and database = '$CLICKHOUSE_DATABASE' and error > 0"
$CLICKHOUSE_CLIENT -m -q "
    system flush logs;
>>>>>>> 674cddc9
    select 'before';
    select table, event_type, error>0, countIf(error=0) from system.part_log where database = currentDatabase() group by 1, 2, 3 order by 1, 2, 3;

    system start replicated sends rmt_master;
"
wait_for_mutation rmt_slave 0000000000
$CLICKHOUSE_CLIENT -m -q "
    system sync replica rmt_slave;

    system flush logs;
    select 'after';
    select table, event_type, error>0, countIf(error=0) from system.part_log where database = currentDatabase() group by 1, 2, 3 order by 1, 2, 3;

    drop table rmt_master;
    drop table rmt_slave;
"<|MERGE_RESOLUTION|>--- conflicted
+++ resolved
@@ -15,14 +15,8 @@
 function wait_until()
 {
     local q=$1 && shift
-<<<<<<< HEAD
-    while [ "$($CLICKHOUSE_CLIENT -nm -q "$q")" != "1" ]; do
+    while [ "$($CLICKHOUSE_CLIENT -m -q "$q")" != "1" ]; do
         sleep 0.5
-=======
-    while [ "$($CLICKHOUSE_CLIENT -m -q "$q")" != "1" ]; do
-        # too frequent FLUSH LOGS is too costly
-        sleep 2
->>>>>>> 674cddc9
     done
 }
 
@@ -49,14 +43,8 @@
 wait_for_mutation rmt_master 0000000000
 $CLICKHOUSE_CLIENT -m -q "system start pulling replication log rmt_slave"
 # and wait until rmt_slave to fetch the part and reflect this error in system.part_log
-<<<<<<< HEAD
 wait_until "select count()>0 from system.part_log where table = 'rmt_slave' and database = '$CLICKHOUSE_DATABASE' and error > 0"
-$CLICKHOUSE_CLIENT -nm -q "
-=======
-wait_until "system flush logs; select count()>0 from system.part_log where table = 'rmt_slave' and database = '$CLICKHOUSE_DATABASE' and error > 0"
 $CLICKHOUSE_CLIENT -m -q "
-    system flush logs;
->>>>>>> 674cddc9
     select 'before';
     select table, event_type, error>0, countIf(error=0) from system.part_log where database = currentDatabase() group by 1, 2, 3 order by 1, 2, 3;
 
