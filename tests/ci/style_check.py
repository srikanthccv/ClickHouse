--- conflicted
+++ resolved
@@ -117,11 +117,7 @@
         report_url,
         NAME,
     )
-<<<<<<< HEAD
-    ch_helper.insert_events_into(db="gh-data", table="checks", events=prepared_events)
+    ch_helper.insert_events_into(db="default", table="checks", events=prepared_events)
 
     if state == "error":
-        sys.exit(1)
-=======
-    ch_helper.insert_events_into(db="default", table="checks", events=prepared_events)
->>>>>>> 03a09dc9
+        sys.exit(1)