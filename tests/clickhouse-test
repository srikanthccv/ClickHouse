--- conflicted
+++ resolved
@@ -489,14 +489,11 @@
         elif tags and ('no-replicated-database' in tags) and args.replicated_database:
             return FailureReason.REPLICATED_DB
 
-<<<<<<< HEAD
         elif args.backward_compatibility_check and self.check_backward_incompatible_tag():
             return FailureReason.BACKWARD_INCOMPATIBLE
-=======
+
         elif tags and ('no-s3-storage' in tags) and args.s3_storage:
             return FailureReason.S3_STORAGE
-
->>>>>>> 124d7537
 
         elif tags:
             for build_flag in args.build_flags:
