--- conflicted
+++ resolved
@@ -327,27 +327,19 @@
             const String & bucket_,
             Metadata metadata_,
             const String & s3_path_,
-<<<<<<< HEAD
-=======
             std::optional<DiskS3::ObjectMetadata> object_metadata_,
-            bool is_multipart,
->>>>>>> 0eb28aa7
             size_t min_upload_part_size,
             size_t max_single_part_upload_size,
             size_t buf_size_)
             : WriteBufferFromFileBase(buf_size_, nullptr, 0)
-<<<<<<< HEAD
-            , impl(WriteBufferFromS3(client_ptr_, bucket_, metadata_.s3_root_path + s3_path_, min_upload_part_size, max_single_part_upload_size, buf_size_))
-=======
             , impl(WriteBufferFromS3(
                   client_ptr_,
                   bucket_,
                   metadata_.s3_root_path + s3_path_,
                   min_upload_part_size,
-                  is_multipart,
+                  max_single_part_upload_size,
                   std::move(object_metadata_),
                   buf_size_))
->>>>>>> 0eb28aa7
             , metadata(std::move(metadata_))
             , s3_path(s3_path_)
         {
@@ -538,14 +530,9 @@
     String s3_root_path_,
     String metadata_path_,
     size_t min_upload_part_size_,
-<<<<<<< HEAD
     size_t max_single_part_upload_size_,
-    size_t min_bytes_for_seek_)
-=======
-    size_t min_multi_part_upload_size_,
     size_t min_bytes_for_seek_,
     bool send_metadata_)
->>>>>>> 0eb28aa7
     : IDisk(std::make_unique<AsyncExecutor>())
     , name(std::move(name_))
     , client(std::move(client_))
@@ -677,11 +664,7 @@
     }
     /// Path to store new S3 object.
     auto s3_path = getRandomName();
-<<<<<<< HEAD
-=======
     auto object_metadata = createObjectMetadata(path);
-    bool is_multipart = estimated_size >= min_multi_part_upload_size;
->>>>>>> 0eb28aa7
     if (!exist || mode == WriteMode::Rewrite)
     {
         /// If metadata file exists - remove and create new.
@@ -694,12 +677,8 @@
 
         LOG_DEBUG(&Poco::Logger::get("DiskS3"), "Write to file by path: {}. New S3 path: {}", backQuote(metadata_path + path), s3_root_path + s3_path);
 
-<<<<<<< HEAD
         return std::make_unique<WriteIndirectBufferFromS3>(
-            client, bucket, metadata, s3_path, min_upload_part_size, max_single_part_upload_size, buf_size);
-=======
-        return std::make_unique<WriteIndirectBufferFromS3>(client, bucket, metadata, s3_path, object_metadata, is_multipart, min_upload_part_size, buf_size);
->>>>>>> 0eb28aa7
+            client, bucket, metadata, s3_path, object_metadata, min_upload_part_size, max_single_part_upload_size, buf_size);
     }
     else
     {
@@ -708,12 +687,8 @@
         LOG_DEBUG(&Poco::Logger::get("DiskS3"), "Append to file by path: {}. New S3 path: {}. Existing S3 objects: {}.",
             backQuote(metadata_path + path), s3_root_path + s3_path, metadata.s3_objects.size());
 
-<<<<<<< HEAD
         return std::make_unique<WriteIndirectBufferFromS3>(
-            client, bucket, metadata, s3_path, min_upload_part_size, max_single_part_upload_size, buf_size);
-=======
-        return std::make_unique<WriteIndirectBufferFromS3>(client, bucket, metadata, s3_path, object_metadata, is_multipart, min_upload_part_size, buf_size);
->>>>>>> 0eb28aa7
+            client, bucket, metadata, s3_path, object_metadata, min_upload_part_size, max_single_part_upload_size, buf_size);
     }
 }
 
