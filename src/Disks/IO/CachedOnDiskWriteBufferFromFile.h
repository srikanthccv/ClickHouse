#pragma once

#include <IO/WriteBufferFromFileDecorator.h>
#include <IO/WriteSettings.h>
#include <Interpreters/Cache/FileCache.h>
#include <Interpreters/FilesystemCacheLog.h>

namespace Poco
{
class Logger;
}

namespace DB
{

/**
* We want to write eventually some size, which is not known until the very end.
* Therefore we allocate file segments lazily. Each file segment is assigned capacity
* of max_file_segment_size, but reserved_size remains 0, until call to tryReserve().
* Once current file segment is full (reached max_file_segment_size), we allocate a
* new file segment. All allocated file segments resize in file segments holder.
* If at the end of all writes, the last file segment is not full, then it is resized.
*/
class FileSegmentRangeWriter
{
public:
    FileSegmentRangeWriter(
        FileCache * cache_, const FileSegment::Key & key_,
        std::shared_ptr<FilesystemCacheLog> cache_log_, const String & query_id_, const String & source_path_);

    /**
    * Write a range of file segments. Allocate file segment of `max_file_segment_size` and write to
    * it until it is full and then allocate next file segment.
    */
    bool write(const char * data, size_t size, size_t offset, FileSegmentKind segment_kind);

    void finalize();

    ~FileSegmentRangeWriter();

private:
<<<<<<< HEAD
    FileSegment & allocateFileSegment(size_t offset, bool is_persistent);
=======
    FileSegmentPtr & allocateFileSegment(size_t offset, FileSegmentKind segment_kind);
>>>>>>> 8f936bd5

    void appendFilesystemCacheLog(const FileSegment & file_segment);

    void completeFileSegment(FileSegment & file_segment);

    FileCache * cache;
    FileSegment::Key key;

    Poco::Logger * log;
    std::shared_ptr<FilesystemCacheLog> cache_log;
    String query_id;
    String source_path;

    FileSegmentsHolder file_segments{};

    size_t expected_write_offset = 0;

    bool finalized = false;
};


/**
 *  Write buffer for filesystem caching on write operations.
 */
class CachedOnDiskWriteBufferFromFile final : public WriteBufferFromFileDecorator
{
public:
    CachedOnDiskWriteBufferFromFile(
        std::unique_ptr<WriteBuffer> impl_,
        FileCachePtr cache_,
        const String & source_path_,
        const FileCache::Key & key_,
        bool is_persistent_cache_file_,
        const String & query_id_,
        const WriteSettings & settings_);

    void nextImpl() override;

    void finalizeImpl() override;

private:
    void cacheData(char * data, size_t size, bool throw_on_error);

    Poco::Logger * log;

    FileCachePtr cache;
    String source_path;
    FileCache::Key key;

    bool is_persistent_cache_file;
    size_t current_download_offset = 0;
    const String query_id;

    bool enable_cache_log;

    bool throw_on_error_from_cache;
    bool cache_in_error_state_or_disabled = false;

    std::unique_ptr<FileSegmentRangeWriter> cache_writer;
};

}<|MERGE_RESOLUTION|>--- conflicted
+++ resolved
@@ -39,11 +39,7 @@
     ~FileSegmentRangeWriter();
 
 private:
-<<<<<<< HEAD
-    FileSegment & allocateFileSegment(size_t offset, bool is_persistent);
-=======
-    FileSegmentPtr & allocateFileSegment(size_t offset, FileSegmentKind segment_kind);
->>>>>>> 8f936bd5
+    FileSegment & allocateFileSegment(size_t offset, FileSegmentKind segment_kind);
 
     void appendFilesystemCacheLog(const FileSegment & file_segment);
 
