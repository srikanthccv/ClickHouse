#include "DiskCacheWrapper.h"
#include <IO/copyData.h>
#include <IO/ReadBufferFromFileDecorator.h>
#include <IO/WriteBufferFromFileDecorator.h>
#include <Common/quoteString.h>
#include <condition_variable>

namespace DB
{
/**
 * This buffer writes to cache, but after finalize() copy written file from cache to disk.
 */
class WritingToCacheWriteBuffer final : public WriteBufferFromFileDecorator
{
public:
    WritingToCacheWriteBuffer(
        std::unique_ptr<WriteBufferFromFileBase> impl_,
        std::function<std::unique_ptr<ReadBuffer>()> create_read_buffer_,
        std::function<std::unique_ptr<WriteBuffer>()> create_write_buffer_)
        : WriteBufferFromFileDecorator(std::move(impl_))
        , create_read_buffer(std::move(create_read_buffer_))
        , create_write_buffer(std::move(create_write_buffer_))
    {
    }

<<<<<<< HEAD
    ~CompletionAwareWriteBuffer() override
=======
    virtual ~WritingToCacheWriteBuffer() override
>>>>>>> 7f313501
    {
        try
        {
            finalize();
        }
        catch (...)
        {
            tryLogCurrentException(__PRETTY_FUNCTION__);
        }
    }

    void preFinalize() override
    {
        impl->next();
        impl->preFinalize();
        impl->finalize();

        read_buffer = create_read_buffer();
        write_buffer = create_write_buffer();
        copyData(*read_buffer, *write_buffer);
        write_buffer->next();
        write_buffer->preFinalize();

        is_prefinalized = true;
    }

    void finalizeImpl() override
    {
        if (!is_prefinalized)
            preFinalize();

        write_buffer->finalize();
    }

private:
    std::function<std::unique_ptr<ReadBuffer>()> create_read_buffer;
    std::function<std::unique_ptr<WriteBuffer>()> create_write_buffer;
    std::unique_ptr<ReadBuffer> read_buffer;
    std::unique_ptr<WriteBuffer> write_buffer;

    bool is_prefinalized = false;
};

enum FileDownloadStatus
{
    NONE,
    DOWNLOADING,
    DOWNLOADED,
    ERROR
};

struct FileDownloadMetadata
{
    /// Thread waits on this condition if download process is in progress.
    std::condition_variable condition;
    FileDownloadStatus status = NONE;
};

DiskCacheWrapper::DiskCacheWrapper(
    std::shared_ptr<IDisk> delegate_, std::shared_ptr<DiskLocal> cache_disk_, std::function<bool(const String &)> cache_file_predicate_)
    : DiskDecorator(delegate_), cache_disk(cache_disk_), cache_file_predicate(cache_file_predicate_)
{
}

std::shared_ptr<FileDownloadMetadata> DiskCacheWrapper::acquireDownloadMetadata(const String & path) const
{
    std::unique_lock<std::mutex> lock{mutex};

    auto it = file_downloads.find(path);
    if (it != file_downloads.end())
        if (auto x = it->second.lock())
            return x;

    std::shared_ptr<FileDownloadMetadata> metadata(
        new FileDownloadMetadata,
        [this, path] (FileDownloadMetadata * p)
        {
            std::unique_lock<std::mutex> erase_lock{mutex};
            file_downloads.erase(path);
            delete p;
        });

    file_downloads.emplace(path, metadata);

    return metadata;
}

std::unique_ptr<ReadBufferFromFileBase>
DiskCacheWrapper::readFile(
    const String & path,
    const ReadSettings & settings,
    std::optional<size_t> read_hint,
    std::optional<size_t> file_size) const
{
    if (!cache_file_predicate(path))
        return DiskDecorator::readFile(path, settings, read_hint, file_size);

    LOG_TEST(log, "Read file {} from cache", backQuote(path));

    if (cache_disk->exists(path))
        return cache_disk->readFile(path, settings, read_hint, file_size);

    auto metadata = acquireDownloadMetadata(path);

    {
        std::unique_lock<std::mutex> lock{mutex};

        if (metadata->status == NONE)
        {
            /// This thread will responsible for file downloading to cache.
            metadata->status = DOWNLOADING;
            LOG_TEST(log, "File {} doesn't exist in cache. Will download it", backQuote(path));
        }
        else if (metadata->status == DOWNLOADING)
        {
            LOG_TEST(log, "Waiting for file {} download to cache", backQuote(path));
            metadata->condition.wait(lock, [metadata] { return metadata->status == DOWNLOADED || metadata->status == ERROR; });
        }
    }

    if (metadata->status == DOWNLOADING)
    {
        FileDownloadStatus result_status = DOWNLOADED;

        if (!cache_disk->exists(path))
        {
            try
            {
                auto dir_path = directoryPath(path);
                if (!cache_disk->exists(dir_path))
                    cache_disk->createDirectories(dir_path);

                auto tmp_path = path + ".tmp";
                {
                    auto src_buffer = DiskDecorator::readFile(path, settings, read_hint, file_size);
                    auto dst_buffer = cache_disk->writeFile(tmp_path, settings.local_fs_buffer_size, WriteMode::Rewrite);
                    copyData(*src_buffer, *dst_buffer);
                }
                cache_disk->moveFile(tmp_path, path);

                LOG_TEST(log, "File {} downloaded to cache", backQuote(path));
            }
            catch (...)
            {
                tryLogCurrentException("DiskCache", "Failed to download file + " + backQuote(path) + " to cache");
                result_status = ERROR;
            }
        }

        /// Notify all waiters that file download is finished.
        std::unique_lock<std::mutex> lock{mutex};

        metadata->status = result_status;
        lock.unlock();
        metadata->condition.notify_all();
    }

    if (metadata->status == DOWNLOADED)
        return cache_disk->readFile(path, settings, read_hint, file_size);

    return DiskDecorator::readFile(path, settings, read_hint, file_size);
}

std::unique_ptr<WriteBufferFromFileBase>
DiskCacheWrapper::writeFile(const String & path, size_t buf_size, WriteMode mode)
{
    if (!cache_file_predicate(path))
        return DiskDecorator::writeFile(path, buf_size, mode);

    LOG_TEST(log, "Write file {} to cache", backQuote(path));

    auto dir_path = directoryPath(path);
    if (!cache_disk->exists(dir_path))
        cache_disk->createDirectories(dir_path);

    return std::make_unique<WritingToCacheWriteBuffer>(
        cache_disk->writeFile(path, buf_size, mode),
        [this, path]()
        {
            /// Copy file from cache to actual disk when cached buffer is finalized.
            return cache_disk->readFile(path, ReadSettings(), /* read_hint= */ {}, /* file_size= */ {});
        },
        [this, path, buf_size, mode]()
        {
            return DiskDecorator::writeFile(path, buf_size, mode);
        });
}

void DiskCacheWrapper::clearDirectory(const String & path)
{
    if (cache_disk->exists(path))
        cache_disk->clearDirectory(path);
    DiskDecorator::clearDirectory(path);
}

void DiskCacheWrapper::moveDirectory(const String & from_path, const String & to_path)
{
    if (cache_disk->exists(from_path))
    {
        /// Destination directory may not be empty if previous directory move attempt was failed.
        if (cache_disk->exists(to_path) && cache_disk->isDirectory(to_path))
            cache_disk->clearDirectory(to_path);

        cache_disk->moveDirectory(from_path, to_path);
    }
    DiskDecorator::moveDirectory(from_path, to_path);
}

void DiskCacheWrapper::moveFile(const String & from_path, const String & to_path)
{
    if (cache_disk->exists(from_path))
    {
        auto dir_path = directoryPath(to_path);
        if (!cache_disk->exists(dir_path))
            cache_disk->createDirectories(dir_path);

        cache_disk->moveFile(from_path, to_path);
    }
    DiskDecorator::moveFile(from_path, to_path);
}

void DiskCacheWrapper::replaceFile(const String & from_path, const String & to_path)
{
    if (cache_disk->exists(from_path))
    {
        auto dir_path = directoryPath(to_path);
        if (!cache_disk->exists(dir_path))
            cache_disk->createDirectories(dir_path);

        cache_disk->replaceFile(from_path, to_path);
    }
    DiskDecorator::replaceFile(from_path, to_path);
}

void DiskCacheWrapper::removeFile(const String & path)
{
    cache_disk->removeFileIfExists(path);
    DiskDecorator::removeFile(path);
}

void DiskCacheWrapper::removeFileIfExists(const String & path)
{
    cache_disk->removeFileIfExists(path);
    DiskDecorator::removeFileIfExists(path);
}

void DiskCacheWrapper::removeDirectory(const String & path)
{
    if (cache_disk->exists(path))
        cache_disk->removeDirectory(path);
    DiskDecorator::removeDirectory(path);
}

void DiskCacheWrapper::removeRecursive(const String & path)
{
    if (cache_disk->exists(path))
        cache_disk->removeRecursive(path);
    DiskDecorator::removeRecursive(path);
}

void DiskCacheWrapper::removeSharedFile(const String & path, bool keep_s3)
{
    if (cache_disk->exists(path))
        cache_disk->removeSharedFile(path, keep_s3);
    DiskDecorator::removeSharedFile(path, keep_s3);
}

void DiskCacheWrapper::removeSharedRecursive(const String & path, bool keep_s3)
{
    if (cache_disk->exists(path))
        cache_disk->removeSharedRecursive(path, keep_s3);
    DiskDecorator::removeSharedRecursive(path, keep_s3);
}

void DiskCacheWrapper::createHardLink(const String & src_path, const String & dst_path)
{
    /// Don't create hardlinks for cache files to shadow directory as it just waste cache disk space.
    if (cache_disk->exists(src_path) && !dst_path.starts_with("shadow/"))
    {
        auto dir_path = directoryPath(dst_path);
        if (!cache_disk->exists(dir_path))
            cache_disk->createDirectories(dir_path);

        cache_disk->createHardLink(src_path, dst_path);
    }
    DiskDecorator::createHardLink(src_path, dst_path);
}

void DiskCacheWrapper::createDirectory(const String & path)
{
    cache_disk->createDirectory(path);
    DiskDecorator::createDirectory(path);
}

void DiskCacheWrapper::createDirectories(const String & path)
{
    cache_disk->createDirectories(path);
    DiskDecorator::createDirectories(path);
}

ReservationPtr DiskCacheWrapper::reserve(UInt64 bytes)
{
    auto ptr = DiskDecorator::reserve(bytes);
    if (ptr)
    {
        auto disk_ptr = std::static_pointer_cast<DiskCacheWrapper>(shared_from_this());
        return std::make_unique<ReservationDelegate>(std::move(ptr), disk_ptr);
    }
    return ptr;
}

}<|MERGE_RESOLUTION|>--- conflicted
+++ resolved
@@ -23,11 +23,7 @@
     {
     }
 
-<<<<<<< HEAD
-    ~CompletionAwareWriteBuffer() override
-=======
-    virtual ~WritingToCacheWriteBuffer() override
->>>>>>> 7f313501
+    ~WritingToCacheWriteBuffer() override
     {
         try
         {
