--- conflicted
+++ resolved
@@ -44,11 +44,8 @@
             LZMA_VERSION_STRING);
 }
 
-<<<<<<< HEAD
-=======
 LZMADeflatingWriteBuffer::~LZMADeflatingWriteBuffer() = default;
 
->>>>>>> b65897b4
 void LZMADeflatingWriteBuffer::nextImpl()
 {
     if (!offset())
