#include <cerrno>
#include <future>
#include <Coordination/KeeperSnapshotManager.h>
#include <Coordination/KeeperStateMachine.h>
#include <Coordination/ReadBufferFromNuraftBuffer.h>
#include <Coordination/WriteBufferFromNuraftBuffer.h>
#include <IO/ReadHelpers.h>
#include <base/defines.h>
#include <base/errnoToString.h>
#include <sys/mman.h>
#include <Common/ProfileEvents.h>
#include <Common/ZooKeeper/ZooKeeperCommon.h>
#include <Common/ZooKeeper/ZooKeeperIO.h>
#include <Common/logger_useful.h>
#include "Coordination/KeeperStorage.h"

#include <Disks/DiskLocal.h>


namespace ProfileEvents
{
    extern const Event KeeperCommits;
    extern const Event KeeperCommitsFailed;
    extern const Event KeeperSnapshotCreations;
    extern const Event KeeperSnapshotCreationsFailed;
    extern const Event KeeperSnapshotApplys;
    extern const Event KeeperSnapshotApplysFailed;
    extern const Event KeeperReadSnapshot;
    extern const Event KeeperSaveSnapshot;
}

namespace DB
{

namespace ErrorCodes
{
    extern const int LOGICAL_ERROR;
}

KeeperStateMachine::KeeperStateMachine(
    ResponsesQueue & responses_queue_,
    SnapshotsQueue & snapshots_queue_,
    const CoordinationSettingsPtr & coordination_settings_,
    const KeeperContextPtr & keeper_context_,
    KeeperSnapshotManagerS3 * snapshot_manager_s3_,
    CommitCallback commit_callback_,
    const std::string & superdigest_)
    : commit_callback(commit_callback_)
    , coordination_settings(coordination_settings_)
    , snapshot_manager(
          coordination_settings->snapshots_to_keep,
          keeper_context_,
          coordination_settings->compress_snapshots_with_zstd_format,
          superdigest_,
          coordination_settings->dead_session_check_period_ms.totalMilliseconds())
    , responses_queue(responses_queue_)
    , snapshots_queue(snapshots_queue_)
    , min_request_size_to_cache(coordination_settings_->min_request_size_for_cache)
    , last_committed_idx(0)
    , log(&Poco::Logger::get("KeeperStateMachine"))
    , superdigest(superdigest_)
    , keeper_context(keeper_context_)
    , snapshot_manager_s3(snapshot_manager_s3_)
{
}

namespace
{

bool isLocalDisk(const IDisk & disk)
{
    return dynamic_cast<const DiskLocal *>(&disk) != nullptr;
}

}

void KeeperStateMachine::init()
{
    /// Do everything without mutexes, no other threads exist.
    LOG_DEBUG(log, "Totally have {} snapshots", snapshot_manager.totalSnapshots());
    bool loaded = false;
    bool has_snapshots = snapshot_manager.totalSnapshots() != 0;
    /// Deserialize latest snapshot from disk
    while (snapshot_manager.totalSnapshots() != 0)
    {
        uint64_t latest_log_index = snapshot_manager.getLatestSnapshotIndex();
        LOG_DEBUG(log, "Trying to load state machine from snapshot up to log index {}", latest_log_index);

        try
        {
            latest_snapshot_buf = snapshot_manager.deserializeSnapshotBufferFromDisk(latest_log_index);
            auto snapshot_deserialization_result = snapshot_manager.deserializeSnapshotFromBuffer(latest_snapshot_buf);
            latest_snapshot_info = snapshot_manager.getLatestSnapshotInfo();

            if (isLocalDisk(*latest_snapshot_info.disk))
                latest_snapshot_buf = nullptr;

            storage = std::move(snapshot_deserialization_result.storage);
            latest_snapshot_meta = snapshot_deserialization_result.snapshot_meta;
            cluster_config = snapshot_deserialization_result.cluster_config;
            last_committed_idx = latest_snapshot_meta->get_last_log_idx();
            loaded = true;
            break;
        }
        catch (const DB::Exception & ex)
        {
            LOG_WARNING(
                log,
                "Failed to load from snapshot with index {}, with error {}, will remove it from disk",
                latest_log_index,
                ex.displayText());
            snapshot_manager.removeSnapshot(latest_log_index);
        }
    }

    if (has_snapshots)
    {
        if (loaded)
            LOG_DEBUG(log, "Loaded snapshot with last committed log index {}", last_committed_idx);
        else
            LOG_WARNING(log, "All snapshots broken, last committed log index {}", last_committed_idx);
    }
    else
    {
        LOG_DEBUG(log, "No existing snapshots, last committed log index {}", last_committed_idx);
    }

    if (!storage)
        storage = std::make_unique<KeeperStorage>(
            coordination_settings->dead_session_check_period_ms.totalMilliseconds(), superdigest, keeper_context);
}

namespace
{

void assertDigest(
    const KeeperStorage::Digest & first,
    const KeeperStorage::Digest & second,
    const Coordination::ZooKeeperRequest & request,
    bool committing)
{
    if (!KeeperStorage::checkDigest(first, second))
    {
        LOG_FATAL(
            &Poco::Logger::get("KeeperStateMachine"),
            "Digest for nodes is not matching after {} request of type '{}'.\nExpected digest - {}, actual digest - {} (digest "
            "{}). Keeper will terminate to avoid inconsistencies.\nExtra information about the request:\n{}",
            committing ? "committing" : "preprocessing",
            Coordination::toString(request.getOpNum()),
            first.value,
            second.value,
            first.version,
            request.toString());
        std::terminate();
    }
}

}

nuraft::ptr<nuraft::buffer> KeeperStateMachine::pre_commit(uint64_t log_idx, nuraft::buffer & data)
{
    auto request_for_session = parseRequest(data, /*final=*/false);
    if (!request_for_session->zxid)
        request_for_session->zxid = log_idx;

    preprocess(*request_for_session);
    return nullptr;
}

std::shared_ptr<KeeperStorage::RequestForSession> KeeperStateMachine::parseRequest(nuraft::buffer & data, bool final, ZooKeeperLogSerializationVersion * serialization_version)
{
    ReadBufferFromNuraftBuffer buffer(data);
    auto request_for_session = std::make_shared<KeeperStorage::RequestForSession>();
    readIntBinary(request_for_session->session_id, buffer);

    int32_t length;
    Coordination::read(length, buffer);

    int32_t xid;
    Coordination::read(xid, buffer);

    static constexpr std::array non_cacheable_xids{
        Coordination::WATCH_XID,
        Coordination::PING_XID,
        Coordination::AUTH_XID,
        Coordination::CLOSE_XID,
    };

    const bool should_cache
        = min_request_size_to_cache != 0 && request_for_session->session_id != -1 && data.size() >= min_request_size_to_cache
        && std::all_of(
              non_cacheable_xids.begin(), non_cacheable_xids.end(), [&](const auto non_cacheable_xid) { return xid != non_cacheable_xid; });

    if (should_cache)
    {
        std::lock_guard lock(request_cache_mutex);
        if (auto xid_to_request_it = parsed_request_cache.find(request_for_session->session_id);
            xid_to_request_it != parsed_request_cache.end())
        {
            auto & xid_to_request = xid_to_request_it->second;
            if (auto request_it = xid_to_request.find(xid); request_it != xid_to_request.end())
            {
                if (final)
                {
                    auto request = std::move(request_it->second);
                    xid_to_request.erase(request_it);
                    return request;
                }
                else
                    return request_it->second;
            }
        }
    }


    Coordination::OpNum opnum;

    Coordination::read(opnum, buffer);

    request_for_session->request = Coordination::ZooKeeperRequestFactory::instance().get(opnum);
    request_for_session->request->xid = xid;
    request_for_session->request->readImpl(buffer);

    using enum ZooKeeperLogSerializationVersion;
    ZooKeeperLogSerializationVersion version = INITIAL;

    if (!buffer.eof())
    {
        version = WITH_TIME;
        readIntBinary(request_for_session->time, buffer);
    }
    else
        request_for_session->time
            = std::chrono::duration_cast<std::chrono::milliseconds>(std::chrono::system_clock::now().time_since_epoch()).count();

    if (!buffer.eof())
    {
        version = WITH_ZXID_DIGEST;

        readIntBinary(request_for_session->zxid, buffer);

        chassert(!buffer.eof());

        request_for_session->digest.emplace();
        readIntBinary(request_for_session->digest->version, buffer);
        if (request_for_session->digest->version != KeeperStorage::DigestVersion::NO_DIGEST || !buffer.eof())
            readIntBinary(request_for_session->digest->value, buffer);
    }

    if (serialization_version)
        *serialization_version = version;

    if (should_cache && !final)
    {
        std::lock_guard lock(request_cache_mutex);
        parsed_request_cache[request_for_session->session_id].emplace(xid, request_for_session);
    }

    return request_for_session;
}

bool KeeperStateMachine::preprocess(const KeeperStorage::RequestForSession & request_for_session)
{
    if (request_for_session.request->getOpNum() == Coordination::OpNum::SessionID)
        return true;

    std::lock_guard lock(storage_and_responses_lock);

    if (storage->isFinalized())
        return false;

    try
    {
        storage->preprocessRequest(
            request_for_session.request,
            request_for_session.session_id,
            request_for_session.time,
            request_for_session.zxid,
            true /* check_acl */,
            request_for_session.digest);
    }
    catch (...)
    {
        rollbackRequest(request_for_session, true);
        throw;
    }

    if (keeper_context->digestEnabled() && request_for_session.digest)
        assertDigest(*request_for_session.digest, storage->getNodesDigest(false), *request_for_session.request, false);

    return true;
}

nuraft::ptr<nuraft::buffer> KeeperStateMachine::commit(const uint64_t log_idx, nuraft::buffer & data)
{
    auto request_for_session = parseRequest(data, true);
    if (!request_for_session->zxid)
        request_for_session->zxid = log_idx;

    /// Special processing of session_id request
    if (request_for_session->request->getOpNum() == Coordination::OpNum::SessionID)
    {
        const Coordination::ZooKeeperSessionIDRequest & session_id_request
            = dynamic_cast<const Coordination::ZooKeeperSessionIDRequest &>(*request_for_session->request);
        int64_t session_id;
        std::shared_ptr<Coordination::ZooKeeperSessionIDResponse> response = std::make_shared<Coordination::ZooKeeperSessionIDResponse>();
        response->internal_id = session_id_request.internal_id;
        response->server_id = session_id_request.server_id;
        KeeperStorage::ResponseForSession response_for_session;
        response_for_session.session_id = -1;
        response_for_session.response = response;
        {
            std::lock_guard lock(storage_and_responses_lock);
            session_id = storage->getSessionID(session_id_request.session_timeout_ms);
            LOG_DEBUG(log, "Session ID response {} with timeout {}", session_id, session_id_request.session_timeout_ms);
            response->session_id = session_id;
            if (!responses_queue.push(response_for_session))
            {
                ProfileEvents::increment(ProfileEvents::KeeperCommitsFailed);
                LOG_WARNING(log, "Failed to push response with session id {} to the queue, probably because of shutdown", session_id);
            }
        }
    }
    else
    {
        if (request_for_session->request->getOpNum() == Coordination::OpNum::Close)
        {
            std::lock_guard lock(request_cache_mutex);
            parsed_request_cache.erase(request_for_session->session_id);
        }

        std::lock_guard lock(storage_and_responses_lock);
        KeeperStorage::ResponsesForSessions responses_for_sessions
            = storage->processRequest(request_for_session->request, request_for_session->session_id, request_for_session->zxid);
        for (auto & response_for_session : responses_for_sessions)
            if (!responses_queue.push(response_for_session))
            {
                ProfileEvents::increment(ProfileEvents::KeeperCommitsFailed);
                LOG_WARNING(
                    log,
                    "Failed to push response with session id {} to the queue, probably because of shutdown",
                    response_for_session.session_id);
            }

<<<<<<< HEAD
        if (keeper_context->digestEnabled() && request_for_session.digest)
            assertDigest(*request_for_session.digest, storage->getNodesDigest(true), *request_for_session.request, true);
=======
        if (keeper_context->digest_enabled && request_for_session->digest)
            assertDigest(*request_for_session->digest, storage->getNodesDigest(true), *request_for_session->request, true);
>>>>>>> 73948a71
    }

    ProfileEvents::increment(ProfileEvents::KeeperCommits);
    last_committed_idx = log_idx;

    if (commit_callback)
        commit_callback(*request_for_session);
    return nullptr;
}

bool KeeperStateMachine::apply_snapshot(nuraft::snapshot & s)
{
    LOG_DEBUG(log, "Applying snapshot {}", s.get_last_log_idx());
    nuraft::ptr<nuraft::buffer> latest_snapshot_ptr;
    { /// save snapshot into memory
        std::lock_guard lock(snapshots_lock);
        if (s.get_last_log_idx() > latest_snapshot_meta->get_last_log_idx())
        {
            ProfileEvents::increment(ProfileEvents::KeeperSnapshotApplysFailed);
            throw Exception(
                ErrorCodes::LOGICAL_ERROR,
                "Required to apply snapshot with last log index {}, but last created snapshot was for smaller log index {}",
                s.get_last_log_idx(),
                latest_snapshot_meta->get_last_log_idx());
        }
        else if (s.get_last_log_idx() < latest_snapshot_meta->get_last_log_idx())
        {
            LOG_INFO(log, "A snapshot with a larger last log index ({}) was created, skipping applying this snapshot", latest_snapshot_meta->get_last_log_idx());
        }

        latest_snapshot_ptr = latest_snapshot_buf;
    }

    { /// deserialize and apply snapshot to storage
        std::lock_guard lock(storage_and_responses_lock);

        SnapshotDeserializationResult snapshot_deserialization_result;
        if (latest_snapshot_ptr)
            snapshot_deserialization_result = snapshot_manager.deserializeSnapshotFromBuffer(latest_snapshot_ptr);
        else
            snapshot_deserialization_result
                = snapshot_manager.deserializeSnapshotFromBuffer(snapshot_manager.deserializeSnapshotBufferFromDisk(s.get_last_log_idx()));

        storage = std::move(snapshot_deserialization_result.storage);
        latest_snapshot_meta = snapshot_deserialization_result.snapshot_meta;
        cluster_config = snapshot_deserialization_result.cluster_config;
    }

    ProfileEvents::increment(ProfileEvents::KeeperSnapshotApplys);
    last_committed_idx = s.get_last_log_idx();
    return true;
}


void KeeperStateMachine::commit_config(const uint64_t /* log_idx */, nuraft::ptr<nuraft::cluster_config> & new_conf)
{
    std::lock_guard lock(cluster_config_lock);
    auto tmp = new_conf->serialize();
    cluster_config = ClusterConfig::deserialize(*tmp);
}

void KeeperStateMachine::rollback(uint64_t log_idx, nuraft::buffer & data)
{
    auto request_for_session = parseRequest(data, true);
    // If we received a log from an older node, use the log_idx as the zxid
    // log_idx will always be larger or equal to the zxid so we can safely do this
    // (log_idx is increased for all logs, while zxid is only increased for requests)
    if (!request_for_session->zxid)
        request_for_session->zxid = log_idx;

    rollbackRequest(*request_for_session, false);
}

void KeeperStateMachine::rollbackRequest(const KeeperStorage::RequestForSession & request_for_session, bool allow_missing)
{
    if (request_for_session.request->getOpNum() == Coordination::OpNum::SessionID)
        return;

    std::lock_guard lock(storage_and_responses_lock);
    storage->rollbackRequest(request_for_session.zxid, allow_missing);
}

nuraft::ptr<nuraft::snapshot> KeeperStateMachine::last_snapshot()
{
    /// Just return the latest snapshot.
    std::lock_guard lock(snapshots_lock);
    return latest_snapshot_meta;
}

void KeeperStateMachine::create_snapshot(nuraft::snapshot & s, nuraft::async_result<bool>::handler_type & when_done)
{
    LOG_DEBUG(log, "Creating snapshot {}", s.get_last_log_idx());

    nuraft::ptr<nuraft::buffer> snp_buf = s.serialize();
    auto snapshot_meta_copy = nuraft::snapshot::deserialize(*snp_buf);
    CreateSnapshotTask snapshot_task;
    { /// lock storage for a short period time to turn on "snapshot mode". After that we can read consistent storage state without locking.
        std::lock_guard lock(storage_and_responses_lock);
        snapshot_task.snapshot = std::make_shared<KeeperStorageSnapshot>(storage.get(), snapshot_meta_copy, getClusterConfig());
    }

    /// create snapshot task for background execution (in snapshot thread)
    snapshot_task.create_snapshot = [this, when_done](KeeperStorageSnapshotPtr && snapshot)
    {
        nuraft::ptr<std::exception> exception(nullptr);
        bool ret = true;
        try
        {
            { /// Read storage data without locks and create snapshot
                std::lock_guard lock(snapshots_lock);

                if (latest_snapshot_meta && snapshot->snapshot_meta->get_last_log_idx() <= latest_snapshot_meta->get_last_log_idx())
                {
                    LOG_INFO(
                        log,
                        "Will not create a snapshot with last log idx {} because a snapshot with bigger last log idx ({}) is already "
                        "created",
                        snapshot->snapshot_meta->get_last_log_idx(),
                        latest_snapshot_meta->get_last_log_idx());
                }
                else
                {
                    latest_snapshot_meta = snapshot->snapshot_meta;
                    /// we rely on the fact that the snapshot disk cannot be changed during runtime
                    if (isLocalDisk(*keeper_context->getSnapshotDisk()))
                    {
                        latest_snapshot_info = snapshot_manager.serializeSnapshotToDisk(*snapshot);
                        latest_snapshot_buf = nullptr;
                    }
                    else
                    {
                        auto snapshot_buf = snapshot_manager.serializeSnapshotToBuffer(*snapshot);
                        latest_snapshot_info = snapshot_manager.serializeSnapshotBufferToDisk(*snapshot_buf, snapshot->snapshot_meta->get_last_log_idx());
                        latest_snapshot_buf = std::move(snapshot_buf);
                    }

                    ProfileEvents::increment(ProfileEvents::KeeperSnapshotCreations);
                    LOG_DEBUG(log, "Created persistent snapshot {} with path {}", latest_snapshot_meta->get_last_log_idx(), latest_snapshot_info.path);
                }
            }

            {
                /// Destroy snapshot with lock
                std::lock_guard lock(storage_and_responses_lock);
                LOG_TRACE(log, "Clearing garbage after snapshot");
                /// Turn off "snapshot mode" and clear outdate part of storage state
                storage->clearGarbageAfterSnapshot();
                LOG_TRACE(log, "Cleared garbage after snapshot");
                snapshot.reset();
            }
        }
        catch (...)
        {
            ProfileEvents::increment(ProfileEvents::KeeperSnapshotCreationsFailed);
            LOG_TRACE(log, "Exception happened during snapshot");
            tryLogCurrentException(log);
            ret = false;
        }

        when_done(ret, exception);

        return ret ? latest_snapshot_info : SnapshotFileInfo{};
    };


    if (keeper_context->getServerState() == KeeperContext::Phase::SHUTDOWN)
    {
        LOG_INFO(log, "Creating a snapshot during shutdown because 'create_snapshot_on_exit' is enabled.");
        auto snapshot_file_info = snapshot_task.create_snapshot(std::move(snapshot_task.snapshot));

        if (!snapshot_file_info.path.empty() && snapshot_manager_s3)
        {
            LOG_INFO(log, "Uploading snapshot {} during shutdown because 'upload_snapshot_on_exit' is enabled.", snapshot_file_info.path);
            snapshot_manager_s3->uploadSnapshot(snapshot_file_info, /* asnyc_upload */ false);
        }

        return;
    }

    LOG_DEBUG(log, "In memory snapshot {} created, queueing task to flush to disk", s.get_last_log_idx());
    /// Flush snapshot to disk in a separate thread.
    if (!snapshots_queue.push(std::move(snapshot_task)))
        LOG_WARNING(log, "Cannot push snapshot task into queue");
}

void KeeperStateMachine::save_logical_snp_obj(
    nuraft::snapshot & s, uint64_t & obj_id, nuraft::buffer & data, bool /*is_first_obj*/, bool /*is_last_obj*/)
{
    LOG_DEBUG(log, "Saving snapshot {} obj_id {}", s.get_last_log_idx(), obj_id);

    /// copy snapshot meta into memory
    nuraft::ptr<nuraft::buffer> snp_buf = s.serialize();
    nuraft::ptr<nuraft::snapshot> cloned_meta = nuraft::snapshot::deserialize(*snp_buf);

    nuraft::ptr<nuraft::buffer> cloned_buffer;

    /// we rely on the fact that the snapshot disk cannot be changed during runtime
    if (!isLocalDisk(*keeper_context->getSnapshotDisk()))
        cloned_buffer = nuraft::buffer::clone(data);

    try
    {
        std::lock_guard lock(snapshots_lock);
        /// Serialize snapshot to disk
        latest_snapshot_info = snapshot_manager.serializeSnapshotBufferToDisk(data, s.get_last_log_idx());
        latest_snapshot_meta = cloned_meta;
        latest_snapshot_buf = std::move(cloned_buffer);
        LOG_DEBUG(log, "Saved snapshot {} to path {}", s.get_last_log_idx(), latest_snapshot_info.path);
        obj_id++;
        ProfileEvents::increment(ProfileEvents::KeeperSaveSnapshot);
    }
    catch (...)
    {
        tryLogCurrentException(log);
    }
}

static int bufferFromFile(Poco::Logger * log, const std::string & path, nuraft::ptr<nuraft::buffer> & data_out)
{
    if (path.empty() || !std::filesystem::exists(path))
    {
        LOG_WARNING(log, "Snapshot file {} does not exist", path);
        return -1;
    }

    int fd = ::open(path.c_str(), O_RDONLY);
    LOG_INFO(log, "Opening file {} for read_logical_snp_obj", path);
    if (fd < 0)
    {
        LOG_WARNING(log, "Error opening {}, error: {}, errno: {}", path, errnoToString(), errno);
        return errno;
    }
    auto file_size = ::lseek(fd, 0, SEEK_END);
    ::lseek(fd, 0, SEEK_SET);
    auto * chunk = reinterpret_cast<nuraft::byte *>(::mmap(nullptr, file_size, PROT_READ, MAP_FILE | MAP_SHARED, fd, 0));
    if (chunk == MAP_FAILED)
    {
        LOG_WARNING(log, "Error mmapping {}, error: {}, errno: {}", path, errnoToString(), errno);
        int err = ::close(fd);
        chassert(!err || errno == EINTR);
        return errno;
    }
    data_out = nuraft::buffer::alloc(file_size);
    data_out->put_raw(chunk, file_size);
    ::munmap(chunk, file_size);
    int err = ::close(fd);
    chassert(!err || errno == EINTR);
    return 0;
}

int KeeperStateMachine::read_logical_snp_obj(
    nuraft::snapshot & s, void *& /*user_snp_ctx*/, uint64_t obj_id, nuraft::ptr<nuraft::buffer> & data_out, bool & is_last_obj)
{
    LOG_DEBUG(log, "Reading snapshot {} obj_id {}", s.get_last_log_idx(), obj_id);

    std::lock_guard lock(snapshots_lock);
    /// Our snapshot is not equal to required. Maybe we still creating it in the background.
    /// Let's wait and NuRaft will retry this call.
    if (s.get_last_log_idx() != latest_snapshot_meta->get_last_log_idx())
    {
        LOG_WARNING(
            log,
            "Required to apply snapshot with last log index {}, but our last log index is {}. Will ignore this one and retry",
            s.get_last_log_idx(),
            latest_snapshot_meta->get_last_log_idx());
        return -1;
    }

    const auto & [path, disk] = latest_snapshot_info;
    if (isLocalDisk(*disk))
    {
        auto full_path = fs::path(disk->getPath()) / path;
        if (bufferFromFile(log, full_path, data_out))
        {
            LOG_WARNING(log, "Error reading snapshot {} from {}", s.get_last_log_idx(), full_path);
            return -1;
        }
    }
    else
    {
        chassert(latest_snapshot_buf);
        data_out = nuraft::buffer::clone(*latest_snapshot_buf);
    }

    is_last_obj = true;
    ProfileEvents::increment(ProfileEvents::KeeperReadSnapshot);

    return 1;
}

void KeeperStateMachine::processReadRequest(const KeeperStorage::RequestForSession & request_for_session)
{
    /// Pure local request, just process it with storage
    std::lock_guard lock(storage_and_responses_lock);
    auto responses = storage->processRequest(
        request_for_session.request, request_for_session.session_id, std::nullopt, true /*check_acl*/, true /*is_local*/);
    for (const auto & response : responses)
        if (!responses_queue.push(response))
            LOG_WARNING(log, "Failed to push response with session id {} to the queue, probably because of shutdown", response.session_id);
}

void KeeperStateMachine::shutdownStorage()
{
    std::lock_guard lock(storage_and_responses_lock);
    storage->finalize();
}

std::vector<int64_t> KeeperStateMachine::getDeadSessions()
{
    std::lock_guard lock(storage_and_responses_lock);
    return storage->getDeadSessions();
}

int64_t KeeperStateMachine::getNextZxid() const
{
    std::lock_guard lock(storage_and_responses_lock);
    return storage->getNextZXID();
}

KeeperStorage::Digest KeeperStateMachine::getNodesDigest() const
{
    std::lock_guard lock(storage_and_responses_lock);
    return storage->getNodesDigest(false);
}

uint64_t KeeperStateMachine::getLastProcessedZxid() const
{
    std::lock_guard lock(storage_and_responses_lock);
    return storage->getZXID();
}

uint64_t KeeperStateMachine::getNodesCount() const
{
    std::lock_guard lock(storage_and_responses_lock);
    return storage->getNodesCount();
}

uint64_t KeeperStateMachine::getTotalWatchesCount() const
{
    std::lock_guard lock(storage_and_responses_lock);
    return storage->getTotalWatchesCount();
}

uint64_t KeeperStateMachine::getWatchedPathsCount() const
{
    std::lock_guard lock(storage_and_responses_lock);
    return storage->getWatchedPathsCount();
}

uint64_t KeeperStateMachine::getSessionsWithWatchesCount() const
{
    std::lock_guard lock(storage_and_responses_lock);
    return storage->getSessionsWithWatchesCount();
}

uint64_t KeeperStateMachine::getTotalEphemeralNodesCount() const
{
    std::lock_guard lock(storage_and_responses_lock);
    return storage->getTotalEphemeralNodesCount();
}

uint64_t KeeperStateMachine::getSessionWithEphemeralNodesCount() const
{
    std::lock_guard lock(storage_and_responses_lock);
    return storage->getSessionWithEphemeralNodesCount();
}

void KeeperStateMachine::dumpWatches(WriteBufferFromOwnString & buf) const
{
    std::lock_guard lock(storage_and_responses_lock);
    storage->dumpWatches(buf);
}

void KeeperStateMachine::dumpWatchesByPath(WriteBufferFromOwnString & buf) const
{
    std::lock_guard lock(storage_and_responses_lock);
    storage->dumpWatchesByPath(buf);
}

void KeeperStateMachine::dumpSessionsAndEphemerals(WriteBufferFromOwnString & buf) const
{
    std::lock_guard lock(storage_and_responses_lock);
    storage->dumpSessionsAndEphemerals(buf);
}

uint64_t KeeperStateMachine::getApproximateDataSize() const
{
    std::lock_guard lock(storage_and_responses_lock);
    return storage->getApproximateDataSize();
}

uint64_t KeeperStateMachine::getKeyArenaSize() const
{
    std::lock_guard lock(storage_and_responses_lock);
    return storage->getArenaDataSize();
}

uint64_t KeeperStateMachine::getLatestSnapshotBufSize() const
{
    std::lock_guard lock(snapshots_lock);
    if (latest_snapshot_buf)
        return latest_snapshot_buf->size();
    return 0;
}

ClusterConfigPtr KeeperStateMachine::getClusterConfig() const
{
    std::lock_guard lock(cluster_config_lock);
    if (cluster_config)
    {
        /// dumb way to return copy...
        auto tmp = cluster_config->serialize();
        return ClusterConfig::deserialize(*tmp);
    }
    return nullptr;
}

void KeeperStateMachine::recalculateStorageStats()
{
    std::lock_guard lock(storage_and_responses_lock);
    LOG_INFO(log, "Recalculating storage stats");
    storage->recalculateStats();
    LOG_INFO(log, "Done recalculating storage stats");
}

}<|MERGE_RESOLUTION|>--- conflicted
+++ resolved
@@ -342,13 +342,8 @@
                     response_for_session.session_id);
             }
 
-<<<<<<< HEAD
-        if (keeper_context->digestEnabled() && request_for_session.digest)
-            assertDigest(*request_for_session.digest, storage->getNodesDigest(true), *request_for_session.request, true);
-=======
-        if (keeper_context->digest_enabled && request_for_session->digest)
+        if (keeper_context->digestEnabled() && request_for_session->digest)
             assertDigest(*request_for_session->digest, storage->getNodesDigest(true), *request_for_session->request, true);
->>>>>>> 73948a71
     }
 
     ProfileEvents::increment(ProfileEvents::KeeperCommits);
