--- conflicted
+++ resolved
@@ -855,7 +855,6 @@
         return function->execute(new_arguments, result_type, input_rows_count);
     }
 
-<<<<<<< HEAD
     ColumnPtr executeTupleNumberOperator(const ColumnsWithTypeAndName & arguments, const DataTypePtr & result_type,
                                                size_t input_rows_count, const FunctionOverloadResolverPtr & function_builder) const
     {
@@ -870,12 +869,8 @@
         return function->execute(new_arguments, result_type, input_rows_count);
     }
 
-    template <typename T, typename ResultDataType, typename CC, typename C>
-    static auto helperGetOrConvert(const CC & col_const, const C & col)
-=======
     template <typename T, typename ResultDataType>
     static auto helperGetOrConvert(const auto & col_const, const auto & col)
->>>>>>> a93e66fb
     {
         using ResultType = typename ResultDataType::FieldType;
         using NativeResultType = NativeType<ResultType>;
