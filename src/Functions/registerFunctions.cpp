--- conflicted
+++ resolved
@@ -101,7 +101,6 @@
 #if !defined(ARCADIA_BUILD)
     registerFunctionBayesAB(factory);
 #endif
-<<<<<<< HEAD
 
 #if USE_SSL
     registerFunctionEncrypt(factory);
@@ -109,10 +108,8 @@
     registerFunctionAESEncryptMysql(factory);
     registerFunctionAESDecryptMysql(factory);
 #endif
-=======
     registerFunctionTid(factory);
     registerFunctionLogTrace(factory);
->>>>>>> 71a860dc
 }
 
 }