#include <Interpreters/Set.h>
#include <Common/ProfileEvents.h>
#include <Common/SipHash.h>
#include <Interpreters/ArrayJoinAction.h>
#include <Interpreters/ExpressionActions.h>
#include <Interpreters/ExpressionJIT.h>
#include <Interpreters/TableJoin.h>
#include <Interpreters/Context.h>
#include <Columns/ColumnsNumber.h>
#include <Columns/ColumnArray.h>
#include <Common/typeid_cast.h>
#include <DataTypes/DataTypeArray.h>
#include <DataTypes/DataTypesNumber.h>
#include <DataTypes/DataTypeNullable.h>
#include <Functions/IFunction.h>
#include <IO/Operators.h>
#include <optional>
#include <Columns/ColumnSet.h>
#include <queue>
#include <stack>

#if !defined(ARCADIA_BUILD)
#    include "config_core.h"
#endif

#include <common/defines.h>

#if defined(MEMORY_SANITIZER)
    #include <sanitizer/msan_interface.h>
#endif

#if defined(ADDRESS_SANITIZER)
    #include <sanitizer/asan_interface.h>
#endif

namespace ProfileEvents
{
    extern const Event FunctionExecute;
    extern const Event CompiledFunctionExecute;
}

namespace DB
{

namespace ErrorCodes
{
    extern const int LOGICAL_ERROR;
    extern const int DUPLICATE_COLUMN;
    extern const int UNKNOWN_IDENTIFIER;
    extern const int NOT_FOUND_COLUMN_IN_BLOCK;
    extern const int TOO_MANY_TEMPORARY_COLUMNS;
    extern const int TOO_MANY_TEMPORARY_NON_CONST_COLUMNS;
    extern const int TYPE_MISMATCH;
}

/// Read comment near usage
/// static constexpr auto DUMMY_COLUMN_NAME = "_dummy";

static std::ostream & operator << (std::ostream & out, const ExpressionActions::Argument & argument)
{
    return out << (argument.remove ? "*" : "") << argument.pos;
}

std::string ExpressionActions::Action::toString() const
{
    std::stringstream out;
    switch (node->type)
    {
        case ActionsDAG::Type::COLUMN:
            out << "COLUMN "
                << (node->column ? node->column->getName() : "(no column)");
            break;

        case ActionsDAG::Type::ALIAS:
            out << "ALIAS " << node->children.front()->result_name << " " << arguments.front();
            break;

        case ActionsDAG::Type::FUNCTION:
            out << "FUNCTION " << (node->is_function_compiled ? "[compiled] " : "")
                << (node->function_base ? node->function_base->getName() : "(no function)") << "(";
            for (size_t i = 0; i < node->children.size(); ++i)
            {
                if (i)
                    out << ", ";
                out << node->children[i]->result_name << " " << arguments[i];
            }
            out << ")";
            break;

        case ActionsDAG::Type::ARRAY_JOIN:
            out << "ARRAY JOIN " << node->children.front()->result_name << " " << arguments.front();
            break;

        case ActionsDAG::Type::INPUT:
            out << "INPUT " << arguments.front();
            break;
    }

    out << " -> " << node->result_name
        << " " << (node->result_type ? node->result_type->getName() : "(no type)") << " " << result_position;
    return out.str();
}

ExpressionActions::~ExpressionActions() = default;

void ExpressionActions::checkLimits(ExecutionContext & execution_context) const
{
    if (max_temporary_non_const_columns)
    {
        size_t non_const_columns = 0;
        for (const auto & column : execution_context.columns)
            if (column.column && !isColumnConst(*column.column))
                ++non_const_columns;

        if (non_const_columns > max_temporary_non_const_columns)
        {
            std::stringstream list_of_non_const_columns;
            for (const auto & column : execution_context.columns)
                if (column.column && !isColumnConst(*column.column))
                    list_of_non_const_columns << "\n" << column.name;

            throw Exception("Too many temporary non-const columns:" + list_of_non_const_columns.str()
                + ". Maximum: " + std::to_string(max_temporary_non_const_columns),
                ErrorCodes::TOO_MANY_TEMPORARY_NON_CONST_COLUMNS);
        }
    }
}

void ExpressionActions::execute(Block & block, size_t & num_rows, bool dry_run) const
{
    ExecutionContext execution_context
    {
        .inputs = block.data,
        .num_rows = num_rows,
    };

    execution_context.inputs_pos.reserve(required_columns.size());

    for (const auto & column : required_columns)
    {
        ssize_t pos = -1;
        if (block.has(column.name))
            pos = block.getPositionByName(column.name);
        execution_context.inputs_pos.push_back(pos);
    }

    execution_context.columns.resize(num_columns);

    for (const auto & action : actions)
    {
        try
        {
            executeAction(action, execution_context, dry_run);
            checkLimits(execution_context);

            //std::cerr << "Action: " << action.toString() << std::endl;
            //for (const auto & col : execution_context.columns)
            //    std::cerr << col.dumpStructure() << std::endl;
        }
        catch (Exception & e)
        {
            e.addMessage(fmt::format("while executing '{}'", action.toString()));
            throw;
        }
    }

    if (project_input)
    {
        block.clear();
    }
    else
    {
        std::sort(execution_context.inputs_pos.rbegin(), execution_context.inputs_pos.rend());
        for (auto input : execution_context.inputs_pos)
            if (input >= 0)
                block.erase(input);
    }

    for (auto pos : result_positions)
        if (execution_context.columns[pos].column)
            block.insert(execution_context.columns[pos]);

    num_rows = execution_context.num_rows;
}

void ExpressionActions::execute(Block & block, bool dry_run) const
{
    size_t num_rows = block.rows();

<<<<<<< HEAD
    execute(block, num_rows, dry_run);
=======
            if (sample_block.has(result_name))
            {
                if (can_replace)
                {
                    auto & result = sample_block.getByName(result_name);
                    result.type = result_type;
                    result.name = result_name;
                    result.column = source.column;
                }
                else
                    throw Exception("Column '" + result_name + "' already exists", ErrorCodes::DUPLICATE_COLUMN);
            }
            else
                sample_block.insert(ColumnWithTypeAndName(source.column, result_type, result_name));
>>>>>>> 11fc6fd8

    if (!block)
        block.insert({DataTypeUInt8().createColumnConst(num_rows, 0), std::make_shared<DataTypeUInt8>(), "_dummy"});
}

void ExpressionActions::executeAction(const Action & action, ExecutionContext & execution_context, bool dry_run)
{
    auto & inputs = execution_context.inputs;
    auto & columns = execution_context.columns;
    auto & num_rows = execution_context.num_rows;

    switch (action.node->type)
    {
        case ActionsDAG::Type::FUNCTION:
        {
            auto & res_column = columns[action.result_position];
            if (res_column.type || res_column.column)
                throw Exception("Result column is not empty", ErrorCodes::LOGICAL_ERROR);

            res_column.type = action.node->result_type;
            res_column.name = action.node->result_name;

            ColumnsWithTypeAndName arguments(action.arguments.size());
            for (size_t i = 0; i < arguments.size(); ++i)
            {
                if (action.arguments[i].remove)
                    arguments[i] = std::move(columns[action.arguments[i].pos]);
                else
                    arguments[i] = columns[action.arguments[i].pos];
            }

            ProfileEvents::increment(ProfileEvents::FunctionExecute);
            if (action.node->is_function_compiled)
                ProfileEvents::increment(ProfileEvents::CompiledFunctionExecute);

            res_column.column = action.node->function->execute(arguments, res_column.type, num_rows, dry_run);
            break;
        }

        case ActionsDAG::Type::ARRAY_JOIN:
        {
            size_t array_join_key_pos = action.arguments.front().pos;
            auto array_join_key = columns[array_join_key_pos];

            /// Remove array join argument in advance if it is not needed.
            if (action.arguments.front().remove)
                columns[array_join_key_pos] = {};

            array_join_key.column = array_join_key.column->convertToFullColumnIfConst();

            const ColumnArray * array = typeid_cast<const ColumnArray *>(array_join_key.column.get());
            if (!array)
                throw Exception("ARRAY JOIN of not array: " + action.node->result_name, ErrorCodes::TYPE_MISMATCH);

            for (auto & column : columns)
                if (column.column)
                    column.column = column.column->replicate(array->getOffsets());

            for (auto & column : inputs)
                if (column.column)
                    column.column = column.column->replicate(array->getOffsets());

            auto & res_column = columns[action.result_position];

            res_column.column = array->getDataPtr();
            res_column.type = assert_cast<const DataTypeArray &>(*array_join_key.type).getNestedType();
            res_column.name = action.node->result_name;

            num_rows = res_column.column->size();
            break;
        }

        case ActionsDAG::Type::COLUMN:
        {
            auto & res_column = columns[action.result_position];
            res_column.column = action.node->column->cloneResized(num_rows);
            res_column.type = action.node->result_type;
            res_column.name = action.node->result_name;
            break;
        }

        case ActionsDAG::Type::ALIAS:
        {
            const auto & arg = action.arguments.front();
            if (action.result_position != arg.pos)
            {
                columns[action.result_position].column = columns[arg.pos].column;
                columns[action.result_position].type = columns[arg.pos].type;

                if (arg.remove)
                    columns[arg.pos] = {};
            }

            columns[action.result_position].name = action.node->result_name;

            break;
        }

        case ActionsDAG::Type::INPUT:
        {
            auto pos = execution_context.inputs_pos[action.arguments.front().pos];
            if (pos < 0)
            {
                if (!action.arguments.front().remove)
                    throw Exception(ErrorCodes::NOT_FOUND_COLUMN_IN_BLOCK,
                                    "Not found column {} in block",
                                    action.node->result_name);
            }
            else
                columns[action.result_position] = std::move(inputs[pos]);

            break;
        }
    }
}

Names ExpressionActions::getRequiredColumns() const
{
<<<<<<< HEAD
    Names names;
    for (const auto & input : required_columns)
        names.push_back(input.name);
    return names;
=======
    actions.insert(actions.begin(), ExpressionAction::project(getRequiredColumns()));
}

void ExpressionActions::execute(Block & block, bool dry_run) const
{
    for (const auto & action : actions)
    {
        try
        {
            action.execute(block, dry_run);
            checkLimits(block);
        }
        catch (Exception & e)
        {
#if defined(MEMORY_SANITIZER)
            const auto & msg = e.message();
            if (__msan_test_shadow(msg.data(), msg.size()) != -1)
            {
                LOG_FATAL(&Poco::Logger::get("ExpressionActions"), "Poisoned exception message (msan): {}", e.getStackTraceString());
            }
#endif

#if defined(ADDRESS_SANITIZER)
            const auto & msg = e.message();
            if (__asan_region_is_poisoned(const_cast<char *>(msg.data()), msg.size()))
            {
                LOG_FATAL(&Poco::Logger::get("ExpressionActions"), "Poisoned exception message (asan): {}", e.getStackTraceString());
            }
#endif

            e.addMessage(fmt::format("while executing '{}'", action.toString()));
            throw;
        }
    }
>>>>>>> 11fc6fd8
}

bool ExpressionActions::hasArrayJoin() const
{
    for (const auto & action : actions)
        if (action.node->type == ActionsDAG::Type::ARRAY_JOIN)
            return true;

    return false;
}


std::string ExpressionActions::getSmallestColumn(const NamesAndTypesList & columns)
{
    std::optional<size_t> min_size;
    String res;

    for (const auto & column : columns)
    {
        /// @todo resolve evil constant
        size_t size = column.type->haveMaximumSizeOfValue() ? column.type->getMaximumSizeOfValueInMemory() : 100;

        if (!min_size || size < *min_size)
        {
            min_size = size;
            res = column.name;
        }
    }

    if (!min_size)
        throw Exception("No available columns", ErrorCodes::LOGICAL_ERROR);

    return res;
}

std::string ExpressionActions::dumpActions() const
{
    std::stringstream ss;

    ss << "input:\n";
    for (const auto & input_column : required_columns)
        ss << input_column.name << " " << input_column.type->getName() << "\n";

    ss << "\nactions:\n";
    for (const auto & action : actions)
        ss << action.toString() << '\n';

    ss << "\noutput:\n";
    NamesAndTypesList output_columns = sample_block.getNamesAndTypesList();
    for (const auto & output_column : output_columns)
        ss << output_column.name << " " << output_column.type->getName() << "\n";

    ss << "\nproject input: " << project_input << "\noutput positions:";
    for (auto pos : result_positions)
        ss << " " << pos;
    ss << "\n";

    return ss.str();
}

//static std::string getUniqueNameForIndex(ActionsDAG::Index & index, std::string name)
//{
//    if (index.contains(name))
//        return name;
//
//    size_t next_id = 0;
//    std::string res;
//    do
//        res = name + "_" + std::to_string(next_id);
//    while (index.contains(res));
//
//    return res;
//}

bool ActionsDAG::hasArrayJoin() const
{
    for (const auto & node : nodes)
        if (node.type == Type::ARRAY_JOIN)
            return true;

    return false;
}

bool ActionsDAG::empty() const
{
    for (const auto & node : nodes)
        if (node.type != Type::INPUT)
            return false;

    return true;
}

ActionsDAGPtr ActionsDAG::splitActionsBeforeArrayJoin(const NameSet & array_joined_columns)
{
    /// Split DAG into two parts.
    /// (this_nodes, this_index) is a part which depends on ARRAY JOIN and stays here.
    /// (split_nodes, split_index) is a part which will be moved before ARRAY JOIN.
    std::list<Node> this_nodes;
    std::list<Node> split_nodes;
    Index this_index;
    Index split_index;

    struct Frame
    {
        Node * node;
        size_t next_child_to_visit = 0;
    };

    struct Data
    {
        bool depend_on_array_join = false;
        bool visited = false;
        bool used_in_result = false;

        /// Copies of node in one of the DAGs.
        /// For COLUMN and INPUT both copies may exist.
        Node * to_this = nullptr;
        Node * to_split = nullptr;
    };

    std::stack<Frame> stack;
    std::unordered_map<Node *, Data> data;

    for (const auto & node : index)
        data[node].used_in_result = true;

    /// DFS. Decide if node depends on ARRAY JOIN and move it to one of the DAGs.
    for (auto & node : nodes)
    {
        if (!data[&node].visited)
            stack.push({.node = &node});

        while (!stack.empty())
        {
            auto & cur = stack.top();
            auto & cur_data = data[cur.node];

            /// At first, visit all children. We depend on ARRAY JOIN if any child does.
            while (cur.next_child_to_visit < cur.node->children.size())
            {
                auto * child = cur.node->children[cur.next_child_to_visit];
                auto & child_data = data[child];

                if (!child_data.visited)
                {
                    stack.push({.node = child});
                    break;
                }

                ++cur.next_child_to_visit;
                if (child_data.depend_on_array_join)
                    cur_data.depend_on_array_join = true;
            }

            /// Make a copy part.
            if (cur.next_child_to_visit == cur.node->children.size())
            {
                if (cur.node->type == Type::INPUT && array_joined_columns.count(cur.node->result_name))
                    cur_data.depend_on_array_join = true;

                cur_data.visited = true;
                stack.pop();

                if (cur_data.depend_on_array_join)
                {
                    auto & copy = this_nodes.emplace_back(*cur.node);
                    cur_data.to_this = &copy;

                    /// Replace children to newly created nodes.
                    for (auto & child : copy.children)
                    {
                        auto & child_data = data[child];

                        /// If children is not created, int may be from split part.
                        if (!child_data.to_this)
                        {
                            if (child->type == Type::COLUMN) /// Just create new node for COLUMN action.
                            {
                                child_data.to_this = &this_nodes.emplace_back(*child);
                            }
                            else
                            {
                                /// Node from split part is added as new input.
                                Node input_node;
                                input_node.type = Type::INPUT;
                                input_node.result_type = child->result_type;
                                input_node.result_name = child->result_name; // getUniqueNameForIndex(index, child->result_name);
                                child_data.to_this = &this_nodes.emplace_back(std::move(input_node));

                                /// This node is needed for current action, so put it to index also.
                                split_index[child_data.to_split->result_name] = child_data.to_split;
                            }
                        }

                        child = child_data.to_this;
                    }
                }
                else
                {
                    auto & copy = split_nodes.emplace_back(*cur.node);
                    cur_data.to_split = &copy;

                    /// Replace children to newly created nodes.
                    for (auto & child : copy.children)
                    {
                        child = data[child].to_split;
                        assert(child != nullptr);
                    }

                    if (cur_data.used_in_result)
                    {
                        split_index[copy.result_name] = &copy;

                        /// If this node is needed in result, add it as input.
                        Node input_node;
                        input_node.type = Type::INPUT;
                        input_node.result_type = node.result_type;
                        input_node.result_name = node.result_name;
                        cur_data.to_this = &this_nodes.emplace_back(std::move(input_node));
                    }
                }
            }
        }
    }

    for (auto * node : index)
        this_index.insert(data[node].to_this);

    /// Consider actions are empty if all nodes are constants or inputs.
    bool split_actions_are_empty = true;
    for (const auto & node : split_nodes)
        if (!node.children.empty())
            split_actions_are_empty = false;

    if (split_actions_are_empty)
        return {};

    index.swap(this_index);
    nodes.swap(this_nodes);

    auto split_actions = cloneEmpty();
    split_actions->nodes.swap(split_nodes);
    split_actions->index.swap(split_index);

    return split_actions;
}


bool ExpressionActions::checkColumnIsAlwaysFalse(const String & column_name) const
{
    /// Check has column in (empty set).
    String set_to_check;

    for (auto it = actions.rbegin(); it != actions.rend(); ++it)
    {
        const auto & action = *it;
        if (action.node->type == ActionsDAG::Type::FUNCTION && action.node->function_base)
        {
            if (action.node->result_name == column_name && action.node->children.size() > 1)
            {
                auto name = action.node->function_base->getName();
                if ((name == "in" || name == "globalIn"))
                {
                    set_to_check = action.node->children[1]->result_name;
                    break;
                }
            }
        }
    }

    if (!set_to_check.empty())
    {
        for (const auto & action : actions)
        {
            if (action.node->type == ActionsDAG::Type::COLUMN && action.node->result_name == set_to_check)
            {
                // Constant ColumnSet cannot be empty, so we only need to check non-constant ones.
                if (const auto * column_set = checkAndGetColumn<const ColumnSet>(action.node->column.get()))
                {
                    if (column_set->getData()->isCreated() && column_set->getData()->getTotalRowCount() == 0)
                        return true;
                }
            }
        }
    }

    return false;
}


///// It is not important to calculate the hash of individual strings or their concatenation
//UInt128 ExpressionAction::ActionHash::operator()(const ExpressionAction & action) const
//{
//    SipHash hash;
//    hash.update(action.type);
//    hash.update(action.is_function_compiled);
//    switch (action.type)
//    {
//        case ADD_COLUMN:
//            hash.update(action.result_name);
//            if (action.result_type)
//                hash.update(action.result_type->getName());
//            if (action.added_column)
//                hash.update(action.added_column->getName());
//            break;
//        case REMOVE_COLUMN:
//            hash.update(action.source_name);
//            break;
//        case COPY_COLUMN:
//            hash.update(action.result_name);
//            hash.update(action.source_name);
//            break;
//        case APPLY_FUNCTION:
//            hash.update(action.result_name);
//            if (action.result_type)
//                hash.update(action.result_type->getName());
//            if (action.function_base)
//            {
//                hash.update(action.function_base->getName());
//                for (const auto & arg_type : action.function_base->getArgumentTypes())
//                    hash.update(arg_type->getName());
//            }
//            for (const auto & arg_name : action.argument_names)
//                hash.update(arg_name);
//            break;
//        case ARRAY_JOIN:
//            hash.update(action.result_name);
//            hash.update(action.source_name);
//            break;
//        case PROJECT:
//            for (const auto & pair_of_strs : action.projection)
//            {
//                hash.update(pair_of_strs.first);
//                hash.update(pair_of_strs.second);
//            }
//            break;
//        case ADD_ALIASES:
//            break;
//    }
//    UInt128 result;
//    hash.get128(result.low, result.high);
//    return result;
//}
//
//bool ExpressionAction::operator==(const ExpressionAction & other) const
//{
//    if (result_type != other.result_type)
//    {
//        if (result_type == nullptr || other.result_type == nullptr)
//            return false;
//        else if (!result_type->equals(*other.result_type))
//            return false;
//    }
//
//    if (function_base != other.function_base)
//    {
//        if (function_base == nullptr || other.function_base == nullptr)
//            return false;
//        else if (function_base->getName() != other.function_base->getName())
//            return false;
//
//        const auto & my_arg_types = function_base->getArgumentTypes();
//        const auto & other_arg_types = other.function_base->getArgumentTypes();
//        if (my_arg_types.size() != other_arg_types.size())
//            return false;
//
//        for (size_t i = 0; i < my_arg_types.size(); ++i)
//            if (!my_arg_types[i]->equals(*other_arg_types[i]))
//                return false;
//    }
//
//    if (added_column != other.added_column)
//    {
//        if (added_column == nullptr || other.added_column == nullptr)
//            return false;
//        else if (added_column->getName() != other.added_column->getName())
//            return false;
//    }
//
//    return source_name == other.source_name
//        && result_name == other.result_name
//        && argument_names == other.argument_names
//        && TableJoin::sameJoin(table_join.get(), other.table_join.get())
//        && projection == other.projection
//        && is_function_compiled == other.is_function_compiled;
//}

void ExpressionActionsChain::addStep(NameSet non_constant_inputs)
{
    if (steps.empty())
        throw Exception("Cannot add action to empty ExpressionActionsChain", ErrorCodes::LOGICAL_ERROR);

    ColumnsWithTypeAndName columns = steps.back()->getResultColumns();
    for (auto & column : columns)
        if (column.column && isColumnConst(*column.column) && non_constant_inputs.count(column.name))
            column.column = nullptr;

    steps.push_back(std::make_unique<ExpressionActionsStep>(std::make_shared<ActionsDAG>(columns)));
}

void ExpressionActionsChain::finalize()
{
    /// Finalize all steps. Right to left to define unnecessary input columns.
    for (int i = static_cast<int>(steps.size()) - 1; i >= 0; --i)
    {
        Names required_output = steps[i]->required_output;
        std::unordered_map<String, size_t> required_output_indexes;
        for (size_t j = 0; j < required_output.size(); ++j)
            required_output_indexes[required_output[j]] = j;
        auto & can_remove_required_output = steps[i]->can_remove_required_output;

        if (i + 1 < static_cast<int>(steps.size()))
        {
            const NameSet & additional_input = steps[i + 1]->additional_input;
            for (const auto & it : steps[i + 1]->getRequiredColumns())
            {
                if (additional_input.count(it.name) == 0)
                {
                    auto iter = required_output_indexes.find(it.name);
                    if (iter == required_output_indexes.end())
                        required_output.push_back(it.name);
                    else if (!can_remove_required_output.empty())
                        can_remove_required_output[iter->second] = false;
                }
            }
        }
        steps[i]->finalize(required_output);
    }

    /// Adding the ejection of unnecessary columns to the beginning of each step.
    for (size_t i = 1; i < steps.size(); ++i)
    {
        size_t columns_from_previous = steps[i - 1]->getResultColumns().size();

        /// If unnecessary columns are formed at the output of the previous step, we'll add them to the beginning of this step.
        /// Except when we drop all the columns and lose the number of rows in the block.
        if (!steps[i]->getResultColumns().empty()
            && columns_from_previous > steps[i]->getRequiredColumns().size())
            steps[i]->prependProjectInput();
    }
}

std::string ExpressionActionsChain::dumpChain() const
{
    std::stringstream ss;

    for (size_t i = 0; i < steps.size(); ++i)
    {
        ss << "step " << i << "\n";
        ss << "required output:\n";
        for (const std::string & name : steps[i]->required_output)
            ss << name << "\n";
        ss << "\n" << steps[i]->dump() << "\n";
    }

    return ss.str();
}

ExpressionActionsChain::ArrayJoinStep::ArrayJoinStep(ArrayJoinActionPtr array_join_, ColumnsWithTypeAndName required_columns_)
    : Step({})
    , array_join(std::move(array_join_))
    , result_columns(std::move(required_columns_))
{
    for (auto & column : result_columns)
    {
        required_columns.emplace_back(NameAndTypePair(column.name, column.type));

        if (array_join->columns.count(column.name) > 0)
        {
            const auto * array = typeid_cast<const DataTypeArray *>(column.type.get());
            column.type = array->getNestedType();
            /// Arrays are materialized
            column.column = nullptr;
        }
    }
}

void ExpressionActionsChain::ArrayJoinStep::finalize(const Names & required_output_)
{
    NamesAndTypesList new_required_columns;
    ColumnsWithTypeAndName new_result_columns;

    NameSet names(required_output_.begin(), required_output_.end());
    for (const auto & column : result_columns)
    {
        if (array_join->columns.count(column.name) != 0 || names.count(column.name) != 0)
            new_result_columns.emplace_back(column);
    }
    for (const auto & column : required_columns)
    {
        if (array_join->columns.count(column.name) != 0 || names.count(column.name) != 0)
            new_required_columns.emplace_back(column);
    }

    std::swap(required_columns, new_required_columns);
    std::swap(result_columns, new_result_columns);
}

ExpressionActionsChain::JoinStep::JoinStep(
    std::shared_ptr<TableJoin> analyzed_join_,
    JoinPtr join_,
    ColumnsWithTypeAndName required_columns_)
    : Step({})
    , analyzed_join(std::move(analyzed_join_))
    , join(std::move(join_))
    , result_columns(std::move(required_columns_))
{
    for (const auto & column : result_columns)
        required_columns.emplace_back(column.name, column.type);

    analyzed_join->addJoinedColumnsAndCorrectNullability(result_columns);
}

void ExpressionActionsChain::JoinStep::finalize(const Names & required_output_)
{
    /// We need to update required and result columns by removing unused ones.
    NamesAndTypesList new_required_columns;
    ColumnsWithTypeAndName new_result_columns;

    /// That's an input columns we need.
    NameSet required_names(required_output_.begin(), required_output_.end());
    for (const auto & name : analyzed_join->keyNamesLeft())
        required_names.emplace(name);

    for (const auto & column : required_columns)
    {
        if (required_names.count(column.name) != 0)
            new_required_columns.emplace_back(column);
    }

    /// Result will also contain joined columns.
    for (const auto & column : analyzed_join->columnsAddedByJoin())
        required_names.emplace(column.name);

    for (const auto & column : result_columns)
    {
        if (required_names.count(column.name) != 0)
            new_result_columns.emplace_back(column);
    }

    std::swap(required_columns, new_required_columns);
    std::swap(result_columns, new_result_columns);
}

ActionsDAGPtr & ExpressionActionsChain::Step::actions()
{
    return typeid_cast<ExpressionActionsStep *>(this)->actions;
}

const ActionsDAGPtr & ExpressionActionsChain::Step::actions() const
{
    return typeid_cast<const ExpressionActionsStep *>(this)->actions;
}

ActionsDAG::ActionsDAG(const NamesAndTypesList & inputs)
{
    for (const auto & input : inputs)
        addInput(input.name, input.type);
}

ActionsDAG::ActionsDAG(const ColumnsWithTypeAndName & inputs)
{
    for (const auto & input : inputs)
    {
        if (input.column && isColumnConst(*input.column))
            addInput(input);
        else
            addInput(input.name, input.type);
    }
}

ActionsDAG::Node & ActionsDAG::addNode(Node node, bool can_replace)
{
    auto it = index.find(node.result_name);
    if (it != index.end() && !can_replace)
        throw Exception("Column '" + node.result_name + "' already exists", ErrorCodes::DUPLICATE_COLUMN);

    auto & res = nodes.emplace_back(std::move(node));

    index[res.result_name] = &res;
    return res;
}

ActionsDAG::Node & ActionsDAG::getNode(const std::string & name)
{
    auto it = index.find(name);
    if (it == index.end())
        throw Exception("Unknown identifier: '" + name + "'", ErrorCodes::UNKNOWN_IDENTIFIER);

    return **it;
}

const ActionsDAG::Node & ActionsDAG::addInput(std::string name, DataTypePtr type)
{
    Node node;
    node.type = Type::INPUT;
    node.result_type = std::move(type);
    node.result_name = std::move(name);

    return addNode(std::move(node));
}

const ActionsDAG::Node & ActionsDAG::addInput(ColumnWithTypeAndName column)
{
    Node node;
    node.type = Type::INPUT;
    node.result_type = std::move(column.type);
    node.result_name = std::move(column.name);
    node.column = std::move(column.column);

    return addNode(std::move(node));
}

const ActionsDAG::Node & ActionsDAG::addColumn(ColumnWithTypeAndName column)
{
    if (!column.column)
        throw Exception(ErrorCodes::LOGICAL_ERROR, "Cannot add column {} because it is nullptr", column.name);

    Node node;
    node.type = Type::COLUMN;
    node.result_type = std::move(column.type);
    node.result_name = std::move(column.name);
    node.column = std::move(column.column);

    return addNode(std::move(node));
}

const ActionsDAG::Node & ActionsDAG::addAlias(const std::string & name, std::string alias, bool can_replace)
{
    auto & child = getNode(name);

    Node node;
    node.type = Type::ALIAS;
    node.result_type = child.result_type;
    node.result_name = std::move(alias);
    node.column = child.column;
    node.allow_constant_folding = child.allow_constant_folding;
    node.children.emplace_back(&child);

    return addNode(std::move(node), can_replace);
}

const ActionsDAG::Node & ActionsDAG::addArrayJoin(const std::string & source_name, std::string result_name)
{
    auto & child = getNode(source_name);

    const DataTypeArray * array_type = typeid_cast<const DataTypeArray *>(child.result_type.get());
    if (!array_type)
        throw Exception("ARRAY JOIN requires array argument", ErrorCodes::TYPE_MISMATCH);

    Node node;
    node.type = Type::ARRAY_JOIN;
    node.result_type = array_type->getNestedType();
    node.result_name = std::move(result_name);
    node.children.emplace_back(&child);

    return addNode(std::move(node));
}

const ActionsDAG::Node & ActionsDAG::addFunction(
    const FunctionOverloadResolverPtr & function,
    const Names & argument_names,
    std::string result_name,
    const Context & context [[maybe_unused]])
{
    const auto & settings = context.getSettingsRef();
    max_temporary_columns = settings.max_temporary_columns;
    max_temporary_non_const_columns = settings.max_temporary_non_const_columns;

    bool do_compile_expressions = false;
#if USE_EMBEDDED_COMPILER
    do_compile_expressions = settings.compile_expressions;

    if (!compilation_cache)
        compilation_cache = context.getCompiledExpressionCache();
#endif

    size_t num_arguments = argument_names.size();

    Node node;
    node.type = Type::FUNCTION;
    node.function_builder = function;
    node.children.reserve(num_arguments);

    bool all_const = true;
    ColumnsWithTypeAndName arguments(num_arguments);

    for (size_t i = 0; i < num_arguments; ++i)
    {
        auto & child = getNode(argument_names[i]);
        node.children.emplace_back(&child);
        node.allow_constant_folding = node.allow_constant_folding && child.allow_constant_folding;

        ColumnWithTypeAndName argument;
        argument.name = argument_names[i];
        argument.column = child.column;
        argument.type = child.result_type;
        argument.name = child.result_name;

        if (!argument.column || !isColumnConst(*argument.column))
            all_const = false;

        arguments[i] = std::move(argument);
    }

    node.function_base = function->build(arguments);
    node.result_type = node.function_base->getResultType();
    node.function = node.function_base->prepare(arguments);

    /// If all arguments are constants, and function is suitable to be executed in 'prepare' stage - execute function.
    /// But if we compile expressions compiled version of this function maybe placed in cache,
    /// so we don't want to unfold non deterministic functions
    if (all_const && node.function_base->isSuitableForConstantFolding() && (!do_compile_expressions || node.function_base->isDeterministic()))
    {
        size_t num_rows = arguments.empty() ? 0 : arguments.front().column->size();
        auto col = node.function->execute(arguments, node.result_type, num_rows, true);

        /// If the result is not a constant, just in case, we will consider the result as unknown.
        if (isColumnConst(*col))
        {
            /// All constant (literal) columns in block are added with size 1.
            /// But if there was no columns in block before executing a function, the result has size 0.
            /// Change the size to 1.

            if (col->empty())
                col = col->cloneResized(1);

            node.column = std::move(col);
        }
    }

    /// Some functions like ignore() or getTypeName() always return constant result even if arguments are not constant.
    /// We can't do constant folding, but can specify in sample block that function result is constant to avoid
    /// unnecessary materialization.
    if (!node.column && node.function_base->isSuitableForConstantFolding())
    {
        if (auto col = node.function_base->getResultIfAlwaysReturnsConstantAndHasArguments(arguments))
        {
            node.column = std::move(col);
            node.allow_constant_folding = false;
        }
    }

    if (result_name.empty())
    {
        result_name = function->getName() + "(";
        for (size_t i = 0; i < argument_names.size(); ++i)
        {
            if (i)
                result_name += ", ";
            result_name += argument_names[i];
        }
        result_name += ")";
    }

    node.result_name = std::move(result_name);

    return addNode(std::move(node));
}

NamesAndTypesList ActionsDAG::getRequiredColumns() const
{
    NamesAndTypesList result;
    for (const auto & node : nodes)
        if (node.type == Type::INPUT)
            result.push_back({node.result_name, node.result_type});

    return result;
}

ColumnsWithTypeAndName ActionsDAG::getResultColumns() const
{
    ColumnsWithTypeAndName result;
    result.reserve(index.size());
    for (const auto & node : index)
        result.emplace_back(node->column, node->result_type, node->result_name);

    return result;
}

NamesAndTypesList ActionsDAG::getNamesAndTypesList() const
{
    NamesAndTypesList result;
    for (const auto & node : index)
        result.emplace_back(node->result_name, node->result_type);

    return result;
}

Names ActionsDAG::getNames() const
{
    Names names;
    names.reserve(index.size());
    for (const auto & node : index)
        names.emplace_back(node->result_name);

    return names;
}

std::string ActionsDAG::dumpNames() const
{
    WriteBufferFromOwnString out;
    for (auto it = nodes.begin(); it != nodes.end(); ++it)
    {
        if (it != nodes.begin())
            out << ", ";
        out << it->result_name;
    }
    return out.str();
}

void ActionsDAG::removeUnusedActions(const Names & required_names)
{
    std::unordered_set<Node *> nodes_set;
    std::vector<Node *> required_nodes;
    required_nodes.reserve(required_names.size());

    for (const auto & name : required_names)
    {
        auto it = index.find(name);
        if (it == index.end())
            throw Exception(ErrorCodes::UNKNOWN_IDENTIFIER,
                            "Unknown column: {}, there are only columns {}", name, dumpNames());

        if (nodes_set.insert(*it).second)
            required_nodes.push_back(*it);
    }

    removeUnusedActions(required_nodes);
}

void ActionsDAG::removeUnusedActions(const std::vector<Node *> & required_nodes)
{
    std::unordered_set<const Node *> visited_nodes;
    std::stack<Node *> stack;

    {
        Index new_index;

        for (auto * node : required_nodes)
        {
            new_index.insert(node);
            visited_nodes.insert(node);
            stack.push(node);
        }

        index.swap(new_index);
    }

    while (!stack.empty())
    {
        auto * node = stack.top();
        stack.pop();

        if (!node->children.empty() && node->column && isColumnConst(*node->column) && node->allow_constant_folding)
        {
            /// Constant folding.
            node->type = ActionsDAG::Type::COLUMN;
            node->children.clear();
        }

        for (auto * child : node->children)
        {
            if (visited_nodes.count(child) == 0)
            {
                stack.push(child);
                visited_nodes.insert(child);
            }
        }
    }

    nodes.remove_if([&](const Node & node) { return visited_nodes.count(&node) == 0; });
}

void ActionsDAG::addAliases(const NamesWithAliases & aliases, std::vector<Node *> & result_nodes)
{
    std::vector<Node *> required_nodes;

    for (const auto & item : aliases)
    {
        auto & child = getNode(item.first);
        required_nodes.push_back(&child);
    }

    result_nodes.reserve(aliases.size());

    for (size_t i = 0; i < aliases.size(); ++i)
    {
        const auto & item = aliases[i];
        auto * child = required_nodes[i];

        if (!item.second.empty() && item.first != item.second)
        {
            Node node;
            node.type = Type::ALIAS;
            node.result_type = child->result_type;
            node.result_name = std::move(item.second);
            node.column = child->column;
            node.allow_constant_folding = child->allow_constant_folding;
            node.children.emplace_back(child);

            auto & alias = addNode(std::move(node), true);
            result_nodes.push_back(&alias);
        }
        else
            result_nodes.push_back(child);
    }
}

void ActionsDAG::addAliases(const NamesWithAliases & aliases)
{
    std::vector<Node *> result_nodes;
    addAliases(aliases, result_nodes);
}

void ActionsDAG::project(const NamesWithAliases & projection)
{
    std::vector<Node *> result_nodes;
    addAliases(projection, result_nodes);
    removeUnusedActions(result_nodes);
    projectInput();
    projected_output = true;
}

void ActionsDAG::removeColumn(const std::string & column_name)
{
    auto & node = getNode(column_name);
    index.remove(&node);
}

bool ActionsDAG::tryRestoreColumn(const std::string & column_name)
{
    if (index.contains(column_name))
        return true;

    for (auto it = nodes.rbegin(); it != nodes.rend(); ++it)
    {
        auto & node = *it;
        if (node.result_name == column_name)
        {
            index[node.result_name] = &node;
            return true;
        }
    }

    return false;
}

ActionsDAGPtr ActionsDAG::clone() const
{
    auto actions = cloneEmpty();

    std::unordered_map<const Node *, Node *> copy_map;

    for (const auto & node : nodes)
    {
        auto & copy_node = actions->nodes.emplace_back(node);
        copy_map[&node] = &copy_node;
    }

    for (auto & node : actions->nodes)
        for (auto & child : node.children)
            child = copy_map[child];

    for (const auto & node : index)
        actions->index.insert(copy_map[node]);

    return actions;
}

ExpressionActionsPtr ExpressionActions::clone() const
{
    auto expressions = std::make_shared<ExpressionActions>();

    expressions->actions = actions;
    expressions->num_columns = num_columns;
    expressions->required_columns = required_columns;
    expressions->result_positions = result_positions;
    expressions->sample_block = sample_block;
    expressions->project_input = project_input;
    expressions->max_temporary_non_const_columns = max_temporary_non_const_columns;

    std::unordered_map<const Node *, Node *> copy_map;
    for (const auto & node : nodes)
    {
        auto & copy_node = expressions->nodes.emplace_back(node);
        copy_map[&node] = &copy_node;
    }

    for (auto & node : expressions->nodes)
        for (auto & child : node.children)
            child = copy_map[child];

    for (auto & action : expressions->actions)
        action.node = copy_map[action.node];

    return expressions;
}


ExpressionActionsPtr ActionsDAG::linearizeActions() const
{
    struct Data
    {
        const Node * node = nullptr;
        size_t num_created_children = 0;
        std::vector<const Node *> parents;

        ssize_t position = -1;
        size_t num_created_parents = 0;
        bool used_in_result = false;
    };

    std::vector<Data> data(nodes.size());
    std::unordered_map<const Node *, size_t> reverse_index;

    for (const auto & node : nodes)
    {
        size_t id = reverse_index.size();
        data[id].node = &node;
        reverse_index[&node] = id;
    }

    std::queue<const Node *> ready_nodes;
    std::queue<const Node *> ready_array_joins;

    for (const auto * node : index)
        data[reverse_index[node]].used_in_result = true;

    for (const auto & node : nodes)
    {
        for (const auto & child : node.children)
            data[reverse_index[child]].parents.emplace_back(&node);
    }

    for (const auto & node : nodes)
    {
        if (node.children.empty())
            ready_nodes.emplace(&node);
    }

    auto expressions = std::make_shared<ExpressionActions>();
    std::stack<size_t> free_positions;

    while (!ready_nodes.empty() || !ready_array_joins.empty())
    {
        auto & stack = ready_nodes.empty() ? ready_array_joins : ready_nodes;
        const Node * node = stack.front();
        stack.pop();

        Names argument_names;
        for (const auto & child : node->children)
            argument_names.emplace_back(child->result_name);

        auto & cur = data[reverse_index[node]];

        size_t free_position = expressions->num_columns;
        if (free_positions.empty())
            ++expressions->num_columns;
        else
        {
            free_position = free_positions.top();
            free_positions.pop();
        }

        cur.position = free_position;

        ExpressionActions::Arguments arguments;
        arguments.reserve(cur.node->children.size());
        for (auto * child : cur.node->children)
        {
            auto & arg = data[reverse_index[child]];

            if (arg.position < 0)
                throw Exception(ErrorCodes::LOGICAL_ERROR, "Argument was not calculated for {}", child->result_name);

            ++arg.num_created_parents;

            ExpressionActions::Argument argument;
            argument.pos = arg.position;
            argument.remove = !arg.used_in_result && arg.num_created_parents == arg.parents.size();

            if (argument.remove)
                free_positions.push(argument.pos);

            arguments.emplace_back(argument);
        }

        if (node->type == Type::INPUT)
        {
            /// Argument for input is special. It contains the position from required columns.
            ExpressionActions::Argument argument;
            argument.pos = expressions->required_columns.size();
            argument.remove = cur.parents.empty();
            arguments.emplace_back(argument);

            expressions->required_columns.push_back({node->result_name, node->result_type});
        }

        expressions->actions.push_back({node, arguments, free_position});

        for (const auto & parent : cur.parents)
        {
            auto & parent_data = data[reverse_index[parent]];
            ++parent_data.num_created_children;

            if (parent_data.num_created_children == parent->children.size())
            {
                auto & push_stack = parent->type == Type::ARRAY_JOIN ? ready_array_joins : ready_nodes;
                push_stack.push(parent);
            }
        }
    }

    expressions->result_positions.reserve(index.size());

    for (const auto & node : index)
    {
        auto pos = data[reverse_index[node]].position;

        if (pos < 0)
            throw Exception(ErrorCodes::LOGICAL_ERROR, "Action for {} was not calculated", node->result_name);

        expressions->result_positions.push_back(pos);

        ColumnWithTypeAndName col{node->column, node->result_type, node->result_name};
        expressions->sample_block.insert(std::move(col));
    }

    return expressions;
}

ExpressionActionsPtr ActionsDAG::buildExpressions()
{
    auto cloned = clone();
    auto expressions = cloned->linearizeActions();

    expressions->nodes.swap(cloned->nodes);

    if (max_temporary_columns && expressions->num_columns > max_temporary_columns)
        throw Exception(ErrorCodes::TOO_MANY_TEMPORARY_COLUMNS,
                        "Too many temporary columns: {}. Maximum: {}",
                        dumpNames(), std::to_string(max_temporary_columns));

    expressions->max_temporary_non_const_columns = max_temporary_non_const_columns;
    expressions->project_input = project_input;

    return expressions;
}

std::string ActionsDAG::dump() const
{
    return linearizeActions()->dumpActions();
}

std::string ActionsDAG::dumpDAG() const
{
    std::unordered_map<const Node *, size_t> map;
    for (const auto & node : nodes)
    {
        size_t idx = map.size();
        map[&node] = idx;
    }

    std::stringstream out;
    for (const auto & node : nodes)
    {
        out << map[&node] << " : ";
        switch (node.type)
        {
            case ActionsDAG::Type::COLUMN:
                out << "COLUMN ";
                break;

            case ActionsDAG::Type::ALIAS:
                out << "ALIAS ";
                break;

            case ActionsDAG::Type::FUNCTION:
                out << "FUNCTION ";
                break;

            case ActionsDAG::Type::ARRAY_JOIN:
                out << "ARRAY JOIN ";
                break;

            case ActionsDAG::Type::INPUT:
                out << "INPUT ";
                break;
        }

        out << "(";
        for (size_t i = 0; i < node.children.size(); ++i)
        {
            if (i)
                out << ", ";
            out << map[node.children[i]];
        }
        out << ")";

        out << " " << (node.column ? node.column->getName() : "(no column)");
        out << " " << (node.result_type ? node.result_type->getName() : "(no type)");
        out << " " << (!node.result_name.empty() ? node.result_name : "(no name)");
        if (node.function_base)
            out << " [" << node.function_base->getName() << "]";

        out << "\n";
    }

    return out.str();
}

}<|MERGE_RESOLUTION|>--- conflicted
+++ resolved
@@ -187,24 +187,7 @@
 {
     size_t num_rows = block.rows();
 
-<<<<<<< HEAD
     execute(block, num_rows, dry_run);
-=======
-            if (sample_block.has(result_name))
-            {
-                if (can_replace)
-                {
-                    auto & result = sample_block.getByName(result_name);
-                    result.type = result_type;
-                    result.name = result_name;
-                    result.column = source.column;
-                }
-                else
-                    throw Exception("Column '" + result_name + "' already exists", ErrorCodes::DUPLICATE_COLUMN);
-            }
-            else
-                sample_block.insert(ColumnWithTypeAndName(source.column, result_type, result_name));
->>>>>>> 11fc6fd8
 
     if (!block)
         block.insert({DataTypeUInt8().createColumnConst(num_rows, 0), std::make_shared<DataTypeUInt8>(), "_dummy"});
@@ -323,47 +306,10 @@
 
 Names ExpressionActions::getRequiredColumns() const
 {
-<<<<<<< HEAD
     Names names;
     for (const auto & input : required_columns)
         names.push_back(input.name);
     return names;
-=======
-    actions.insert(actions.begin(), ExpressionAction::project(getRequiredColumns()));
-}
-
-void ExpressionActions::execute(Block & block, bool dry_run) const
-{
-    for (const auto & action : actions)
-    {
-        try
-        {
-            action.execute(block, dry_run);
-            checkLimits(block);
-        }
-        catch (Exception & e)
-        {
-#if defined(MEMORY_SANITIZER)
-            const auto & msg = e.message();
-            if (__msan_test_shadow(msg.data(), msg.size()) != -1)
-            {
-                LOG_FATAL(&Poco::Logger::get("ExpressionActions"), "Poisoned exception message (msan): {}", e.getStackTraceString());
-            }
-#endif
-
-#if defined(ADDRESS_SANITIZER)
-            const auto & msg = e.message();
-            if (__asan_region_is_poisoned(const_cast<char *>(msg.data()), msg.size()))
-            {
-                LOG_FATAL(&Poco::Logger::get("ExpressionActions"), "Poisoned exception message (asan): {}", e.getStackTraceString());
-            }
-#endif
-
-            e.addMessage(fmt::format("while executing '{}'", action.toString()));
-            throw;
-        }
-    }
->>>>>>> 11fc6fd8
 }
 
 bool ExpressionActions::hasArrayJoin() const
