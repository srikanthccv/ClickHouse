#include <map>
#include <set>
#include <optional>
#include <memory>
#include <Poco/Mutex.h>
#include <Poco/UUID.h>
#include <Poco/Net/IPAddress.h>
#include <Poco/Util/Application.h>
#include <Common/Macros.h>
#include <Common/escapeForFileName.h>
#include <Common/setThreadName.h>
#include <Common/Stopwatch.h>
#include <Common/formatReadable.h>
#include <Common/thread_local_rng.h>
#include <Coordination/KeeperStorageDispatcher.h>
#include <Compression/ICompressionCodec.h>
#include <Core/BackgroundSchedulePool.h>
#include <Formats/FormatFactory.h>
#include <Processors/Formats/InputStreamFromInputFormat.h>
#include <Databases/IDatabase.h>
#include <Storages/IStorage.h>
#include <Storages/MarkCache.h>
#include <Storages/MergeTree/MergeList.h>
#include <Storages/MergeTree/ReplicatedFetchList.h>
#include <Storages/MergeTree/MergeTreeData.h>
#include <Storages/MergeTree/MergeTreeSettings.h>
#include <Storages/CompressionCodecSelector.h>
#include <Storages/StorageS3Settings.h>
#include <Disks/DiskLocal.h>
#include <TableFunctions/TableFunctionFactory.h>
#include <Interpreters/ActionLocksManager.h>
#include <Interpreters/ExternalLoaderXMLConfigRepository.h>
#include <Core/Settings.h>
#include <Core/SettingsQuirks.h>
#include <Access/AccessControlManager.h>
#include <Access/ContextAccess.h>
#include <Access/EnabledRolesInfo.h>
#include <Access/EnabledRowPolicies.h>
#include <Access/QuotaUsage.h>
#include <Access/User.h>
#include <Access/Credentials.h>
#include <Access/SettingsProfile.h>
#include <Access/SettingsConstraints.h>
#include <Access/ExternalAuthenticators.h>
#include <Access/GSSAcceptor.h>
#include <Interpreters/ExpressionJIT.h>
#include <Dictionaries/Embedded/GeoDictionariesLoader.h>
#include <Interpreters/EmbeddedDictionaries.h>
#include <Interpreters/ExternalDictionariesLoader.h>
#include <Interpreters/ExternalModelsLoader.h>
#include <Interpreters/ExpressionActions.h>
#include <Interpreters/ProcessList.h>
#include <Interpreters/InterserverCredentials.h>
#include <Interpreters/Cluster.h>
#include <Interpreters/InterserverIOHandler.h>
#include <Interpreters/SystemLog.h>
#include <Interpreters/Context.h>
#include <Interpreters/DDLWorker.h>
#include <Interpreters/DDLTask.h>
#include <IO/ReadBufferFromFile.h>
#include <IO/UncompressedCache.h>
#include <IO/MMappedFileCache.h>
#include <Parsers/ASTCreateQuery.h>
#include <Parsers/ParserCreateQuery.h>
#include <Parsers/parseQuery.h>
#include <Common/StackTrace.h>
#include <Common/Config/ConfigProcessor.h>
#include <Common/Config/AbstractConfigurationComparison.h>
#include <Common/ZooKeeper/ZooKeeper.h>
#include <Common/ShellCommand.h>
#include <Common/TraceCollector.h>
#include <common/logger_useful.h>
#include <Common/RemoteHostFilter.h>
#include <Interpreters/DatabaseCatalog.h>
#include <Storages/MergeTree/BackgroundJobsExecutor.h>
#include <Storages/MergeTree/MergeTreeDataPartUUID.h>
#include <filesystem>


namespace fs = std::filesystem;

namespace ProfileEvents
{
    extern const Event ContextLock;
    extern const Event CompiledCacheSizeBytes;
}

namespace CurrentMetrics
{
    extern const Metric ContextLockWait;
    extern const Metric BackgroundMovePoolTask;
    extern const Metric BackgroundSchedulePoolTask;
    extern const Metric BackgroundBufferFlushSchedulePoolTask;
    extern const Metric BackgroundDistributedSchedulePoolTask;
    extern const Metric BackgroundMessageBrokerSchedulePoolTask;
}


namespace DB
{

namespace ErrorCodes
{
    extern const int BAD_ARGUMENTS;
    extern const int BAD_GET;
    extern const int UNKNOWN_DATABASE;
    extern const int UNKNOWN_TABLE;
    extern const int TABLE_ALREADY_EXISTS;
    extern const int THERE_IS_NO_SESSION;
    extern const int THERE_IS_NO_QUERY;
    extern const int NO_ELEMENTS_IN_CONFIG;
    extern const int TABLE_SIZE_EXCEEDS_MAX_DROP_SIZE_LIMIT;
    extern const int SESSION_NOT_FOUND;
    extern const int SESSION_IS_LOCKED;
    extern const int LOGICAL_ERROR;
    extern const int NOT_IMPLEMENTED;
}


class NamedSessions
{
public:
    using Key = NamedSessionKey;

    ~NamedSessions()
    {
        try
        {
            {
                std::lock_guard lock{mutex};
                quit = true;
            }

            cond.notify_one();
            thread.join();
        }
        catch (...)
        {
            tryLogCurrentException(__PRETTY_FUNCTION__);
        }
    }

    /// Find existing session or create a new.
    std::shared_ptr<NamedSession> acquireSession(
        const String & session_id,
        ContextMutablePtr context,
        std::chrono::steady_clock::duration timeout,
        bool throw_if_not_found)
    {
        std::unique_lock lock(mutex);

        auto & user_name = context->client_info.current_user;

        if (user_name.empty())
            throw Exception("Empty user name.", ErrorCodes::LOGICAL_ERROR);

        Key key(user_name, session_id);

        auto it = sessions.find(key);
        if (it == sessions.end())
        {
            if (throw_if_not_found)
                throw Exception("Session not found.", ErrorCodes::SESSION_NOT_FOUND);

            /// Create a new session from current context.
            it = sessions.insert(std::make_pair(key, std::make_shared<NamedSession>(key, context, timeout, *this))).first;
        }
        else if (it->second->key.first != context->client_info.current_user)
        {
            throw Exception("Session belongs to a different user", ErrorCodes::SESSION_IS_LOCKED);
        }

        /// Use existing session.
        const auto & session = it->second;

        if (!session.unique())
            throw Exception("Session is locked by a concurrent client.", ErrorCodes::SESSION_IS_LOCKED);

        session->context->client_info = context->client_info;

        return session;
    }

    void releaseSession(NamedSession & session)
    {
        std::unique_lock lock(mutex);
        scheduleCloseSession(session, lock);
    }

private:
    class SessionKeyHash
    {
    public:
        size_t operator()(const Key & key) const
        {
            SipHash hash;
            hash.update(key.first);
            hash.update(key.second);
            return hash.get64();
        }
    };

    /// TODO it's very complicated. Make simple std::map with time_t or boost::multi_index.
    using Container = std::unordered_map<Key, std::shared_ptr<NamedSession>, SessionKeyHash>;
    using CloseTimes = std::deque<std::vector<Key>>;
    Container sessions;
    CloseTimes close_times;
    std::chrono::steady_clock::duration close_interval = std::chrono::seconds(1);
    std::chrono::steady_clock::time_point close_cycle_time = std::chrono::steady_clock::now();
    UInt64 close_cycle = 0;

    void scheduleCloseSession(NamedSession & session, std::unique_lock<std::mutex> &)
    {
        /// Push it on a queue of sessions to close, on a position corresponding to the timeout.
        /// (timeout is measured from current moment of time)

        const UInt64 close_index = session.timeout / close_interval + 1;
        const auto new_close_cycle = close_cycle + close_index;

        if (session.close_cycle != new_close_cycle)
        {
            session.close_cycle = new_close_cycle;
            if (close_times.size() < close_index + 1)
                close_times.resize(close_index + 1);
            close_times[close_index].emplace_back(session.key);
        }
    }

    void cleanThread()
    {
        setThreadName("SessionCleaner");
        std::unique_lock lock{mutex};

        while (true)
        {
            auto interval = closeSessions(lock);

            if (cond.wait_for(lock, interval, [this]() -> bool { return quit; }))
                break;
        }
    }

    /// Close sessions, that has been expired. Returns how long to wait for next session to be expired, if no new sessions will be added.
    std::chrono::steady_clock::duration closeSessions(std::unique_lock<std::mutex> & lock)
    {
        const auto now = std::chrono::steady_clock::now();

        /// The time to close the next session did not come
        if (now < close_cycle_time)
            return close_cycle_time - now;  /// Will sleep until it comes.

        const auto current_cycle = close_cycle;

        ++close_cycle;
        close_cycle_time = now + close_interval;

        if (close_times.empty())
            return close_interval;

        auto & sessions_to_close = close_times.front();

        for (const auto & key : sessions_to_close)
        {
            const auto session = sessions.find(key);

            if (session != sessions.end() && session->second->close_cycle <= current_cycle)
            {
                if (!session->second.unique())
                {
                    /// Skip but move it to close on the next cycle.
                    session->second->timeout = std::chrono::steady_clock::duration{0};
                    scheduleCloseSession(*session->second, lock);
                }
                else
                    sessions.erase(session);
            }
        }

        close_times.pop_front();
        return close_interval;
    }

    std::mutex mutex;
    std::condition_variable cond;
    std::atomic<bool> quit{false};
    ThreadFromGlobalPool thread{&NamedSessions::cleanThread, this};
};


void NamedSession::release()
{
    parent.releaseSession(*this);
}


/** Set of known objects (environment), that could be used in query.
  * Shared (global) part. Order of members (especially, order of destruction) is very important.
  */
struct ContextSharedPart
{
    Poco::Logger * log = &Poco::Logger::get("Context");

    /// For access of most of shared objects. Recursive mutex.
    mutable std::recursive_mutex mutex;
    /// Separate mutex for access of dictionaries. Separate mutex to avoid locks when server doing request to itself.
    mutable std::mutex embedded_dictionaries_mutex;
    mutable std::mutex external_dictionaries_mutex;
    mutable std::mutex external_models_mutex;
    /// Separate mutex for storage policies. During server startup we may
    /// initialize some important storages (system logs with MergeTree engine)
    /// under context lock.
    mutable std::mutex storage_policies_mutex;
    /// Separate mutex for re-initialization of zookeeper session. This operation could take a long time and must not interfere with another operations.
    mutable std::mutex zookeeper_mutex;

    mutable zkutil::ZooKeeperPtr zookeeper;                 /// Client for ZooKeeper.
    ConfigurationPtr zookeeper_config;                      /// Stores zookeeper configs

#if USE_NURAFT
    mutable std::mutex keeper_storage_dispatcher_mutex;
    mutable std::shared_ptr<KeeperStorageDispatcher> keeper_storage_dispatcher;
#endif
    mutable std::mutex auxiliary_zookeepers_mutex;
    mutable std::map<String, zkutil::ZooKeeperPtr> auxiliary_zookeepers;    /// Map for auxiliary ZooKeeper clients.
    ConfigurationPtr auxiliary_zookeepers_config;           /// Stores auxiliary zookeepers configs

    String interserver_io_host;                             /// The host name by which this server is available for other servers.
    UInt16 interserver_io_port = 0;                         /// and port.
    String interserver_scheme;                              /// http or https
    MultiVersion<InterserverCredentials> interserver_io_credentials;

    String path;                                            /// Path to the data directory, with a slash at the end.
    String flags_path;                                      /// Path to the directory with some control flags for server maintenance.
    String user_files_path;                                 /// Path to the directory with user provided files, usable by 'file' table function.
    String dictionaries_lib_path;                           /// Path to the directory with user provided binaries and libraries for external dictionaries.
    ConfigurationPtr config;                                /// Global configuration settings.

    String tmp_path;                                        /// Path to the temporary files that occur when processing the request.
    mutable VolumePtr tmp_volume;                           /// Volume for the the temporary files that occur when processing the request.

    mutable std::optional<EmbeddedDictionaries> embedded_dictionaries;    /// Metrica's dictionaries. Have lazy initialization.
    mutable std::optional<ExternalDictionariesLoader> external_dictionaries_loader;
    mutable std::optional<ExternalModelsLoader> external_models_loader;
    ConfigurationPtr external_models_config;
    ext::scope_guard models_repository_guard;

    ext::scope_guard dictionaries_xmls;

    String default_profile_name;                            /// Default profile name used for default values.
    String system_profile_name;                             /// Profile used by system processes
    String buffer_profile_name;                             /// Profile used by Buffer engine for flushing to the underlying
    AccessControlManager access_control_manager;
    mutable UncompressedCachePtr uncompressed_cache;        /// The cache of decompressed blocks.
    mutable MarkCachePtr mark_cache;                        /// Cache of marks in compressed files.
    mutable MMappedFileCachePtr mmap_cache; /// Cache of mmapped files to avoid frequent open/map/unmap/close and to reuse from several threads.
    ProcessList process_list;                               /// Executing queries at the moment.
    MergeList merge_list;                                   /// The list of executable merge (for (Replicated)?MergeTree)
    ReplicatedFetchList replicated_fetch_list;
    ConfigurationPtr users_config;                          /// Config with the users, profiles and quotas sections.
    InterserverIOHandler interserver_io_handler;            /// Handler for interserver communication.

    mutable std::optional<BackgroundSchedulePool> buffer_flush_schedule_pool; /// A thread pool that can do background flush for Buffer tables.
    mutable std::optional<BackgroundSchedulePool> schedule_pool;    /// A thread pool that can run different jobs in background (used in replicated tables)
    mutable std::optional<BackgroundSchedulePool> distributed_schedule_pool; /// A thread pool that can run different jobs in background (used for distributed sends)
    mutable std::optional<BackgroundSchedulePool> message_broker_schedule_pool; /// A thread pool that can run different jobs in background (used for message brokers, like RabbitMQ and Kafka)
    MultiVersion<Macros> macros;                            /// Substitutions extracted from config.
    std::unique_ptr<DDLWorker> ddl_worker;                  /// Process ddl commands from zk.
    /// Rules for selecting the compression settings, depending on the size of the part.
    mutable std::unique_ptr<CompressionCodecSelector> compression_codec_selector;
    /// Storage disk chooser for MergeTree engines
    mutable std::shared_ptr<const DiskSelector> merge_tree_disk_selector;
    /// Storage policy chooser for MergeTree engines
    mutable std::shared_ptr<const StoragePolicySelector> merge_tree_storage_policy_selector;

    std::optional<MergeTreeSettings> merge_tree_settings;   /// Settings of MergeTree* engines.
    std::optional<MergeTreeSettings> replicated_merge_tree_settings;   /// Settings of ReplicatedMergeTree* engines.
    std::atomic_size_t max_table_size_to_drop = 50000000000lu; /// Protects MergeTree tables from accidental DROP (50GB by default)
    std::atomic_size_t max_partition_size_to_drop = 50000000000lu; /// Protects MergeTree partitions from accidental DROP (50GB by default)
    String format_schema_path;                              /// Path to a directory that contains schema files used by input formats.
    ActionLocksManagerPtr action_locks_manager;             /// Set of storages' action lockers
    std::unique_ptr<SystemLogs> system_logs;                /// Used to log queries and operations on parts
    std::optional<StorageS3Settings> storage_s3_settings;   /// Settings of S3 storage

    RemoteHostFilter remote_host_filter; /// Allowed URL from config.xml

    std::optional<TraceCollector> trace_collector;        /// Thread collecting traces from threads executing queries
    std::optional<NamedSessions> named_sessions;        /// Controls named HTTP sessions.

    /// Clusters for distributed tables
    /// Initialized on demand (on distributed storages initialization) since Settings should be initialized
    std::unique_ptr<Clusters> clusters;
    ConfigurationPtr clusters_config;                        /// Stores updated configs
    mutable std::mutex clusters_mutex;                       /// Guards clusters and clusters_config

    bool shutdown_called = false;

    Stopwatch uptime_watch;

    Context::ApplicationType application_type = Context::ApplicationType::SERVER;

    /// vector of xdbc-bridge commands, they will be killed when Context will be destroyed
    std::vector<std::unique_ptr<ShellCommand>> bridge_commands;

    Context::ConfigReloadCallback config_reload_callback;

    ContextSharedPart()
        : macros(std::make_unique<Macros>())
    {
        /// TODO: make it singleton (?)
        static std::atomic<size_t> num_calls{0};
        if (++num_calls > 1)
        {
            std::cerr << "Attempting to create multiple ContextShared instances. Stack trace:\n" << StackTrace().toString();
            std::cerr.flush();
            std::terminate();
        }
    }


    ~ContextSharedPart()
    {
        try
        {
            shutdown();
        }
        catch (...)
        {
            tryLogCurrentException(__PRETTY_FUNCTION__);
        }
    }


    /** Perform a complex job of destroying objects in advance.
      */
    void shutdown()
    {
        if (shutdown_called)
            return;
        shutdown_called = true;

        /**  After system_logs have been shut down it is guaranteed that no system table gets created or written to.
          *  Note that part changes at shutdown won't be logged to part log.
          */

        if (system_logs)
            system_logs->shutdown();

        DatabaseCatalog::shutdown();

        std::unique_ptr<SystemLogs> delete_system_logs;
        {
            auto lock = std::lock_guard(mutex);

            /// Preemptive destruction is important, because these objects may have a refcount to ContextShared (cyclic reference).
            /// TODO: Get rid of this.

            /// Dictionaries may be required:
            /// - for storage shutdown (during final flush of the Buffer engine)
            /// - before storage startup (because of some streaming of, i.e. Kafka, to
            ///   the table with materialized column that has dictGet)
            ///
            /// So they should be created before any storages and preserved until storages will be terminated.
            ///
            /// But they cannot be created before storages since they may required table as a source,
            /// but at least they can be preserved for storage termination.
            dictionaries_xmls.reset();

            delete_system_logs = std::move(system_logs);
            embedded_dictionaries.reset();
            external_dictionaries_loader.reset();
            models_repository_guard.reset();
            external_models_loader.reset();
            buffer_flush_schedule_pool.reset();
            schedule_pool.reset();
            distributed_schedule_pool.reset();
            message_broker_schedule_pool.reset();
            ddl_worker.reset();

            /// Stop trace collector if any
            trace_collector.reset();
            /// Stop zookeeper connection
            zookeeper.reset();
        }

        /// Can be removed w/o context lock
        delete_system_logs.reset();
    }

    bool hasTraceCollector() const
    {
        return trace_collector.has_value();
    }

    void initializeTraceCollector(std::shared_ptr<TraceLog> trace_log)
    {
        if (!trace_log)
            return;
        if (hasTraceCollector())
            return;

        trace_collector.emplace(std::move(trace_log));
    }
};


Context::Context() = default;
Context::Context(const Context &) = default;
Context & Context::operator=(const Context &) = default;

SharedContextHolder::SharedContextHolder(SharedContextHolder &&) noexcept = default;
SharedContextHolder & SharedContextHolder::operator=(SharedContextHolder &&) = default;
SharedContextHolder::SharedContextHolder() = default;
SharedContextHolder::~SharedContextHolder() = default;
SharedContextHolder::SharedContextHolder(std::unique_ptr<ContextSharedPart> shared_context)
    : shared(std::move(shared_context)) {}

void SharedContextHolder::reset() { shared.reset(); }

ContextMutablePtr Context::createGlobal(ContextSharedPart * shared)
{
    auto res = std::shared_ptr<Context>(new Context);
    res->shared = shared;
    return res;
}

void Context::initGlobal()
{
    DatabaseCatalog::init(shared_from_this());
}

SharedContextHolder Context::createShared()
{
    return SharedContextHolder(std::make_unique<ContextSharedPart>());
}

ContextMutablePtr Context::createCopy(const ContextPtr & other)
{
    return std::shared_ptr<Context>(new Context(*other));
}

ContextMutablePtr Context::createCopy(const ContextWeakConstPtr & other)
{
    auto ptr = other.lock();
    if (!ptr) throw Exception("Can't copy an expired context", ErrorCodes::LOGICAL_ERROR);
    return createCopy(ptr);
}

ContextMutablePtr Context::createCopy(const ContextMutablePtr & other)
{
    return createCopy(std::const_pointer_cast<const Context>(other));
}

void Context::copyFrom(const ContextPtr & other)
{
    *this = *other;
}

Context::~Context() = default;


InterserverIOHandler & Context::getInterserverIOHandler() { return shared->interserver_io_handler; }

std::unique_lock<std::recursive_mutex> Context::getLock() const
{
    ProfileEvents::increment(ProfileEvents::ContextLock);
    CurrentMetrics::Increment increment{CurrentMetrics::ContextLockWait};
    return std::unique_lock(shared->mutex);
}

ProcessList & Context::getProcessList() { return shared->process_list; }
const ProcessList & Context::getProcessList() const { return shared->process_list; }
MergeList & Context::getMergeList() { return shared->merge_list; }
const MergeList & Context::getMergeList() const { return shared->merge_list; }
ReplicatedFetchList & Context::getReplicatedFetchList() { return shared->replicated_fetch_list; }
const ReplicatedFetchList & Context::getReplicatedFetchList() const { return shared->replicated_fetch_list; }


void Context::enableNamedSessions()
{
    shared->named_sessions.emplace();
}

std::shared_ptr<NamedSession>
Context::acquireNamedSession(const String & session_id, std::chrono::steady_clock::duration timeout, bool session_check)
{
    if (!shared->named_sessions)
        throw Exception("Support for named sessions is not enabled", ErrorCodes::NOT_IMPLEMENTED);

    return shared->named_sessions->acquireSession(session_id, shared_from_this(), timeout, session_check);
}

String Context::resolveDatabase(const String & database_name) const
{
    String res = database_name.empty() ? getCurrentDatabase() : database_name;
    if (res.empty())
        throw Exception("Default database is not selected", ErrorCodes::UNKNOWN_DATABASE);
    return res;
}

String Context::getPath() const
{
    auto lock = getLock();
    return shared->path;
}

String Context::getFlagsPath() const
{
    auto lock = getLock();
    return shared->flags_path;
}

String Context::getUserFilesPath() const
{
    auto lock = getLock();
    return shared->user_files_path;
}

String Context::getDictionariesLibPath() const
{
    auto lock = getLock();
    return shared->dictionaries_lib_path;
}

VolumePtr Context::getTemporaryVolume() const
{
    auto lock = getLock();
    return shared->tmp_volume;
}

void Context::setPath(const String & path)
{
    auto lock = getLock();

    shared->path = path;

    if (shared->tmp_path.empty() && !shared->tmp_volume)
        shared->tmp_path = shared->path + "tmp/";

    if (shared->flags_path.empty())
        shared->flags_path = shared->path + "flags/";

    if (shared->user_files_path.empty())
        shared->user_files_path = shared->path + "user_files/";

    if (shared->dictionaries_lib_path.empty())
        shared->dictionaries_lib_path = shared->path + "dictionaries_lib/";
}

VolumePtr Context::setTemporaryStorage(const String & path, const String & policy_name)
{
    std::lock_guard lock(shared->storage_policies_mutex);

    if (policy_name.empty())
    {
        shared->tmp_path = path;
        if (!shared->tmp_path.ends_with('/'))
            shared->tmp_path += '/';

        auto disk = std::make_shared<DiskLocal>("_tmp_default", shared->tmp_path, 0);
        shared->tmp_volume = std::make_shared<SingleDiskVolume>("_tmp_default", disk, 0);
    }
    else
    {
        StoragePolicyPtr tmp_policy = getStoragePolicySelector(lock)->get(policy_name);
        if (tmp_policy->getVolumes().size() != 1)
             throw Exception("Policy " + policy_name + " is used temporary files, such policy should have exactly one volume",
                             ErrorCodes::NO_ELEMENTS_IN_CONFIG);
        shared->tmp_volume = tmp_policy->getVolume(0);
    }

    if (shared->tmp_volume->getDisks().empty())
         throw Exception("No disks volume for temporary files", ErrorCodes::NO_ELEMENTS_IN_CONFIG);

    return shared->tmp_volume;
}

void Context::setFlagsPath(const String & path)
{
    auto lock = getLock();
    shared->flags_path = path;
}

void Context::setUserFilesPath(const String & path)
{
    auto lock = getLock();
    shared->user_files_path = path;
}

void Context::setDictionariesLibPath(const String & path)
{
    auto lock = getLock();
    shared->dictionaries_lib_path = path;
}

void Context::setConfig(const ConfigurationPtr & config)
{
    auto lock = getLock();
    shared->config = config;
    shared->access_control_manager.setExternalAuthenticatorsConfig(*shared->config);
}

const Poco::Util::AbstractConfiguration & Context::getConfigRef() const
{
    auto lock = getLock();
    return shared->config ? *shared->config : Poco::Util::Application::instance().config();
}


AccessControlManager & Context::getAccessControlManager()
{
    return shared->access_control_manager;
}

const AccessControlManager & Context::getAccessControlManager() const
{
    return shared->access_control_manager;
}

void Context::setExternalAuthenticatorsConfig(const Poco::Util::AbstractConfiguration & config)
{
    auto lock = getLock();
    shared->access_control_manager.setExternalAuthenticatorsConfig(config);
}

std::unique_ptr<GSSAcceptorContext> Context::makeGSSAcceptorContext() const
{
    auto lock = getLock();
    return std::make_unique<GSSAcceptorContext>(shared->access_control_manager.getExternalAuthenticators().getKerberosParams());
}

void Context::setUsersConfig(const ConfigurationPtr & config)
{
    auto lock = getLock();
    shared->users_config = config;
    shared->access_control_manager.setUsersConfig(*shared->users_config);
}

ConfigurationPtr Context::getUsersConfig()
{
    auto lock = getLock();
    return shared->users_config;
}


void Context::setUser(const Credentials & credentials, const Poco::Net::SocketAddress & address)
{
    auto lock = getLock();

    client_info.current_user = credentials.getUserName();
    client_info.current_address = address;

#if defined(ARCADIA_BUILD)
    /// This is harmful field that is used only in foreign "Arcadia" build.
    client_info.current_password.clear();
    if (const auto * basic_credentials = dynamic_cast<const BasicCredentials *>(&credentials))
        client_info.current_password = basic_credentials->getPassword();
#endif

    /// Find a user with such name and check the credentials.
    auto new_user_id = getAccessControlManager().login(credentials, address.host());
    auto new_access = getAccessControlManager().getContextAccess(
        new_user_id, /* current_roles = */ {}, /* use_default_roles = */ true,
        settings, current_database, client_info);

    user_id = new_user_id;
    access = std::move(new_access);
    current_roles.clear();
    use_default_roles = true;

    setSettings(*access->getDefaultSettings());
}

void Context::setUser(const String & name, const String & password, const Poco::Net::SocketAddress & address)
{
    setUser(BasicCredentials(name, password), address);
}

void Context::setUserWithoutCheckingPassword(const String & name, const Poco::Net::SocketAddress & address)
{
    setUser(AlwaysAllowCredentials(name), address);
}

std::shared_ptr<const User> Context::getUser() const
{
    return getAccess()->getUser();
}

void Context::setQuotaKey(String quota_key_)
{
    auto lock = getLock();
    client_info.quota_key = std::move(quota_key_);
}

String Context::getUserName() const
{
    return getAccess()->getUserName();
}

std::optional<UUID> Context::getUserID() const
{
    auto lock = getLock();
    return user_id;
}


void Context::setCurrentRoles(const std::vector<UUID> & current_roles_)
{
    auto lock = getLock();
    if (current_roles == current_roles_ && !use_default_roles)
        return;
    current_roles = current_roles_;
    use_default_roles = false;
    calculateAccessRights();
}

void Context::setCurrentRolesDefault()
{
    auto lock = getLock();
    if (use_default_roles)
        return;
    current_roles.clear();
    use_default_roles = true;
    calculateAccessRights();
}

boost::container::flat_set<UUID> Context::getCurrentRoles() const
{
    return getRolesInfo()->current_roles;
}

boost::container::flat_set<UUID> Context::getEnabledRoles() const
{
    return getRolesInfo()->enabled_roles;
}

std::shared_ptr<const EnabledRolesInfo> Context::getRolesInfo() const
{
    return getAccess()->getRolesInfo();
}


void Context::calculateAccessRights()
{
    auto lock = getLock();
    if (user_id)
        access = getAccessControlManager().getContextAccess(*user_id, current_roles, use_default_roles, settings, current_database, client_info);
}


template <typename... Args>
void Context::checkAccessImpl(const Args &... args) const
{
    return getAccess()->checkAccess(args...);
}

void Context::checkAccess(const AccessFlags & flags) const { return checkAccessImpl(flags); }
void Context::checkAccess(const AccessFlags & flags, const std::string_view & database) const { return checkAccessImpl(flags, database); }
void Context::checkAccess(const AccessFlags & flags, const std::string_view & database, const std::string_view & table) const { return checkAccessImpl(flags, database, table); }
void Context::checkAccess(const AccessFlags & flags, const std::string_view & database, const std::string_view & table, const std::string_view & column) const { return checkAccessImpl(flags, database, table, column); }
void Context::checkAccess(const AccessFlags & flags, const std::string_view & database, const std::string_view & table, const std::vector<std::string_view> & columns) const { return checkAccessImpl(flags, database, table, columns); }
void Context::checkAccess(const AccessFlags & flags, const std::string_view & database, const std::string_view & table, const Strings & columns) const { return checkAccessImpl(flags, database, table, columns); }
void Context::checkAccess(const AccessFlags & flags, const StorageID & table_id) const { checkAccessImpl(flags, table_id.getDatabaseName(), table_id.getTableName()); }
void Context::checkAccess(const AccessFlags & flags, const StorageID & table_id, const std::string_view & column) const { checkAccessImpl(flags, table_id.getDatabaseName(), table_id.getTableName(), column); }
void Context::checkAccess(const AccessFlags & flags, const StorageID & table_id, const std::vector<std::string_view> & columns) const { checkAccessImpl(flags, table_id.getDatabaseName(), table_id.getTableName(), columns); }
void Context::checkAccess(const AccessFlags & flags, const StorageID & table_id, const Strings & columns) const { checkAccessImpl(flags, table_id.getDatabaseName(), table_id.getTableName(), columns); }
void Context::checkAccess(const AccessRightsElement & element) const { return checkAccessImpl(element); }
void Context::checkAccess(const AccessRightsElements & elements) const { return checkAccessImpl(elements); }


std::shared_ptr<const ContextAccess> Context::getAccess() const
{
    auto lock = getLock();
    return access ? access : ContextAccess::getFullAccess();
}

ASTPtr Context::getRowPolicyCondition(const String & database, const String & table_name, RowPolicy::ConditionType type) const
{
    auto lock = getLock();
    auto initial_condition = initial_row_policy ? initial_row_policy->getCondition(database, table_name, type) : nullptr;
    return getAccess()->getRowPolicyCondition(database, table_name, type, initial_condition);
}

void Context::setInitialRowPolicy()
{
    auto lock = getLock();
    auto initial_user_id = getAccessControlManager().find<User>(client_info.initial_user);
    initial_row_policy = nullptr;
    if (initial_user_id)
        initial_row_policy = getAccessControlManager().getEnabledRowPolicies(*initial_user_id, {});
}


std::shared_ptr<const EnabledQuota> Context::getQuota() const
{
    return getAccess()->getQuota();
}


std::optional<QuotaUsage> Context::getQuotaUsage() const
{
    return getAccess()->getQuotaUsage();
}


void Context::setProfile(const String & profile_name)
{
    SettingsChanges profile_settings_changes = *getAccessControlManager().getProfileSettings(profile_name);
    try
    {
        checkSettingsConstraints(profile_settings_changes);
    }
    catch (Exception & e)
    {
        e.addMessage(", while trying to set settings profile {}", profile_name);
        throw;
    }
    applySettingsChanges(profile_settings_changes);
}


const Scalars & Context::getScalars() const
{
    return scalars;
}


const Block & Context::getScalar(const String & name) const
{
    auto it = scalars.find(name);
    if (scalars.end() == it)
    {
        // This should be a logical error, but it fails the sql_fuzz test too
        // often, so 'bad arguments' for now.
        throw Exception("Scalar " + backQuoteIfNeed(name) + " doesn't exist (internal bug)", ErrorCodes::BAD_ARGUMENTS);
    }
    return it->second;
}


Tables Context::getExternalTables() const
{
    assert(!isGlobalContext() || getApplicationType() == ApplicationType::LOCAL);
    auto lock = getLock();

    Tables res;
    for (const auto & table : external_tables_mapping)
        res[table.first] = table.second->getTable();

    auto query_context_ptr = query_context.lock();
    auto session_context_ptr = session_context.lock();
    if (query_context_ptr && query_context_ptr.get() != this)
    {
        Tables buf = query_context_ptr->getExternalTables();
        res.insert(buf.begin(), buf.end());
    }
    else if (session_context_ptr && session_context_ptr.get() != this)
    {
        Tables buf = session_context_ptr->getExternalTables();
        res.insert(buf.begin(), buf.end());
    }
    return res;
}


void Context::addExternalTable(const String & table_name, TemporaryTableHolder && temporary_table)
{
    assert(!isGlobalContext() || getApplicationType() == ApplicationType::LOCAL);
    auto lock = getLock();
    if (external_tables_mapping.end() != external_tables_mapping.find(table_name))
        throw Exception("Temporary table " + backQuoteIfNeed(table_name) + " already exists.", ErrorCodes::TABLE_ALREADY_EXISTS);
    external_tables_mapping.emplace(table_name, std::make_shared<TemporaryTableHolder>(std::move(temporary_table)));
}


std::shared_ptr<TemporaryTableHolder> Context::removeExternalTable(const String & table_name)
{
    assert(!isGlobalContext() || getApplicationType() == ApplicationType::LOCAL);
    std::shared_ptr<TemporaryTableHolder> holder;
    {
        auto lock = getLock();
        auto iter = external_tables_mapping.find(table_name);
        if (iter == external_tables_mapping.end())
            return {};
        holder = iter->second;
        external_tables_mapping.erase(iter);
    }
    return holder;
}


void Context::addScalar(const String & name, const Block & block)
{
    assert(!isGlobalContext() || getApplicationType() == ApplicationType::LOCAL);
    scalars[name] = block;
}


bool Context::hasScalar(const String & name) const
{
    assert(!isGlobalContext() || getApplicationType() == ApplicationType::LOCAL);
    return scalars.count(name);
}


void Context::addQueryAccessInfo(
    const String & quoted_database_name, const String & full_quoted_table_name, const Names & column_names, const String & projection_name)
{
    assert(!isGlobalContext() || getApplicationType() == ApplicationType::LOCAL);
    std::lock_guard<std::mutex> lock(query_access_info.mutex);
    query_access_info.databases.emplace(quoted_database_name);
    query_access_info.tables.emplace(full_quoted_table_name);
    for (const auto & column_name : column_names)
        query_access_info.columns.emplace(full_quoted_table_name + "." + backQuoteIfNeed(column_name));
    if (!projection_name.empty())
        query_access_info.projections.emplace(full_quoted_table_name + "." + backQuoteIfNeed(projection_name));
}


void Context::addQueryFactoriesInfo(QueryLogFactories factory_type, const String & created_object) const
{
    assert(!isGlobalContext() || getApplicationType() == ApplicationType::LOCAL);
    auto lock = getLock();

    switch (factory_type)
    {
        case QueryLogFactories::AggregateFunction:
            query_factories_info.aggregate_functions.emplace(created_object);
            break;
        case QueryLogFactories::AggregateFunctionCombinator:
            query_factories_info.aggregate_function_combinators.emplace(created_object);
            break;
        case QueryLogFactories::Database:
            query_factories_info.database_engines.emplace(created_object);
            break;
        case QueryLogFactories::DataType:
            query_factories_info.data_type_families.emplace(created_object);
            break;
        case QueryLogFactories::Dictionary:
            query_factories_info.dictionaries.emplace(created_object);
            break;
        case QueryLogFactories::Format:
            query_factories_info.formats.emplace(created_object);
            break;
        case QueryLogFactories::Function:
            query_factories_info.functions.emplace(created_object);
            break;
        case QueryLogFactories::Storage:
            query_factories_info.storages.emplace(created_object);
            break;
        case QueryLogFactories::TableFunction:
            query_factories_info.table_functions.emplace(created_object);
    }
}


StoragePtr Context::executeTableFunction(const ASTPtr & table_expression)
{
    /// Slightly suboptimal.
    auto hash = table_expression->getTreeHash();
    String key = toString(hash.first) + '_' + toString(hash.second);

    StoragePtr & res = table_function_results[key];

    if (!res)
    {
        TableFunctionPtr table_function_ptr = TableFunctionFactory::instance().get(table_expression, shared_from_this());

        /// Run it and remember the result
        res = table_function_ptr->execute(table_expression, shared_from_this(), table_function_ptr->getName());
    }

    return res;
}


void Context::addViewSource(const StoragePtr & storage)
{
    if (view_source)
        throw Exception(
            "Temporary view source storage " + backQuoteIfNeed(view_source->getName()) + " already exists.", ErrorCodes::TABLE_ALREADY_EXISTS);
    view_source = storage;
}


StoragePtr Context::getViewSource() const
{
    return view_source;
}

Settings Context::getSettings() const
{
    auto lock = getLock();
    return settings;
}


void Context::setSettings(const Settings & settings_)
{
    auto lock = getLock();
    auto old_readonly = settings.readonly;
    auto old_allow_ddl = settings.allow_ddl;
    auto old_allow_introspection_functions = settings.allow_introspection_functions;

    settings = settings_;

    if ((settings.readonly != old_readonly) || (settings.allow_ddl != old_allow_ddl) || (settings.allow_introspection_functions != old_allow_introspection_functions))
        calculateAccessRights();
}


void Context::setSetting(const StringRef & name, const String & value)
{
    auto lock = getLock();
    if (name == "profile")
    {
        setProfile(value);
        return;
    }
    settings.set(std::string_view{name}, value);

    if (name == "readonly" || name == "allow_ddl" || name == "allow_introspection_functions")
        calculateAccessRights();
}


void Context::setSetting(const StringRef & name, const Field & value)
{
    auto lock = getLock();
    if (name == "profile")
    {
        setProfile(value.safeGet<String>());
        return;
    }
    settings.set(std::string_view{name}, value);

    if (name == "readonly" || name == "allow_ddl" || name == "allow_introspection_functions")
        calculateAccessRights();
}


void Context::applySettingChange(const SettingChange & change)
{
    try
    {
        setSetting(change.name, change.value);
    }
    catch (Exception & e)
    {
        e.addMessage(fmt::format("in attempt to set the value of setting '{}' to {}",
                                 change.name, applyVisitor(FieldVisitorToString(), change.value)));
        throw;
    }
}


void Context::applySettingsChanges(const SettingsChanges & changes)
{
    auto lock = getLock();
    for (const SettingChange & change : changes)
        applySettingChange(change);
    applySettingsQuirks(settings);
}


void Context::checkSettingsConstraints(const SettingChange & change) const
{
    if (auto settings_constraints = getSettingsConstraints())
        settings_constraints->check(settings, change);
}

void Context::checkSettingsConstraints(const SettingsChanges & changes) const
{
    if (auto settings_constraints = getSettingsConstraints())
        settings_constraints->check(settings, changes);
}

void Context::checkSettingsConstraints(SettingsChanges & changes) const
{
    if (auto settings_constraints = getSettingsConstraints())
        settings_constraints->check(settings, changes);
}

void Context::clampToSettingsConstraints(SettingsChanges & changes) const
{
    if (auto settings_constraints = getSettingsConstraints())
        settings_constraints->clamp(settings, changes);
}

std::shared_ptr<const SettingsConstraints> Context::getSettingsConstraints() const
{
    return getAccess()->getSettingsConstraints();
}


String Context::getCurrentDatabase() const
{
    auto lock = getLock();
    return current_database;
}


String Context::getInitialQueryId() const
{
    return client_info.initial_query_id;
}


void Context::setCurrentDatabaseNameInGlobalContext(const String & name)
{
    if (!isGlobalContext())
        throw Exception("Cannot set current database for non global context, this method should be used during server initialization",
                        ErrorCodes::LOGICAL_ERROR);
    auto lock = getLock();

    if (!current_database.empty())
        throw Exception("Default database name cannot be changed in global context without server restart",
                        ErrorCodes::LOGICAL_ERROR);

    current_database = name;
}

void Context::setCurrentDatabase(const String & name)
{
    DatabaseCatalog::instance().assertDatabaseExists(name);
    auto lock = getLock();
    current_database = name;
    calculateAccessRights();
}

void Context::setCurrentQueryId(const String & query_id)
{
    /// Generate random UUID, but using lower quality RNG,
    ///  because Poco::UUIDGenerator::generateRandom method is using /dev/random, that is very expensive.
    /// NOTE: Actually we don't need to use UUIDs for query identifiers.
    /// We could use any suitable string instead.
    union
    {
        char bytes[16];
        struct
        {
            UInt64 a;
            UInt64 b;
        } words;
        UUID uuid{};
    } random;

    random.words.a = thread_local_rng(); //-V656
    random.words.b = thread_local_rng(); //-V656

    if (client_info.client_trace_context.trace_id != UUID())
    {
        // Use the OpenTelemetry trace context we received from the client, and
        // create a new span for the query.
        query_trace_context = client_info.client_trace_context;
        query_trace_context.span_id = thread_local_rng();
    }
    else if (client_info.query_kind == ClientInfo::QueryKind::INITIAL_QUERY)
    {
        // If this is an initial query without any parent OpenTelemetry trace, we
        // might start the trace ourselves, with some configurable probability.
        std::bernoulli_distribution should_start_trace{
            settings.opentelemetry_start_trace_probability};

        if (should_start_trace(thread_local_rng))
        {
            // Use the randomly generated default query id as the new trace id.
            query_trace_context.trace_id = random.uuid;
            query_trace_context.span_id = thread_local_rng();
            // Mark this trace as sampled in the flags.
            query_trace_context.trace_flags = 1;
        }
    }

    String query_id_to_set = query_id;
    if (query_id_to_set.empty())    /// If the user did not submit his query_id, then we generate it ourselves.
    {
        /// Use protected constructor.
        struct QueryUUID : Poco::UUID
        {
            QueryUUID(const char * bytes, Poco::UUID::Version version)
                : Poco::UUID(bytes, version) {}
        };

        query_id_to_set = QueryUUID(random.bytes, Poco::UUID::UUID_RANDOM).toString();
    }

    client_info.current_query_id = query_id_to_set;
}

void Context::killCurrentQuery()
{
    if (process_list_elem)
    {
        process_list_elem->cancelQuery(true);
    }
};

String Context::getDefaultFormat() const
{
    return default_format.empty() ? "TabSeparated" : default_format;
}


void Context::setDefaultFormat(const String & name)
{
    default_format = name;
}

MultiVersion<Macros>::Version Context::getMacros() const
{
    return shared->macros.get();
}

void Context::setMacros(std::unique_ptr<Macros> && macros)
{
    shared->macros.set(std::move(macros));
}

ContextMutablePtr Context::getQueryContext() const
{
    auto ptr = query_context.lock();
    if (!ptr) throw Exception("There is no query or query context has expired", ErrorCodes::THERE_IS_NO_QUERY);
    return ptr;
}

bool Context::isInternalSubquery() const
{
    auto ptr = query_context.lock();
    return ptr && ptr.get() != this;
}

ContextMutablePtr Context::getSessionContext() const
{
    auto ptr = session_context.lock();
    if (!ptr) throw Exception("There is no session or session context has expired", ErrorCodes::THERE_IS_NO_SESSION);
    return ptr;
}

ContextMutablePtr Context::getGlobalContext() const
{
    auto ptr = global_context.lock();
    if (!ptr) throw Exception("There is no global context or global context has expired", ErrorCodes::LOGICAL_ERROR);
    return ptr;
}

ContextMutablePtr Context::getBufferContext() const
{
    if (!buffer_context) throw Exception("There is no buffer context", ErrorCodes::LOGICAL_ERROR);
    return buffer_context;
}


const EmbeddedDictionaries & Context::getEmbeddedDictionaries() const
{
    return getEmbeddedDictionariesImpl(false);
}

EmbeddedDictionaries & Context::getEmbeddedDictionaries()
{
    return getEmbeddedDictionariesImpl(false);
}


const ExternalDictionariesLoader & Context::getExternalDictionariesLoader() const
{
    return const_cast<Context *>(this)->getExternalDictionariesLoader();
}

ExternalDictionariesLoader & Context::getExternalDictionariesLoader()
{
    std::lock_guard lock(shared->external_dictionaries_mutex);
    if (!shared->external_dictionaries_loader)
        shared->external_dictionaries_loader.emplace(getGlobalContext());
    return *shared->external_dictionaries_loader;
}


const ExternalModelsLoader & Context::getExternalModelsLoader() const
{
    return const_cast<Context *>(this)->getExternalModelsLoader();
}

ExternalModelsLoader & Context::getExternalModelsLoader()
{
    std::lock_guard lock(shared->external_models_mutex);
    return getExternalModelsLoaderUnlocked();
}

ExternalModelsLoader & Context::getExternalModelsLoaderUnlocked()
{
    if (!shared->external_models_loader)
        shared->external_models_loader.emplace(getGlobalContext());
    return *shared->external_models_loader;
}

void Context::setExternalModelsConfig(const ConfigurationPtr & config, const std::string & config_name)
{
    std::lock_guard lock(shared->external_models_mutex);

    if (shared->external_models_config && isSameConfigurationWithMultipleKeys(*config, *shared->external_models_config, "", config_name))
        return;

    shared->external_models_config = config;
    shared->models_repository_guard .reset();
    shared->models_repository_guard = getExternalModelsLoaderUnlocked().addConfigRepository(
        std::make_unique<ExternalLoaderXMLConfigRepository>(*config, config_name));
}


EmbeddedDictionaries & Context::getEmbeddedDictionariesImpl(const bool throw_on_error) const
{
    std::lock_guard lock(shared->embedded_dictionaries_mutex);

    if (!shared->embedded_dictionaries)
    {
        auto geo_dictionaries_loader = std::make_unique<GeoDictionariesLoader>();

        shared->embedded_dictionaries.emplace(
            std::move(geo_dictionaries_loader),
            getGlobalContext(),
            throw_on_error);
    }

    return *shared->embedded_dictionaries;
}


void Context::tryCreateEmbeddedDictionaries() const
{
    static_cast<void>(getEmbeddedDictionariesImpl(true));
}

void Context::loadDictionaries(const Poco::Util::AbstractConfiguration & config)
{
    if (!config.getBool("dictionaries_lazy_load", true))
    {
        tryCreateEmbeddedDictionaries();
        getExternalDictionariesLoader().enableAlwaysLoadEverything(true);
    }
    shared->dictionaries_xmls = getExternalDictionariesLoader().addConfigRepository(
        std::make_unique<ExternalLoaderXMLConfigRepository>(config, "dictionaries_config"));
}

void Context::setProgressCallback(ProgressCallback callback)
{
    /// Callback is set to a session or to a query. In the session, only one query is processed at a time. Therefore, the lock is not needed.
    progress_callback = callback;
}

ProgressCallback Context::getProgressCallback() const
{
    return progress_callback;
}


void Context::setProcessListElement(ProcessList::Element * elem)
{
    /// Set to a session or query. In the session, only one query is processed at a time. Therefore, the lock is not needed.
    process_list_elem = elem;
}

ProcessList::Element * Context::getProcessListElement() const
{
    return process_list_elem;
}


void Context::setUncompressedCache(size_t max_size_in_bytes)
{
    auto lock = getLock();

    if (shared->uncompressed_cache)
        throw Exception("Uncompressed cache has been already created.", ErrorCodes::LOGICAL_ERROR);

    shared->uncompressed_cache = std::make_shared<UncompressedCache>(max_size_in_bytes);
}


UncompressedCachePtr Context::getUncompressedCache() const
{
    auto lock = getLock();
    return shared->uncompressed_cache;
}


void Context::dropUncompressedCache() const
{
    auto lock = getLock();
    if (shared->uncompressed_cache)
        shared->uncompressed_cache->reset();
}


void Context::setMarkCache(size_t cache_size_in_bytes)
{
    auto lock = getLock();

    if (shared->mark_cache)
        throw Exception("Mark cache has been already created.", ErrorCodes::LOGICAL_ERROR);

    shared->mark_cache = std::make_shared<MarkCache>(cache_size_in_bytes);
}

MarkCachePtr Context::getMarkCache() const
{
    auto lock = getLock();
    return shared->mark_cache;
}

void Context::dropMarkCache() const
{
    auto lock = getLock();
    if (shared->mark_cache)
        shared->mark_cache->reset();
}


void Context::setMMappedFileCache(size_t cache_size_in_num_entries)
{
    auto lock = getLock();

    if (shared->mmap_cache)
        throw Exception("Mapped file cache has been already created.", ErrorCodes::LOGICAL_ERROR);

    shared->mmap_cache = std::make_shared<MMappedFileCache>(cache_size_in_num_entries);
}

MMappedFileCachePtr Context::getMMappedFileCache() const
{
    auto lock = getLock();
    return shared->mmap_cache;
}

void Context::dropMMappedFileCache() const
{
    auto lock = getLock();
    if (shared->mmap_cache)
        shared->mmap_cache->reset();
}


void Context::dropCaches() const
{
    auto lock = getLock();

    if (shared->uncompressed_cache)
        shared->uncompressed_cache->reset();

    if (shared->mark_cache)
        shared->mark_cache->reset();

    if (shared->mmap_cache)
        shared->mmap_cache->reset();
}

BackgroundSchedulePool & Context::getBufferFlushSchedulePool() const
{
    auto lock = getLock();
    if (!shared->buffer_flush_schedule_pool)
        shared->buffer_flush_schedule_pool.emplace(
            settings.background_buffer_flush_schedule_pool_size,
            CurrentMetrics::BackgroundBufferFlushSchedulePoolTask,
            "BgBufSchPool");
    return *shared->buffer_flush_schedule_pool;
}

BackgroundTaskSchedulingSettings Context::getBackgroundProcessingTaskSchedulingSettings() const
{
    BackgroundTaskSchedulingSettings task_settings;

    const auto & config = getConfigRef();
    task_settings.thread_sleep_seconds = config.getDouble("background_processing_pool_thread_sleep_seconds", 10);
    task_settings.thread_sleep_seconds_random_part = config.getDouble("background_processing_pool_thread_sleep_seconds_random_part", 1.0);
    task_settings.thread_sleep_seconds_if_nothing_to_do = config.getDouble("background_processing_pool_thread_sleep_seconds_if_nothing_to_do", 0.1);
    task_settings.task_sleep_seconds_when_no_work_min = config.getDouble("background_processing_pool_task_sleep_seconds_when_no_work_min", 10);
    task_settings.task_sleep_seconds_when_no_work_max = config.getDouble("background_processing_pool_task_sleep_seconds_when_no_work_max", 600);
    task_settings.task_sleep_seconds_when_no_work_multiplier = config.getDouble("background_processing_pool_task_sleep_seconds_when_no_work_multiplier", 1.1);
    task_settings.task_sleep_seconds_when_no_work_random_part = config.getDouble("background_processing_pool_task_sleep_seconds_when_no_work_random_part", 1.0);
    return task_settings;
}

BackgroundTaskSchedulingSettings Context::getBackgroundMoveTaskSchedulingSettings() const
{
    BackgroundTaskSchedulingSettings task_settings;

    const auto & config = getConfigRef();
    task_settings.thread_sleep_seconds = config.getDouble("background_move_processing_pool_thread_sleep_seconds", 10);
    task_settings.thread_sleep_seconds_random_part = config.getDouble("background_move_processing_pool_thread_sleep_seconds_random_part", 1.0);
    task_settings.thread_sleep_seconds_if_nothing_to_do = config.getDouble("background_move_processing_pool_thread_sleep_seconds_if_nothing_to_do", 0.1);
    task_settings.task_sleep_seconds_when_no_work_min = config.getDouble("background_move_processing_pool_task_sleep_seconds_when_no_work_min", 10);
    task_settings.task_sleep_seconds_when_no_work_max = config.getDouble("background_move_processing_pool_task_sleep_seconds_when_no_work_max", 600);
    task_settings.task_sleep_seconds_when_no_work_multiplier = config.getDouble("background_move_processing_pool_task_sleep_seconds_when_no_work_multiplier", 1.1);
    task_settings.task_sleep_seconds_when_no_work_random_part = config.getDouble("background_move_processing_pool_task_sleep_seconds_when_no_work_random_part", 1.0);

    return task_settings;
}

BackgroundSchedulePool & Context::getSchedulePool() const
{
    auto lock = getLock();
    if (!shared->schedule_pool)
        shared->schedule_pool.emplace(
            settings.background_schedule_pool_size,
            CurrentMetrics::BackgroundSchedulePoolTask,
            "BgSchPool");
    return *shared->schedule_pool;
}

BackgroundSchedulePool & Context::getDistributedSchedulePool() const
{
    auto lock = getLock();
    if (!shared->distributed_schedule_pool)
        shared->distributed_schedule_pool.emplace(
            settings.background_distributed_schedule_pool_size,
            CurrentMetrics::BackgroundDistributedSchedulePoolTask,
            "BgDistSchPool");
    return *shared->distributed_schedule_pool;
}

BackgroundSchedulePool & Context::getMessageBrokerSchedulePool() const
{
    auto lock = getLock();
    if (!shared->message_broker_schedule_pool)
        shared->message_broker_schedule_pool.emplace(
            settings.background_message_broker_schedule_pool_size,
            CurrentMetrics::BackgroundDistributedSchedulePoolTask,
            "BgMBSchPool");
    return *shared->message_broker_schedule_pool;
}

bool Context::hasDistributedDDL() const
{
    return getConfigRef().has("distributed_ddl");
}

void Context::setDDLWorker(std::unique_ptr<DDLWorker> ddl_worker)
{
    auto lock = getLock();
    if (shared->ddl_worker)
        throw Exception("DDL background thread has already been initialized", ErrorCodes::LOGICAL_ERROR);
    ddl_worker->startup();
    shared->ddl_worker = std::move(ddl_worker);
}

DDLWorker & Context::getDDLWorker() const
{
    auto lock = getLock();
    if (!shared->ddl_worker)
    {
        if (!hasZooKeeper())
            throw Exception("There is no Zookeeper configuration in server config", ErrorCodes::NO_ELEMENTS_IN_CONFIG);

        if (!hasDistributedDDL())
            throw Exception("There is no DistributedDDL configuration in server config", ErrorCodes::NO_ELEMENTS_IN_CONFIG);

        throw Exception("DDL background thread is not initialized", ErrorCodes::NO_ELEMENTS_IN_CONFIG);
    }
    return *shared->ddl_worker;
}

zkutil::ZooKeeperPtr Context::getZooKeeper() const
{
    std::lock_guard lock(shared->zookeeper_mutex);

    const auto & config = shared->zookeeper_config ? *shared->zookeeper_config : getConfigRef();
    if (!shared->zookeeper)
        shared->zookeeper = std::make_shared<zkutil::ZooKeeper>(config, "zookeeper");
    else if (shared->zookeeper->expired())
        shared->zookeeper = shared->zookeeper->startNewSession();

    return shared->zookeeper;
}


void Context::initializeKeeperStorageDispatcher() const
{
#if USE_NURAFT
    std::lock_guard lock(shared->keeper_storage_dispatcher_mutex);

    if (shared->keeper_storage_dispatcher)
        throw Exception(ErrorCodes::LOGICAL_ERROR, "Trying to initialize Keeper multiple times");

    const auto & config = getConfigRef();
    if (config.has("keeper_server"))
    {
        shared->keeper_storage_dispatcher = std::make_shared<KeeperStorageDispatcher>();
        shared->keeper_storage_dispatcher->initialize(config, getApplicationType() == ApplicationType::KEEPER);
    }
#endif
}

#if USE_NURAFT
std::shared_ptr<KeeperStorageDispatcher> & Context::getKeeperStorageDispatcher() const
{
    std::lock_guard lock(shared->keeper_storage_dispatcher_mutex);
    if (!shared->keeper_storage_dispatcher)
        throw Exception(ErrorCodes::LOGICAL_ERROR, "Keeper must be initialized before requests");

    return shared->keeper_storage_dispatcher;
}
#endif

void Context::shutdownKeeperStorageDispatcher() const
{
#if USE_NURAFT
    std::lock_guard lock(shared->keeper_storage_dispatcher_mutex);
    if (shared->keeper_storage_dispatcher)
    {
        shared->keeper_storage_dispatcher->shutdown();
        shared->keeper_storage_dispatcher.reset();
    }
#endif
}


zkutil::ZooKeeperPtr Context::getAuxiliaryZooKeeper(const String & name) const
{
    std::lock_guard lock(shared->auxiliary_zookeepers_mutex);

    auto zookeeper = shared->auxiliary_zookeepers.find(name);
    if (zookeeper == shared->auxiliary_zookeepers.end())
    {
        const auto & config = shared->auxiliary_zookeepers_config ? *shared->auxiliary_zookeepers_config : getConfigRef();
        if (!config.has("auxiliary_zookeepers." + name))
            throw Exception(
                ErrorCodes::BAD_ARGUMENTS,
                "Unknown auxiliary ZooKeeper name '{}'. If it's required it can be added to the section <auxiliary_zookeepers> in "
                "config.xml",
                name);

        zookeeper
            = shared->auxiliary_zookeepers.emplace(name, std::make_shared<zkutil::ZooKeeper>(config, "auxiliary_zookeepers." + name)).first;
    }
    else if (zookeeper->second->expired())
        zookeeper->second = zookeeper->second->startNewSession();

    return zookeeper->second;
}

void Context::resetZooKeeper() const
{
    std::lock_guard lock(shared->zookeeper_mutex);
    shared->zookeeper.reset();
}

static void reloadZooKeeperIfChangedImpl(const ConfigurationPtr & config, const std::string & config_name, zkutil::ZooKeeperPtr & zk)
{
    if (!zk || zk->configChanged(*config, config_name))
    {
        if (zk)
            zk->finalize();

        zk = std::make_shared<zkutil::ZooKeeper>(*config, config_name);
    }
}

void Context::reloadZooKeeperIfChanged(const ConfigurationPtr & config) const
{
    std::lock_guard lock(shared->zookeeper_mutex);
    shared->zookeeper_config = config;
    reloadZooKeeperIfChangedImpl(config, "zookeeper", shared->zookeeper);
}

void Context::reloadAuxiliaryZooKeepersConfigIfChanged(const ConfigurationPtr & config)
{
    std::lock_guard lock(shared->auxiliary_zookeepers_mutex);

    shared->auxiliary_zookeepers_config = config;

    for (auto it = shared->auxiliary_zookeepers.begin(); it != shared->auxiliary_zookeepers.end();)
    {
        if (!config->has("auxiliary_zookeepers." + it->first))
            it = shared->auxiliary_zookeepers.erase(it);
        else
        {
            reloadZooKeeperIfChangedImpl(config, "auxiliary_zookeepers." + it->first, it->second);
            ++it;
        }
    }
}


bool Context::hasZooKeeper() const
{
    return getConfigRef().has("zookeeper");
}

bool Context::hasAuxiliaryZooKeeper(const String & name) const
{
    return getConfigRef().has("auxiliary_zookeepers." + name);
}

InterserverCredentialsPtr Context::getInterserverCredentials()
{
    return shared->interserver_io_credentials.get();
}

void Context::updateInterserverCredentials(const Poco::Util::AbstractConfiguration & config)
{
    auto credentials = InterserverCredentials::make(config, "interserver_http_credentials");
    shared->interserver_io_credentials.set(std::move(credentials));
}

void Context::setInterserverIOAddress(const String & host, UInt16 port)
{
    shared->interserver_io_host = host;
    shared->interserver_io_port = port;
}

std::pair<String, UInt16> Context::getInterserverIOAddress() const
{
    if (shared->interserver_io_host.empty() || shared->interserver_io_port == 0)
        throw Exception("Parameter 'interserver_http(s)_port' required for replication is not specified in configuration file.",
                        ErrorCodes::NO_ELEMENTS_IN_CONFIG);

    return { shared->interserver_io_host, shared->interserver_io_port };
}

void Context::setInterserverScheme(const String & scheme)
{
    shared->interserver_scheme = scheme;
}

String Context::getInterserverScheme() const
{
    return shared->interserver_scheme;
}

void Context::setRemoteHostFilter(const Poco::Util::AbstractConfiguration & config)
{
    shared->remote_host_filter.setValuesFromConfig(config);
}

const RemoteHostFilter & Context::getRemoteHostFilter() const
{
    return shared->remote_host_filter;
}

UInt16 Context::getTCPPort() const
{
    auto lock = getLock();

    const auto & config = getConfigRef();
    return config.getInt("tcp_port", DBMS_DEFAULT_PORT);
}

std::optional<UInt16> Context::getTCPPortSecure() const
{
    auto lock = getLock();

    const auto & config = getConfigRef();
    if (config.has("tcp_port_secure"))
        return config.getInt("tcp_port_secure");
    return {};
}

std::shared_ptr<Cluster> Context::getCluster(const std::string & cluster_name) const
{
    auto res = getClusters().getCluster(cluster_name);
    if (res)
        return res;

    res = tryGetReplicatedDatabaseCluster(cluster_name);
    if (res)
        return res;

    throw Exception("Requested cluster '" + cluster_name + "' not found", ErrorCodes::BAD_GET);
}


std::shared_ptr<Cluster> Context::tryGetCluster(const std::string & cluster_name) const
{
    return getClusters().getCluster(cluster_name);
}


void Context::reloadClusterConfig() const
{
    while (true)
    {
        ConfigurationPtr cluster_config;
        {
            std::lock_guard lock(shared->clusters_mutex);
            cluster_config = shared->clusters_config;
        }

        const auto & config = cluster_config ? *cluster_config : getConfigRef();
        auto new_clusters = std::make_unique<Clusters>(config, settings);

        {
            std::lock_guard lock(shared->clusters_mutex);
            if (shared->clusters_config.get() == cluster_config.get())
            {
                shared->clusters = std::move(new_clusters);
                return;
            }

            // Clusters config has been suddenly changed, recompute clusters
        }
    }
}


Clusters & Context::getClusters() const
{
    std::lock_guard lock(shared->clusters_mutex);
    if (!shared->clusters)
    {
        const auto & config = shared->clusters_config ? *shared->clusters_config : getConfigRef();
        shared->clusters = std::make_unique<Clusters>(config, settings);
    }

    return *shared->clusters;
}


/// On repeating calls updates existing clusters and adds new clusters, doesn't delete old clusters
void Context::setClustersConfig(const ConfigurationPtr & config, const String & config_name)
{
    std::lock_guard lock(shared->clusters_mutex);

    /// Do not update clusters if this part of config wasn't changed.
    if (shared->clusters && isSameConfiguration(*config, *shared->clusters_config, config_name))
        return;

    auto old_clusters_config = shared->clusters_config;
    shared->clusters_config = config;

    if (!shared->clusters)
        shared->clusters = std::make_unique<Clusters>(*shared->clusters_config, settings, config_name);
    else
        shared->clusters->updateClusters(*shared->clusters_config, settings, config_name, old_clusters_config);
}


void Context::setCluster(const String & cluster_name, const std::shared_ptr<Cluster> & cluster)
{
    std::lock_guard lock(shared->clusters_mutex);

    if (!shared->clusters)
        throw Exception("Clusters are not set", ErrorCodes::LOGICAL_ERROR);

    shared->clusters->setCluster(cluster_name, cluster);
}


void Context::initializeSystemLogs()
{
    auto lock = getLock();
    shared->system_logs = std::make_unique<SystemLogs>(getGlobalContext(), getConfigRef());
}

void Context::initializeTraceCollector()
{
    shared->initializeTraceCollector(getTraceLog());
}

bool Context::hasTraceCollector() const
{
    return shared->hasTraceCollector();
}


std::shared_ptr<QueryLog> Context::getQueryLog() const
{
    auto lock = getLock();

    if (!shared->system_logs)
        return {};

    return shared->system_logs->query_log;
}


std::shared_ptr<QueryThreadLog> Context::getQueryThreadLog() const
{
    auto lock = getLock();

    if (!shared->system_logs)
        return {};

    return shared->system_logs->query_thread_log;
}


std::shared_ptr<PartLog> Context::getPartLog(const String & part_database) const
{
    auto lock = getLock();

    /// No part log or system logs are shutting down.
    if (!shared->system_logs)
        return {};

    /// Will not log operations on system tables (including part_log itself).
    /// It doesn't make sense and not allow to destruct PartLog correctly due to infinite logging and flushing,
    /// and also make troubles on startup.
    if (part_database == DatabaseCatalog::SYSTEM_DATABASE)
        return {};

    return shared->system_logs->part_log;
}


std::shared_ptr<TraceLog> Context::getTraceLog() const
{
    auto lock = getLock();

    if (!shared->system_logs)
        return {};

    return shared->system_logs->trace_log;
}


std::shared_ptr<TextLog> Context::getTextLog() const
{
    auto lock = getLock();

    if (!shared->system_logs)
        return {};

    return shared->system_logs->text_log;
}


std::shared_ptr<MetricLog> Context::getMetricLog() const
{
    auto lock = getLock();

    if (!shared->system_logs)
        return {};

    return shared->system_logs->metric_log;
}


std::shared_ptr<AsynchronousMetricLog> Context::getAsynchronousMetricLog() const
{
    auto lock = getLock();

    if (!shared->system_logs)
        return {};

    return shared->system_logs->asynchronous_metric_log;
}


std::shared_ptr<OpenTelemetrySpanLog> Context::getOpenTelemetrySpanLog() const
{
    auto lock = getLock();

    if (!shared->system_logs)
        return {};

    return shared->system_logs->opentelemetry_span_log;
}


CompressionCodecPtr Context::chooseCompressionCodec(size_t part_size, double part_size_ratio) const
{
    auto lock = getLock();

    if (!shared->compression_codec_selector)
    {
        constexpr auto config_name = "compression";
        const auto & config = getConfigRef();

        if (config.has(config_name))
            shared->compression_codec_selector = std::make_unique<CompressionCodecSelector>(config, "compression");
        else
            shared->compression_codec_selector = std::make_unique<CompressionCodecSelector>();
    }

    return shared->compression_codec_selector->choose(part_size, part_size_ratio);
}


DiskPtr Context::getDisk(const String & name) const
{
    std::lock_guard lock(shared->storage_policies_mutex);

    auto disk_selector = getDiskSelector(lock);

    return disk_selector->get(name);
}

StoragePolicyPtr Context::getStoragePolicy(const String & name) const
{
    std::lock_guard lock(shared->storage_policies_mutex);

    auto policy_selector = getStoragePolicySelector(lock);

    return policy_selector->get(name);
}


DisksMap Context::getDisksMap() const
{
    std::lock_guard lock(shared->storage_policies_mutex);
    return getDiskSelector(lock)->getDisksMap();
}

StoragePoliciesMap Context::getPoliciesMap() const
{
    std::lock_guard lock(shared->storage_policies_mutex);
    return getStoragePolicySelector(lock)->getPoliciesMap();
}

DiskSelectorPtr Context::getDiskSelector(std::lock_guard<std::mutex> & /* lock */) const
{
    if (!shared->merge_tree_disk_selector)
    {
        constexpr auto config_name = "storage_configuration.disks";
        const auto & config = getConfigRef();

        shared->merge_tree_disk_selector = std::make_shared<DiskSelector>(config, config_name, shared_from_this());
    }
    return shared->merge_tree_disk_selector;
}

StoragePolicySelectorPtr Context::getStoragePolicySelector(std::lock_guard<std::mutex> & lock) const
{
    if (!shared->merge_tree_storage_policy_selector)
    {
        constexpr auto config_name = "storage_configuration.policies";
        const auto & config = getConfigRef();

        shared->merge_tree_storage_policy_selector = std::make_shared<StoragePolicySelector>(config, config_name, getDiskSelector(lock));
    }
    return shared->merge_tree_storage_policy_selector;
}


void Context::updateStorageConfiguration(const Poco::Util::AbstractConfiguration & config)
{
    std::lock_guard lock(shared->storage_policies_mutex);

    if (shared->merge_tree_disk_selector)
        shared->merge_tree_disk_selector
            = shared->merge_tree_disk_selector->updateFromConfig(config, "storage_configuration.disks", shared_from_this());

    if (shared->merge_tree_storage_policy_selector)
    {
        try
        {
            shared->merge_tree_storage_policy_selector = shared->merge_tree_storage_policy_selector->updateFromConfig(
                config, "storage_configuration.policies", shared->merge_tree_disk_selector);
        }
        catch (Exception & e)
        {
            LOG_ERROR(
                shared->log, "An error has occurred while reloading storage policies, storage policies were not applied: {}", e.message());
        }
    }

#if !defined(ARCADIA_BUILD)
    if (shared->storage_s3_settings)
    {
        shared->storage_s3_settings->loadFromConfig("s3", config);
    }
#endif
}


const MergeTreeSettings & Context::getMergeTreeSettings() const
{
    auto lock = getLock();

    if (!shared->merge_tree_settings)
    {
        const auto & config = getConfigRef();
        MergeTreeSettings mt_settings;
        mt_settings.loadFromConfig("merge_tree", config);
        shared->merge_tree_settings.emplace(mt_settings);
    }

    return *shared->merge_tree_settings;
}

const MergeTreeSettings & Context::getReplicatedMergeTreeSettings() const
{
    auto lock = getLock();

    if (!shared->replicated_merge_tree_settings)
    {
        const auto & config = getConfigRef();
        MergeTreeSettings mt_settings;
        mt_settings.loadFromConfig("merge_tree", config);
        mt_settings.loadFromConfig("replicated_merge_tree", config);
        shared->replicated_merge_tree_settings.emplace(mt_settings);
    }

    return *shared->replicated_merge_tree_settings;
}

const StorageS3Settings & Context::getStorageS3Settings() const
{
#if !defined(ARCADIA_BUILD)
    auto lock = getLock();

    if (!shared->storage_s3_settings)
    {
        const auto & config = getConfigRef();
        shared->storage_s3_settings.emplace().loadFromConfig("s3", config);
    }

    return *shared->storage_s3_settings;
#else
    throw Exception("S3 is unavailable in Arcadia", ErrorCodes::NOT_IMPLEMENTED);
#endif
}

void Context::checkCanBeDropped(const String & database, const String & table, const size_t & size, const size_t & max_size_to_drop) const
{
    if (!max_size_to_drop || size <= max_size_to_drop)
        return;

    fs::path force_file(getFlagsPath() + "force_drop_table");
    bool force_file_exists = fs::exists(force_file);

    if (force_file_exists)
    {
        try
        {
            fs::remove(force_file);
            return;
        }
        catch (...)
        {
            /// User should recreate force file on each drop, it shouldn't be protected
            tryLogCurrentException("Drop table check", "Can't remove force file to enable table or partition drop");
        }
    }

    String size_str = formatReadableSizeWithDecimalSuffix(size);
    String max_size_to_drop_str = formatReadableSizeWithDecimalSuffix(max_size_to_drop);
    throw Exception(ErrorCodes::TABLE_SIZE_EXCEEDS_MAX_DROP_SIZE_LIMIT,
                    "Table or Partition in {}.{} was not dropped.\nReason:\n"
                    "1. Size ({}) is greater than max_[table/partition]_size_to_drop ({})\n"
                    "2. File '{}' intended to force DROP {}\n"
                    "How to fix this:\n"
                    "1. Either increase (or set to zero) max_[table/partition]_size_to_drop in server config\n"
                    "2. Either create forcing file {} and make sure that ClickHouse has write permission for it.\n"
                    "Example:\nsudo touch '{}' && sudo chmod 666 '{}'",
                    backQuoteIfNeed(database), backQuoteIfNeed(table),
                    size_str, max_size_to_drop_str,
                    force_file.string(), force_file_exists ? "exists but not writeable (could not be removed)" : "doesn't exist",
                    force_file.string(),
                    force_file.string(), force_file.string());
}


void Context::setMaxTableSizeToDrop(size_t max_size)
{
    // Is initialized at server startup and updated at config reload
    shared->max_table_size_to_drop.store(max_size, std::memory_order_relaxed);
}


void Context::checkTableCanBeDropped(const String & database, const String & table, const size_t & table_size) const
{
    size_t max_table_size_to_drop = shared->max_table_size_to_drop.load(std::memory_order_relaxed);

    checkCanBeDropped(database, table, table_size, max_table_size_to_drop);
}


void Context::setMaxPartitionSizeToDrop(size_t max_size)
{
    // Is initialized at server startup and updated at config reload
    shared->max_partition_size_to_drop.store(max_size, std::memory_order_relaxed);
}


void Context::checkPartitionCanBeDropped(const String & database, const String & table, const size_t & partition_size) const
{
    size_t max_partition_size_to_drop = shared->max_partition_size_to_drop.load(std::memory_order_relaxed);

    checkCanBeDropped(database, table, partition_size, max_partition_size_to_drop);
}


BlockInputStreamPtr Context::getInputFormat(const String & name, ReadBuffer & buf, const Block & sample, UInt64 max_block_size) const
{
    return std::make_shared<InputStreamFromInputFormat>(
        FormatFactory::instance().getInput(name, buf, sample, shared_from_this(), max_block_size));
}

BlockOutputStreamPtr Context::getOutputStreamParallelIfPossible(const String & name, WriteBuffer & buf, const Block & sample) const
{
    return FormatFactory::instance().getOutputStreamParallelIfPossible(name, buf, sample, shared_from_this());
}

BlockOutputStreamPtr Context::getOutputStream(const String & name, WriteBuffer & buf, const Block & sample) const
{
    return FormatFactory::instance().getOutputStream(name, buf, sample, shared_from_this());
}

OutputFormatPtr Context::getOutputFormatParallelIfPossible(const String & name, WriteBuffer & buf, const Block & sample) const
{
    return FormatFactory::instance().getOutputFormatParallelIfPossible(name, buf, sample, shared_from_this());
}

OutputFormatPtr Context::getOutputFormat(const String & name, WriteBuffer & buf, const Block & sample) const
{
    return FormatFactory::instance().getOutputFormat(name, buf, sample, shared_from_this());
}


time_t Context::getUptimeSeconds() const
{
    auto lock = getLock();
    return shared->uptime_watch.elapsedSeconds();
}


void Context::setConfigReloadCallback(ConfigReloadCallback && callback)
{
    /// Is initialized at server startup, so lock isn't required. Otherwise use mutex.
    shared->config_reload_callback = std::move(callback);
}

void Context::reloadConfig() const
{
    /// Use mutex if callback may be changed after startup.
    if (!shared->config_reload_callback)
        throw Exception("Can't reload config because config_reload_callback is not set.", ErrorCodes::LOGICAL_ERROR);

    shared->config_reload_callback();
}


void Context::shutdown()
{
    // Disk selector might not be initialized if there was some error during
    // its initialization. Don't try to initialize it again on shutdown.
    if (shared->merge_tree_disk_selector)
    {
        for (auto & [disk_name, disk] : getDisksMap())
        {
            LOG_INFO(shared->log, "Shutdown disk {}", disk_name);
            disk->shutdown();
        }
    }

    shared->shutdown();
}


Context::ApplicationType Context::getApplicationType() const
{
    return shared->application_type;
}

void Context::setApplicationType(ApplicationType type)
{
    /// Lock isn't required, you should set it at start
    shared->application_type = type;
}

void Context::setDefaultProfiles(const Poco::Util::AbstractConfiguration & config)
{
    shared->default_profile_name = config.getString("default_profile", "default");
    getAccessControlManager().setDefaultProfileName(shared->default_profile_name);

    shared->system_profile_name = config.getString("system_profile", shared->default_profile_name);
    setProfile(shared->system_profile_name);

    applySettingsQuirks(settings, &Poco::Logger::get("SettingsQuirks"));

    shared->buffer_profile_name = config.getString("buffer_profile", shared->system_profile_name);
    buffer_context = Context::createCopy(shared_from_this());
    buffer_context->setProfile(shared->buffer_profile_name);
}

String Context::getDefaultProfileName() const
{
    return shared->default_profile_name;
}

String Context::getSystemProfileName() const
{
    return shared->system_profile_name;
}

String Context::getFormatSchemaPath() const
{
    return shared->format_schema_path;
}

void Context::setFormatSchemaPath(const String & path)
{
    shared->format_schema_path = path;
}

Context::SampleBlockCache & Context::getSampleBlockCache() const
{
    return getQueryContext()->sample_block_cache;
}


bool Context::hasQueryParameters() const
{
    return !query_parameters.empty();
}


const NameToNameMap & Context::getQueryParameters() const
{
    return query_parameters;
}


void Context::setQueryParameter(const String & name, const String & value)
{
    if (!query_parameters.emplace(name, value).second)
        throw Exception("Duplicate name " + backQuote(name) + " of query parameter", ErrorCodes::BAD_ARGUMENTS);
}


void Context::addBridgeCommand(std::unique_ptr<ShellCommand> cmd) const
{
    auto lock = getLock();
    shared->bridge_commands.emplace_back(std::move(cmd));
}


IHostContextPtr & Context::getHostContext()
{
    return host_context;
}


const IHostContextPtr & Context::getHostContext() const
{
    return host_context;
}


std::shared_ptr<ActionLocksManager> Context::getActionLocksManager()
{
    auto lock = getLock();

    if (!shared->action_locks_manager)
        shared->action_locks_manager = std::make_shared<ActionLocksManager>(shared_from_this());

    return shared->action_locks_manager;
}


void Context::setExternalTablesInitializer(ExternalTablesInitializer && initializer)
{
    if (external_tables_initializer_callback)
        throw Exception("External tables initializer is already set", ErrorCodes::LOGICAL_ERROR);

    external_tables_initializer_callback = std::move(initializer);
}

void Context::initializeExternalTablesIfSet()
{
    if (external_tables_initializer_callback)
    {
        external_tables_initializer_callback(shared_from_this());
        /// Reset callback
        external_tables_initializer_callback = {};
    }
}


void Context::setInputInitializer(InputInitializer && initializer)
{
    if (input_initializer_callback)
        throw Exception("Input initializer is already set", ErrorCodes::LOGICAL_ERROR);

    input_initializer_callback = std::move(initializer);
}


void Context::initializeInput(const StoragePtr & input_storage)
{
    if (!input_initializer_callback)
        throw Exception("Input initializer is not set", ErrorCodes::LOGICAL_ERROR);

    input_initializer_callback(shared_from_this(), input_storage);
    /// Reset callback
    input_initializer_callback = {};
}


void Context::setInputBlocksReaderCallback(InputBlocksReader && reader)
{
    if (input_blocks_reader)
        throw Exception("Input blocks reader is already set", ErrorCodes::LOGICAL_ERROR);

    input_blocks_reader = std::move(reader);
}


InputBlocksReader Context::getInputBlocksReaderCallback() const
{
    return input_blocks_reader;
}


void Context::resetInputCallbacks()
{
    if (input_initializer_callback)
        input_initializer_callback = {};

    if (input_blocks_reader)
        input_blocks_reader = {};
}


StorageID Context::resolveStorageID(StorageID storage_id, StorageNamespace where) const
{
    if (storage_id.uuid != UUIDHelpers::Nil)
        return storage_id;

    StorageID resolved = StorageID::createEmpty();
    std::optional<Exception> exc;
    {
        auto lock = getLock();
        resolved = resolveStorageIDImpl(std::move(storage_id), where, &exc);
    }
    if (exc)
        throw Exception(*exc);
    if (!resolved.hasUUID() && resolved.database_name != DatabaseCatalog::TEMPORARY_DATABASE)
        resolved.uuid = DatabaseCatalog::instance().getDatabase(resolved.database_name)->tryGetTableUUID(resolved.table_name);
    return resolved;
}

StorageID Context::tryResolveStorageID(StorageID storage_id, StorageNamespace where) const
{
    if (storage_id.uuid != UUIDHelpers::Nil)
        return storage_id;

    StorageID resolved = StorageID::createEmpty();
    {
        auto lock = getLock();
        resolved = resolveStorageIDImpl(std::move(storage_id), where, nullptr);
    }
    if (resolved && !resolved.hasUUID() && resolved.database_name != DatabaseCatalog::TEMPORARY_DATABASE)
    {
        auto db = DatabaseCatalog::instance().tryGetDatabase(resolved.database_name);
        if (db)
            resolved.uuid = db->tryGetTableUUID(resolved.table_name);
    }
    return resolved;
}

StorageID Context::resolveStorageIDImpl(StorageID storage_id, StorageNamespace where, std::optional<Exception> * exception) const
{
    if (storage_id.uuid != UUIDHelpers::Nil)
        return storage_id;

    if (!storage_id)
    {
        if (exception)
            exception->emplace("Both table name and UUID are empty", ErrorCodes::UNKNOWN_TABLE);
        return storage_id;
    }

    bool look_for_external_table = where & StorageNamespace::ResolveExternal;
    bool in_current_database = where & StorageNamespace::ResolveCurrentDatabase;
    bool in_specified_database = where & StorageNamespace::ResolveGlobal;

    if (!storage_id.database_name.empty())
    {
        if (in_specified_database)
            return storage_id;     /// NOTE There is no guarantees that table actually exists in database.
        if (exception)
            exception->emplace("External and temporary tables have no database, but " +
                        storage_id.database_name + " is specified", ErrorCodes::UNKNOWN_TABLE);
        return StorageID::createEmpty();
    }

    /// Database name is not specified. It's temporary table or table in current database.

    if (look_for_external_table)
    {
        /// Global context should not contain temporary tables
        assert(!isGlobalContext() || getApplicationType() == ApplicationType::LOCAL);

        auto resolved_id = StorageID::createEmpty();
        auto try_resolve = [&](ContextConstPtr context) -> bool
        {
            const auto & tables = context->external_tables_mapping;
            auto it = tables.find(storage_id.getTableName());
            if (it == tables.end())
                return false;
            resolved_id = it->second->getGlobalTableID();
            return true;
        };

        /// Firstly look for temporary table in current context
        if (try_resolve(shared_from_this()))
            return resolved_id;

        /// If not found and current context was created from some query context, look for temporary table in query context
        auto query_context_ptr = query_context.lock();
        bool is_local_context = query_context_ptr && query_context_ptr.get() != this;
        if (is_local_context && try_resolve(query_context_ptr))
            return resolved_id;

        /// If not found and current context was created from some session context, look for temporary table in session context
        auto session_context_ptr = session_context.lock();
        bool is_local_or_query_context = session_context_ptr && session_context_ptr.get() != this;
        if (is_local_or_query_context && try_resolve(session_context_ptr))
            return resolved_id;
    }

    /// Temporary table not found. It's table in current database.

    if (in_current_database)
    {
        if (current_database.empty())
        {
            if (exception)
                exception->emplace("Default database is not selected", ErrorCodes::UNKNOWN_DATABASE);
            return StorageID::createEmpty();
        }
        storage_id.database_name = current_database;
        /// NOTE There is no guarantees that table actually exists in database.
        return storage_id;
    }

    if (exception)
        exception->emplace("Cannot resolve database name for table " + storage_id.getNameForLogs(), ErrorCodes::UNKNOWN_TABLE);
    return StorageID::createEmpty();
}

void Context::initZooKeeperMetadataTransaction(ZooKeeperMetadataTransactionPtr txn, [[maybe_unused]] bool attach_existing)
{
    assert(!metadata_transaction);
    assert(attach_existing || query_context.lock().get() == this);
    metadata_transaction = std::move(txn);
}

ZooKeeperMetadataTransactionPtr Context::getZooKeeperMetadataTransaction() const
{
    assert(!metadata_transaction || hasQueryContext());
    return metadata_transaction;
}

<<<<<<< HEAD
void Context::initCurrentTransaction(MergeTreeTransactionPtr txn)
{
    merge_tree_transaction_holder = MergeTreeTransactionHolder(txn, false);
    setCurrentTransaction(std::move(txn));
}

void Context::setCurrentTransaction(MergeTreeTransactionPtr txn)
{
    assert(!merge_tree_transaction || !txn);
    assert(this == session_context.lock().get() || this == query_context.lock().get());
    int enable_mvcc_test_helper = getConfigRef().getInt("_enable_experimental_mvcc_prototype_test_helper_dev", 0);
    if (enable_mvcc_test_helper != 42)
        throw Exception(ErrorCodes::NOT_IMPLEMENTED, "Transactions are not supported");
    merge_tree_transaction = std::move(txn);
}

MergeTreeTransactionPtr Context::getCurrentTransaction() const
{
    return merge_tree_transaction;
}

PartUUIDsPtr Context::getPartUUIDs()
=======
PartUUIDsPtr Context::getPartUUIDs() const
>>>>>>> 414b87ce
{
    auto lock = getLock();
    if (!part_uuids)
        /// For context itself, only this initialization is not const.
        /// We could have done in constructor.
        /// TODO: probably, remove this from Context.
        const_cast<PartUUIDsPtr &>(part_uuids) = std::make_shared<PartUUIDs>();

    return part_uuids;
}


ReadTaskCallback Context::getReadTaskCallback() const
{
    if (!next_task_callback.has_value())
        throw Exception(fmt::format("Next task callback is not set for query {}", getInitialQueryId()), ErrorCodes::LOGICAL_ERROR);
    return next_task_callback.value();
}


void Context::setReadTaskCallback(ReadTaskCallback && callback)
{
    next_task_callback = callback;
}

PartUUIDsPtr Context::getIgnoredPartUUIDs() const
{
    auto lock = getLock();
    if (!ignored_part_uuids)
        const_cast<PartUUIDsPtr &>(ignored_part_uuids) = std::make_shared<PartUUIDs>();

    return ignored_part_uuids;
}

}<|MERGE_RESOLUTION|>--- conflicted
+++ resolved
@@ -2643,7 +2643,6 @@
     return metadata_transaction;
 }
 
-<<<<<<< HEAD
 void Context::initCurrentTransaction(MergeTreeTransactionPtr txn)
 {
     merge_tree_transaction_holder = MergeTreeTransactionHolder(txn, false);
@@ -2665,10 +2664,7 @@
     return merge_tree_transaction;
 }
 
-PartUUIDsPtr Context::getPartUUIDs()
-=======
 PartUUIDsPtr Context::getPartUUIDs() const
->>>>>>> 414b87ce
 {
     auto lock = getLock();
     if (!part_uuids)
