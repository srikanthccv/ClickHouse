--- conflicted
+++ resolved
@@ -23,9 +23,6 @@
     extern const Event FileSegmentWriteMicroseconds;
     extern const Event FileSegmentUseMicroseconds;
     extern const Event FileSegmentHolderCompleteMicroseconds;
-<<<<<<< HEAD
-    extern const Event FilesystemCacheUnusedHoldFileSegments;
-=======
     extern const Event FilesystemCacheHoldFileSegments;
     extern const Event FilesystemCacheUnusedHoldFileSegments;
 }
@@ -33,7 +30,6 @@
 namespace CurrentMetrics
 {
     extern const Metric FilesystemCacheHoldFileSegments;
->>>>>>> 7740fdf0
 }
 
 namespace DB
@@ -928,9 +924,8 @@
     }
 }
 
-FileSegmentsHolder::FileSegmentsHolder(FileSegments && file_segments_, bool complete_on_dtor_)
-    : file_segments(std::move(file_segments_)), complete_on_dtor(complete_on_dtor_)
-{
+FileSegmentsHolder::FileSegmentsHolder(FileSegments && file_segments_)
+    : file_segments(std::move(file_segments_))
     CurrentMetrics::add(CurrentMetrics::FilesystemCacheHoldFileSegments, file_segments.size());
     ProfileEvents::increment(ProfileEvents::FilesystemCacheHoldFileSegments, file_segments.size());
 }
@@ -940,13 +935,7 @@
     ProfileEvents::increment(ProfileEvents::FilesystemCacheUnusedHoldFileSegments, file_segments.size());
     ProfileEventTimeIncrement<Microseconds> watch(ProfileEvents::FileSegmentHolderCompleteMicroseconds);
 
-<<<<<<< HEAD
-=======
-    if (!complete_on_dtor)
-        return;
-
     ProfileEvents::increment(ProfileEvents::FilesystemCacheUnusedHoldFileSegments, file_segments.size());
->>>>>>> 7740fdf0
     for (auto file_segment_it = file_segments.begin(); file_segment_it != file_segments.end();)
         file_segment_it = completeAndPopFrontImpl();
 }
