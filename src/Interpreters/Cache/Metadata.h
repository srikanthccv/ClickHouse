--- conflicted
+++ resolved
@@ -87,7 +87,7 @@
 {
 public:
     using Key = FileCacheKey;
-    using IterateCacheMetadataFunc = std::function<void(const LockedKey &)>;
+    using IterateCacheMetadataFunc = std::function<void(LockedKey &)>;
 
     explicit CacheMetadata(const std::string & path_);
 
@@ -171,12 +171,8 @@
 
     void removeAllReleasable();
 
-<<<<<<< HEAD
     KeyMetadata::iterator removeFileSegment(size_t offset, const FileSegmentGuard::Lock &, bool allow_throw = true);
     KeyMetadata::iterator removeFileSegment(size_t offset, bool allow_throw = true);
-=======
-    KeyMetadata::iterator removeFileSegment(size_t offset, const FileSegmentGuard::Lock &);
->>>>>>> 891ae75c
 
     void shrinkFileSegmentToDownloadedSize(size_t offset, const FileSegmentGuard::Lock &);
 
@@ -195,11 +191,8 @@
     std::string toString() const;
 
 private:
-<<<<<<< HEAD
     KeyMetadata::iterator removeFileSegmentImpl(KeyMetadata::iterator it, const FileSegmentGuard::Lock &, bool allow_throw = true);
 
-=======
->>>>>>> 891ae75c
     const std::shared_ptr<KeyMetadata> key_metadata;
     KeyGuard::Lock lock; /// `lock` must be destructed before `key_metadata`.
 };
