#include <Core/Block.h>

#include <Parsers/ASTFunction.h>
#include <Parsers/ASTIdentifier.h>
#include <Parsers/ASTLiteral.h>
#include <Parsers/ASTExpressionList.h>
#include <Parsers/ASTSelectQuery.h>
#include <Parsers/ASTSubquery.h>
#include <Parsers/ASTOrderByElement.h>
#include <Parsers/DumpASTNode.h>

#include <DataTypes/DataTypeNullable.h>
#include <Columns/IColumn.h>

#include <Interpreters/ExpressionAnalyzer.h>
#include <Interpreters/ExpressionActions.h>
#include <Interpreters/ArrayJoinAction.h>
#include <Interpreters/ExternalDictionariesLoader.h>
#include <Interpreters/Set.h>
#include <Interpreters/TableJoin.h>
#include <Interpreters/JoinSwitcher.h>
#include <Interpreters/HashJoin.h>
#include <Interpreters/MergeJoin.h>
#include <Interpreters/DictionaryReader.h>
#include <Interpreters/Context.h>

#include <AggregateFunctions/AggregateFunctionFactory.h>
#include <AggregateFunctions/parseAggregateFunctionParameters.h>

#include <Storages/StorageDistributed.h>
#include <Storages/StorageDictionary.h>
#include <Storages/StorageJoin.h>

#include <DataStreams/copyData.h>

#include <Dictionaries/DictionaryStructure.h>

#include <Common/typeid_cast.h>
#include <Common/StringUtils/StringUtils.h>

#include <DataTypes/DataTypeFactory.h>
#include <Parsers/parseQuery.h>
#include <Interpreters/interpretSubquery.h>
#include <Interpreters/DatabaseAndTableWithAlias.h>
#include <Interpreters/misc.h>

#include <Interpreters/ActionsVisitor.h>

#include <Interpreters/GlobalSubqueriesVisitor.h>
#include <Interpreters/GetAggregatesVisitor.h>

namespace DB
{

using LogAST = DebugASTLog<false>; /// set to true to enable logs


namespace ErrorCodes
{
    extern const int UNKNOWN_TYPE_OF_AST_NODE;
    extern const int UNKNOWN_IDENTIFIER;
    extern const int ILLEGAL_PREWHERE;
    extern const int LOGICAL_ERROR;
    extern const int ILLEGAL_TYPE_OF_ARGUMENT;
    extern const int ILLEGAL_TYPE_OF_COLUMN_FOR_FILTER;
}

namespace
{

/// Check if there is an ignore function. It's used for disabling constant folding in query
///  predicates because some performance tests use ignore function as a non-optimize guard.
bool allowEarlyConstantFolding(const ExpressionActions & actions, const Settings & settings)
{
    if (!settings.enable_early_constant_folding)
        return false;

    for (const auto & action : actions.getActions())
    {
        if (action.type == action.APPLY_FUNCTION && action.function_base)
        {
            auto name = action.function_base->getName();
            if (name == "ignore")
                return false;
        }
    }
    return true;
}

}

bool sanitizeBlock(Block & block, bool throw_if_cannot_create_column)
{
    for (auto & col : block)
    {
        if (!col.column)
        {
            if (isNotCreatable(col.type->getTypeId()))
            {
                if (throw_if_cannot_create_column)
                    throw Exception("Cannot create column of type " + col.type->getName(), ErrorCodes::ILLEGAL_TYPE_OF_ARGUMENT);

                return false;
            }

            col.column = col.type->createColumn();
        }
        else if (!col.column->empty())
            col.column = col.column->cloneEmpty();
    }
    return true;
}


ExpressionAnalyzer::ExpressionAnalyzer(
    const ASTPtr & query_,
    const TreeRewriterResultPtr & syntax_analyzer_result_,
    const Context & context_,
    size_t subquery_depth_,
    bool do_global,
    SubqueriesForSets subqueries_for_sets_)
    : query(query_), context(context_), settings(context.getSettings())
    , subquery_depth(subquery_depth_)
    , syntax(syntax_analyzer_result_)
{
    subqueries_for_sets = std::move(subqueries_for_sets_);

    /// external_tables, subqueries_for_sets for global subqueries.
    /// Replaces global subqueries with the generated names of temporary tables that will be sent to remote servers.
    initGlobalSubqueriesAndExternalTables(do_global);

    /// has_aggregation, aggregation_keys, aggregate_descriptions, aggregated_columns.
    /// This analysis should be performed after processing global subqueries, because otherwise,
    /// if the aggregate function contains a global subquery, then `analyzeAggregation` method will save
    /// in `aggregate_descriptions` the information about the parameters of this aggregate function, among which
    /// global subquery. Then, when you call `initGlobalSubqueriesAndExternalTables` method, this
    /// the global subquery will be replaced with a temporary table, resulting in aggregate_descriptions
    /// will contain out-of-date information, which will lead to an error when the query is executed.
    analyzeAggregation();
}

bool ExpressionAnalyzer::isRemoteStorage() const
{
    return storage() && storage()->isRemote();
}


void ExpressionAnalyzer::analyzeAggregation()
{
    /** Find aggregation keys (aggregation_keys), information about aggregate functions (aggregate_descriptions),
     *  as well as a set of columns obtained after the aggregation, if any,
     *  or after all the actions that are usually performed before aggregation (aggregated_columns).
     *
     * Everything below (compiling temporary ExpressionActions) - only for the purpose of query analysis (type output).
     */

    auto * select_query = query->as<ASTSelectQuery>();

    auto temp_actions = std::make_shared<ActionsDAG>(sourceColumns());

    if (select_query)
    {
        NamesAndTypesList array_join_columns;
        columns_after_array_join = sourceColumns();

        bool is_array_join_left;
        if (ASTPtr array_join_expression_list = select_query->arrayJoinExpressionList(is_array_join_left))
        {
            getRootActionsNoMakeSet(array_join_expression_list, true, temp_actions, false);

            auto array_join = addMultipleArrayJoinAction(temp_actions, is_array_join_left);
            auto sample_columns = temp_actions->getResultColumns();
            array_join->prepare(sample_columns);
            temp_actions = std::make_shared<ActionsDAG>(sample_columns);

            NamesAndTypesList new_columns_after_array_join;
            NameSet added_columns;

            for (auto & column : temp_actions->getResultColumns())
            {
                if (syntax->array_join_result_to_source.count(column.name))
                {
                    new_columns_after_array_join.emplace_back(column.name, column.type);
                    added_columns.emplace(column.name);
                }
            }

            for (auto & column : columns_after_array_join)
                if (added_columns.count(column.name) == 0)
                    new_columns_after_array_join.emplace_back(column.name, column.type);

            columns_after_array_join.swap(new_columns_after_array_join);
        }

        columns_after_array_join.insert(columns_after_array_join.end(), array_join_columns.begin(), array_join_columns.end());

        const ASTTablesInSelectQueryElement * join = select_query->join();
        if (join)
        {
            getRootActionsNoMakeSet(analyzedJoin().leftKeysList(), true, temp_actions, false);
            auto sample_columns = temp_actions->getResultColumns();
            analyzedJoin().addJoinedColumnsAndCorrectNullability(sample_columns);
            temp_actions = std::make_shared<ActionsDAG>(sample_columns);
        }

        columns_after_join = columns_after_array_join;
        const auto & added_by_join = analyzedJoin().columnsAddedByJoin();
        columns_after_join.insert(columns_after_join.end(), added_by_join.begin(), added_by_join.end());
    }

    has_aggregation = makeAggregateDescriptions(temp_actions);
    if (select_query && (select_query->groupBy() || select_query->having()))
        has_aggregation = true;

    if (has_aggregation)
    {

        /// Find out aggregation keys.
        if (select_query)
        {
            if (select_query->groupBy())
            {
                NameSet unique_keys;
                ASTs & group_asts = select_query->groupBy()->children;
                for (ssize_t i = 0; i < ssize_t(group_asts.size()); ++i)
                {
                    ssize_t size = group_asts.size();
                    getRootActionsNoMakeSet(group_asts[i], true, temp_actions, false);

                    const auto & column_name = group_asts[i]->getColumnName();
                    const auto & index = temp_actions->getIndex();

                    auto it = index.find(column_name);
                    if (it == index.end())
                        throw Exception("Unknown identifier (in GROUP BY): " + column_name, ErrorCodes::UNKNOWN_IDENTIFIER);

                    const auto & node = it->second;

                    /// Constant expressions have non-null column pointer at this stage.
                    if (node->column && isColumnConst(*node->column))
                    {
                        /// But don't remove last key column if no aggregate functions, otherwise aggregation will not work.
                        if (!aggregate_descriptions.empty() || size > 1)
                        {
                            if (i + 1 < static_cast<ssize_t>(size))
                                group_asts[i] = std::move(group_asts.back());

                            group_asts.pop_back();

                            --i;
                            continue;
                        }
                    }

                    NameAndTypePair key{column_name, node->result_type};

                    /// Aggregation keys are uniqued.
                    if (!unique_keys.count(key.name))
                    {
                        unique_keys.insert(key.name);
                        aggregation_keys.push_back(key);

                        /// Key is no longer needed, therefore we can save a little by moving it.
                        aggregated_columns.push_back(std::move(key));
                    }
                }

                if (group_asts.empty())
                {
                    select_query->setExpression(ASTSelectQuery::Expression::GROUP_BY, {});
                    has_aggregation = select_query->having() || !aggregate_descriptions.empty();
                }
            }
        }
        else
            aggregated_columns = temp_actions->getNamesAndTypesList();

        for (const auto & desc : aggregate_descriptions)
            aggregated_columns.emplace_back(desc.column_name, desc.function->getReturnType());
    }
    else
    {
        aggregated_columns = temp_actions->getNamesAndTypesList();
    }
}


void ExpressionAnalyzer::initGlobalSubqueriesAndExternalTables(bool do_global)
{
    if (do_global)
    {
        GlobalSubqueriesVisitor::Data subqueries_data(context, subquery_depth, isRemoteStorage(),
                                                   external_tables, subqueries_for_sets, has_global_subqueries);
        GlobalSubqueriesVisitor(subqueries_data).visit(query);
    }
}


void SelectQueryExpressionAnalyzer::tryMakeSetForIndexFromSubquery(const ASTPtr & subquery_or_table_name)
{
    auto set_key = PreparedSetKey::forSubquery(*subquery_or_table_name);

    if (prepared_sets.count(set_key))
        return; /// Already prepared.

    if (auto set_ptr_from_storage_set = isPlainStorageSetInSubquery(subquery_or_table_name))
    {
        prepared_sets.insert({set_key, set_ptr_from_storage_set});
        return;
    }

    auto interpreter_subquery = interpretSubquery(subquery_or_table_name, context, {}, query_options);
    auto stream = interpreter_subquery->execute().getInputStream();

    SetPtr set = std::make_shared<Set>(settings.size_limits_for_set, true, context.getSettingsRef().transform_null_in);
    set->setHeader(stream->getHeader());

    stream->readPrefix();
    while (Block block = stream->read())
    {
        /// If the limits have been exceeded, give up and let the default subquery processing actions take place.
        if (!set->insertFromBlock(block))
            return;
    }

    set->finishInsert();
    stream->readSuffix();

    prepared_sets[set_key] = std::move(set);
}

SetPtr SelectQueryExpressionAnalyzer::isPlainStorageSetInSubquery(const ASTPtr & subquery_or_table_name)
{
    const auto * table = subquery_or_table_name->as<ASTIdentifier>();
    if (!table)
        return nullptr;
    auto table_id = context.resolveStorageID(subquery_or_table_name);
    const auto storage = DatabaseCatalog::instance().getTable(table_id, context);
    if (storage->getName() != "Set")
        return nullptr;
    const auto storage_set = std::dynamic_pointer_cast<StorageSet>(storage);
    return storage_set->getSet();
}


/// Performance optimisation for IN() if storage supports it.
void SelectQueryExpressionAnalyzer::makeSetsForIndex(const ASTPtr & node)
{
    if (!node || !storage() || !storage()->supportsIndexForIn())
        return;

    for (auto & child : node->children)
    {
        /// Don't descend into subqueries.
        if (child->as<ASTSubquery>())
            continue;

        /// Don't descend into lambda functions
        const auto * func = child->as<ASTFunction>();
        if (func && func->name == "lambda")
            continue;

        makeSetsForIndex(child);
    }

    const auto * func = node->as<ASTFunction>();
    if (func && functionIsInOperator(func->name))
    {
        const IAST & args = *func->arguments;
        const ASTPtr & left_in_operand = args.children.at(0);

        if (storage()->mayBenefitFromIndexForIn(left_in_operand, context, metadata_snapshot))
        {
            const ASTPtr & arg = args.children.at(1);
            if (arg->as<ASTSubquery>() || arg->as<ASTIdentifier>())
            {
                if (settings.use_index_for_in_with_subqueries)
                    tryMakeSetForIndexFromSubquery(arg);
            }
            else
            {
                auto temp_actions = std::make_shared<ActionsDAG>(columns_after_join);
                getRootActions(left_in_operand, true, temp_actions);

                if (temp_actions->getIndex().count(left_in_operand->getColumnName()) != 0)
                    makeExplicitSet(func, *temp_actions, true, context,
                        settings.size_limits_for_set, prepared_sets);
            }
        }
    }
}


void ExpressionAnalyzer::getRootActions(const ASTPtr & ast, bool no_subqueries, ActionsDAGPtr & actions, bool only_consts)
{
    LogAST log;
    ActionsVisitor::Data visitor_data(context, settings.size_limits_for_set, subquery_depth,
                                   sourceColumns(), std::move(actions), prepared_sets, subqueries_for_sets,
                                   no_subqueries, false, only_consts, !isRemoteStorage(), false);
    ActionsVisitor(visitor_data, log.stream()).visit(ast);
    actions = visitor_data.getActions();
}


void ExpressionAnalyzer::getRootActionsNoMakeSet(const ASTPtr & ast, bool no_subqueries, ActionsDAGPtr & actions, bool only_consts)
{
    LogAST log;
    ActionsVisitor::Data visitor_data(context, settings.size_limits_for_set, subquery_depth,
                                   sourceColumns(), std::move(actions), prepared_sets, subqueries_for_sets,
                                   no_subqueries, true, only_consts, !isRemoteStorage(), false);
    ActionsVisitor(visitor_data, log.stream()).visit(ast);
    actions = visitor_data.getActions();
}

void ExpressionAnalyzer::getRootActionsHasHaving(const ASTPtr & ast, bool no_subqueries, ActionsDAGPtr & actions, bool only_consts)
{
    LogAST log;
    ActionsVisitor::Data visitor_data(context, settings.size_limits_for_set, subquery_depth,
                                   sourceColumns(), std::move(actions), prepared_sets, subqueries_for_sets,
                                   no_subqueries, false, only_consts, !isRemoteStorage(), true);
    ActionsVisitor(visitor_data, log.stream()).visit(ast);
    actions = visitor_data.getActions();
}


bool ExpressionAnalyzer::makeAggregateDescriptions(ActionsDAGPtr & actions)
{
    for (const ASTFunction * node : aggregates())
    {
        AggregateDescription aggregate;
        getRootActionsNoMakeSet(node->arguments, true, actions);

        aggregate.column_name = node->getColumnName();

        const ASTs & arguments = node->arguments->children;
        aggregate.argument_names.resize(arguments.size());
        DataTypes types(arguments.size());

        const auto & index = actions->getIndex();
        for (size_t i = 0; i < arguments.size(); ++i)
        {
            const std::string & name = arguments[i]->getColumnName();

            auto it = index.find(name);
            if (it == index.end())
                throw Exception(ErrorCodes::UNKNOWN_IDENTIFIER, "Unknown identifier (in aggregate function '{}'): {}", node->name, name);

            types[i] = it->second->result_type;
            aggregate.argument_names[i] = name;
        }

        AggregateFunctionProperties properties;
        aggregate.parameters = (node->parameters) ? getAggregateFunctionParametersArray(node->parameters) : Array();
        aggregate.function = AggregateFunctionFactory::instance().get(node->name, types, aggregate.parameters, properties);

        aggregate_descriptions.push_back(aggregate);
    }

    return !aggregates().empty();
}


const ASTSelectQuery * ExpressionAnalyzer::getSelectQuery() const
{
    const auto * select_query = query->as<ASTSelectQuery>();
    if (!select_query)
        throw Exception("Not a select query", ErrorCodes::LOGICAL_ERROR);
    return select_query;
}

const ASTSelectQuery * SelectQueryExpressionAnalyzer::getAggregatingQuery() const
{
    if (!has_aggregation)
        throw Exception("No aggregation", ErrorCodes::LOGICAL_ERROR);
    return getSelectQuery();
}

/// "Big" ARRAY JOIN.
ArrayJoinActionPtr ExpressionAnalyzer::addMultipleArrayJoinAction(ActionsDAGPtr & actions, bool array_join_is_left) const
{
    NameSet result_columns;
    for (const auto & result_source : syntax->array_join_result_to_source)
    {
        /// Assign new names to columns, if needed.
        if (result_source.first != result_source.second)
            actions->addAlias(result_source.second, result_source.first);

        /// Make ARRAY JOIN (replace arrays with their insides) for the columns in these new names.
        result_columns.insert(result_source.first);
    }

    return std::make_shared<ArrayJoinAction>(result_columns, array_join_is_left, context);
}

ArrayJoinActionPtr SelectQueryExpressionAnalyzer::appendArrayJoin(ExpressionActionsChain & chain, ExpressionActionsPtr & before_array_join, bool only_types)
{
    const auto * select_query = getSelectQuery();

    bool is_array_join_left;
    ASTPtr array_join_expression_list = select_query->arrayJoinExpressionList(is_array_join_left);
    if (!array_join_expression_list)
        return nullptr;

    ExpressionActionsChain::Step & step = chain.lastStep(sourceColumns());

    getRootActions(array_join_expression_list, only_types, step.actions());

    auto array_join = addMultipleArrayJoinAction(step.actions(), is_array_join_left);
    before_array_join = chain.getLastActions();

    chain.steps.push_back(std::make_unique<ExpressionActionsChain::ArrayJoinStep>(
            array_join, step.getResultColumns()));

    chain.addStep();

    return array_join;
}

bool SelectQueryExpressionAnalyzer::appendJoinLeftKeys(ExpressionActionsChain & chain, bool only_types)
{
    ExpressionActionsChain::Step & step = chain.lastStep(columns_after_array_join);

    getRootActions(analyzedJoin().leftKeysList(), only_types, step.actions());
    return true;
}

JoinPtr SelectQueryExpressionAnalyzer::appendJoin(ExpressionActionsChain & chain)
{
    JoinPtr table_join = makeTableJoin(*syntax->ast_join);

    ExpressionActionsChain::Step & step = chain.lastStep(columns_after_array_join);

    chain.steps.push_back(std::make_unique<ExpressionActionsChain::JoinStep>(
            syntax->analyzed_join, table_join, step.getResultColumns()));

    chain.addStep();
    return table_join;
}

static JoinPtr tryGetStorageJoin(std::shared_ptr<TableJoin> analyzed_join)
{
    if (auto * table = analyzed_join->joined_storage.get())
        if (auto * storage_join = dynamic_cast<StorageJoin *>(table))
            return storage_join->getJoin(analyzed_join);
    return {};
}

static ExpressionActionsPtr createJoinedBlockActions(const Context & context, const TableJoin & analyzed_join)
{
    ASTPtr expression_list = analyzed_join.rightKeysList();
    auto syntax_result = TreeRewriter(context).analyze(expression_list, analyzed_join.columnsFromJoinedTable());
    return ExpressionAnalyzer(expression_list, syntax_result, context).getActions(true, false);
}

static bool allowDictJoin(StoragePtr joined_storage, const Context & context, String & dict_name, String & key_name)
{
    const auto * dict = dynamic_cast<const StorageDictionary *>(joined_storage.get());
    if (!dict)
        return false;

    dict_name = dict->resolvedDictionaryName();
    auto dictionary = context.getExternalDictionariesLoader().getDictionary(dict_name);
    if (!dictionary)
        return false;

    const DictionaryStructure & structure = dictionary->getStructure();
    if (structure.id)
    {
        key_name = structure.id->name;
        return true;
    }
    return false;
}

static std::shared_ptr<IJoin> makeJoin(std::shared_ptr<TableJoin> analyzed_join, const Block & sample_block, const Context & context)
{
    bool allow_merge_join = analyzed_join->allowMergeJoin();

    /// HashJoin with Dictionary optimisation
    String dict_name;
    String key_name;
    if (analyzed_join->joined_storage && allowDictJoin(analyzed_join->joined_storage, context, dict_name, key_name))
    {
        Names original_names;
        NamesAndTypesList result_columns;
        if (analyzed_join->allowDictJoin(key_name, sample_block, original_names, result_columns))
        {
            analyzed_join->dictionary_reader = std::make_shared<DictionaryReader>(dict_name, original_names, result_columns, context);
            return std::make_shared<HashJoin>(analyzed_join, sample_block);
        }
    }

    if (analyzed_join->forceHashJoin() || (analyzed_join->preferMergeJoin() && !allow_merge_join))
        return std::make_shared<HashJoin>(analyzed_join, sample_block);
    else if (analyzed_join->forceMergeJoin() || (analyzed_join->preferMergeJoin() && allow_merge_join))
        return std::make_shared<MergeJoin>(analyzed_join, sample_block);
    return std::make_shared<JoinSwitcher>(analyzed_join, sample_block);
}

JoinPtr SelectQueryExpressionAnalyzer::makeTableJoin(const ASTTablesInSelectQueryElement & join_element)
{
    /// Two JOINs are not supported with the same subquery, but different USINGs.
    auto join_hash = join_element.getTreeHash();
    String join_subquery_id = toString(join_hash.first) + "_" + toString(join_hash.second);

    SubqueryForSet & subquery_for_join = subqueries_for_sets[join_subquery_id];

    /// Use StorageJoin if any.
    if (!subquery_for_join.join)
        subquery_for_join.join = tryGetStorageJoin(syntax->analyzed_join);

    if (!subquery_for_join.join)
    {
        /// Actions which need to be calculated on joined block.
        ExpressionActionsPtr joined_block_actions = createJoinedBlockActions(context, analyzedJoin());

        Names original_right_columns;
        if (!subquery_for_join.source)
        {
            NamesWithAliases required_columns_with_aliases = analyzedJoin().getRequiredColumns(
                joined_block_actions->getSampleBlock(), joined_block_actions->getRequiredColumns());
            for (auto & pr : required_columns_with_aliases)
                original_right_columns.push_back(pr.first);

            /** For GLOBAL JOINs (in the case, for example, of the push method for executing GLOBAL subqueries), the following occurs
                * - in the addExternalStorage function, the JOIN (SELECT ...) subquery is replaced with JOIN _data1,
                *   in the subquery_for_set object this subquery is exposed as source and the temporary table _data1 as the `table`.
                * - this function shows the expression JOIN _data1.
                */
            auto interpreter = interpretSubquery(join_element.table_expression, context, original_right_columns, query_options);

            subquery_for_join.makeSource(interpreter, std::move(required_columns_with_aliases));
        }

        /// TODO You do not need to set this up when JOIN is only needed on remote servers.
        subquery_for_join.setJoinActions(joined_block_actions); /// changes subquery_for_join.sample_block inside
        subquery_for_join.join = makeJoin(syntax->analyzed_join, subquery_for_join.sample_block, context);

        /// Do not make subquery for join over dictionary.
        if (syntax->analyzed_join->dictionary_reader)
        {
            JoinPtr join = subquery_for_join.join;
            subqueries_for_sets.erase(join_subquery_id);
            return join;
        }
    }

    return subquery_for_join.join;
}

ExpressionActionsPtr SelectQueryExpressionAnalyzer::appendPrewhere(
    ExpressionActionsChain & chain, bool only_types, const Names & additional_required_columns)
{
    const auto * select_query = getSelectQuery();
    ExpressionActionsPtr prewhere_actions;

    if (!select_query->prewhere())
        return prewhere_actions;

    auto & step = chain.lastStep(sourceColumns());
    getRootActions(select_query->prewhere(), only_types, step.actions());
    String prewhere_column_name = select_query->prewhere()->getColumnName();
    step.required_output.push_back(prewhere_column_name);
    step.can_remove_required_output.push_back(true);

    auto filter_type = step.actions()->getIndex().find(prewhere_column_name)->second->result_type;
    if (!filter_type->canBeUsedInBooleanContext())
        throw Exception("Invalid type for filter in PREWHERE: " + filter_type->getName(),
                        ErrorCodes::ILLEGAL_TYPE_OF_COLUMN_FOR_FILTER);

    {
        /// Remove unused source_columns from prewhere actions.
        auto tmp_actions_dag = std::make_shared<ActionsDAG>(sourceColumns());
        getRootActions(select_query->prewhere(), only_types, tmp_actions_dag);
        auto tmp_actions = tmp_actions_dag->buildExpressions(context);
        tmp_actions->finalize({prewhere_column_name});
        auto required_columns = tmp_actions->getRequiredColumns();
        NameSet required_source_columns(required_columns.begin(), required_columns.end());

        /// Add required columns to required output in order not to remove them after prewhere execution.
        /// TODO: add sampling and final execution to common chain.
        for (const auto & column : additional_required_columns)
        {
            if (required_source_columns.count(column))
            {
                step.required_output.push_back(column);
                step.can_remove_required_output.push_back(true);
            }
        }

        auto names = step.actions()->getNames();
        NameSet name_set(names.begin(), names.end());

        for (const auto & column : sourceColumns())
            if (required_source_columns.count(column.name) == 0)
                name_set.erase(column.name);

        Names required_output(name_set.begin(), name_set.end());
        prewhere_actions = chain.getLastActions();
        prewhere_actions->finalize(required_output);
    }

    {
        /// Add empty action with input = {prewhere actions output} + {unused source columns}
        /// Reasons:
        /// 1. Remove remove source columns which are used only in prewhere actions during prewhere actions execution.
        ///    Example: select A prewhere B > 0. B can be removed at prewhere step.
        /// 2. Store side columns which were calculated during prewhere actions execution if they are used.
        ///    Example: select F(A) prewhere F(A) > 0. F(A) can be saved from prewhere step.
        /// 3. Check if we can remove filter column at prewhere step. If we can, action will store single REMOVE_COLUMN.
        ColumnsWithTypeAndName columns = prewhere_actions->getSampleBlock().getColumnsWithTypeAndName();
        auto required_columns = prewhere_actions->getRequiredColumns();
        NameSet prewhere_input_names(required_columns.begin(), required_columns.end());
        NameSet unused_source_columns;

        for (const auto & column : sourceColumns())
        {
            if (prewhere_input_names.count(column.name) == 0)
            {
                columns.emplace_back(column.type, column.name);
                unused_source_columns.emplace(column.name);
            }
        }

        chain.steps.emplace_back(std::make_unique<ExpressionActionsChain::ExpressionActionsStep>(
                std::make_shared<ActionsDAG>(std::move(columns))));
        chain.steps.back()->additional_input = std::move(unused_source_columns);
        chain.getLastActions();
        chain.addStep();
    }

    return prewhere_actions;
}

void SelectQueryExpressionAnalyzer::appendPreliminaryFilter(ExpressionActionsChain & chain, ExpressionActionsPtr actions, String column_name)
{
    ExpressionActionsChain::Step & step = chain.lastStep(sourceColumns());

    // FIXME: assert(filter_info);
    auto * expression_step = typeid_cast<ExpressionActionsChain::ExpressionActionsStep *>(&step);
    expression_step->actions = std::move(actions);
    step.required_output.push_back(std::move(column_name));
    step.can_remove_required_output = {true};

    chain.addStep();
}

bool SelectQueryExpressionAnalyzer::appendWhere(ExpressionActionsChain & chain, bool only_types)
{
    const auto * select_query = getSelectQuery();

    if (!select_query->where())
        return false;

    ExpressionActionsChain::Step & step = chain.lastStep(columns_after_join);

    getRootActions(select_query->where(), only_types, step.actions());

    auto where_column_name = select_query->where()->getColumnName();
    step.required_output.push_back(where_column_name);
    step.can_remove_required_output = {true};

    auto filter_type = step.actions()->getIndex().find(where_column_name)->second->result_type;
    if (!filter_type->canBeUsedInBooleanContext())
        throw Exception("Invalid type for filter in WHERE: " + filter_type->getName(),
                        ErrorCodes::ILLEGAL_TYPE_OF_COLUMN_FOR_FILTER);

    return true;
}

bool SelectQueryExpressionAnalyzer::appendGroupBy(ExpressionActionsChain & chain, bool only_types, bool optimize_aggregation_in_order,
                                                  ManyExpressionActions & group_by_elements_actions)
{
    const auto * select_query = getAggregatingQuery();

    if (!select_query->groupBy())
        return false;

    ExpressionActionsChain::Step & step = chain.lastStep(columns_after_join);

    ASTs asts = select_query->groupBy()->children;
    for (const auto & ast : asts)
    {
        step.required_output.emplace_back(ast->getColumnName());
        getRootActions(ast, only_types, step.actions());
    }

    if (optimize_aggregation_in_order)
    {
        for (auto & child : asts)
        {
            auto actions_dag = std::make_shared<ActionsDAG>(columns_after_join);
            getRootActions(child, only_types, actions_dag);
            group_by_elements_actions.emplace_back(actions_dag->buildExpressions(context));
        }
    }

    return true;
}

void SelectQueryExpressionAnalyzer::appendAggregateFunctionsArguments(ExpressionActionsChain & chain, bool only_types)
{
    const auto * select_query = getAggregatingQuery();

    ExpressionActionsChain::Step & step = chain.lastStep(columns_after_join);

    for (const auto & desc : aggregate_descriptions)
        for (const auto & name : desc.argument_names)
            step.required_output.emplace_back(name);

    /// Collect aggregates removing duplicates by node.getColumnName()
    /// It's not clear why we recollect aggregates (for query parts) while we're able to use previously collected ones (for entire query)
    /// @note The original recollection logic didn't remove duplicates.
    GetAggregatesVisitor::Data data;
    GetAggregatesVisitor(data).visit(select_query->select());

    if (select_query->having())
        GetAggregatesVisitor(data).visit(select_query->having());

    if (select_query->orderBy())
        GetAggregatesVisitor(data).visit(select_query->orderBy());

    /// TODO: data.aggregates -> aggregates()
    for (const ASTFunction * node : data.aggregates)
        for (auto & argument : node->arguments->children)
            getRootActions(argument, only_types, step.actions());
}

bool SelectQueryExpressionAnalyzer::appendHaving(ExpressionActionsChain & chain, bool only_types)
{
    const auto * select_query = getAggregatingQuery();

    if (!select_query->having())
        return false;

    ExpressionActionsChain::Step & step = chain.lastStep(aggregated_columns);

<<<<<<< HEAD
    step.required_output.push_back(select_query->having()->getColumnName());
    getRootActionsHasHaving(select_query->having(), only_types, step.actions());
=======
    getRootActions(select_query->having(), only_types, step.actions());
    step.required_output.push_back(select_query->having()->getColumnName());
>>>>>>> 8a68ee25

    return true;
}

void SelectQueryExpressionAnalyzer::appendSelect(ExpressionActionsChain & chain, bool only_types)
{
    const auto * select_query = getSelectQuery();

    ExpressionActionsChain::Step & step = chain.lastStep(aggregated_columns);

    getRootActions(select_query->select(), only_types, step.actions());

    for (const auto & child : select_query->select()->children)
        step.required_output.push_back(child->getColumnName());
}

bool SelectQueryExpressionAnalyzer::appendOrderBy(ExpressionActionsChain & chain, bool only_types, bool optimize_read_in_order,
                                                  ManyExpressionActions & order_by_elements_actions)
{
    const auto * select_query = getSelectQuery();

    if (!select_query->orderBy())
        return false;

    ExpressionActionsChain::Step & step = chain.lastStep(aggregated_columns);

    getRootActions(select_query->orderBy(), only_types, step.actions());

    for (auto & child : select_query->orderBy()->children)
    {
        const auto * ast = child->as<ASTOrderByElement>();
        if (!ast || ast->children.empty())
            throw Exception("Bad order expression AST", ErrorCodes::UNKNOWN_TYPE_OF_AST_NODE);
        ASTPtr order_expression = ast->children.at(0);
        step.required_output.push_back(order_expression->getColumnName());
    }

    if (optimize_read_in_order)
    {
        for (auto & child : select_query->orderBy()->children)
        {
            auto actions_dag = std::make_shared<ActionsDAG>(columns_after_join);
            getRootActions(child, only_types, actions_dag);
            order_by_elements_actions.emplace_back(actions_dag->buildExpressions(context));
        }
    }
    return true;
}

bool SelectQueryExpressionAnalyzer::appendLimitBy(ExpressionActionsChain & chain, bool only_types)
{
    const auto * select_query = getSelectQuery();

    if (!select_query->limitBy())
        return false;

    ExpressionActionsChain::Step & step = chain.lastStep(aggregated_columns);

    getRootActions(select_query->limitBy(), only_types, step.actions());

    NameSet aggregated_names;
    for (const auto & column : aggregated_columns)
    {
        step.required_output.push_back(column.name);
        aggregated_names.insert(column.name);
    }

    for (const auto & child : select_query->limitBy()->children)
    {
        auto child_name = child->getColumnName();
        if (!aggregated_names.count(child_name))
            step.required_output.push_back(std::move(child_name));
    }

    return true;
}

ExpressionActionsPtr SelectQueryExpressionAnalyzer::appendProjectResult(ExpressionActionsChain & chain) const
{
    const auto * select_query = getSelectQuery();

    ExpressionActionsChain::Step & step = chain.lastStep(aggregated_columns);

    NamesWithAliases result_columns;

    ASTs asts = select_query->select()->children;
    for (const auto & ast : asts)
    {
        String result_name = ast->getAliasOrColumnName();
        if (required_result_columns.empty() || required_result_columns.count(result_name))
        {
            std::string source_name = ast->getColumnName();

            /*
             * For temporary columns created by ExpressionAnalyzer for literals,
             * use the correct source column. Using the default display name
             * returned by getColumnName is not enough, and we have to use the
             * column id set by EA. In principle, this logic applies to all kinds
             * of columns, not only literals. Literals are especially problematic
             * for two reasons:
             * 1) confusing different literal columns leads to weird side
             *    effects (see 01101_literal_columns_clash);
             * 2) the disambiguation mechanism in SyntaxAnalyzer, that, among
             *    other things, creates unique aliases for columns with same
             *    names from different tables, is applied before these temporary
             *    columns are created by ExpressionAnalyzer.
             * Similar problems should also manifest for function columns, which
             * are likewise created at a later stage by EA.
             * In general, we need to have explicit separation between display
             * names and identifiers for columns. This code is a workaround for
             * a particular subclass of problems, and not a proper solution.
             */
            if (const auto * as_literal = ast->as<ASTLiteral>())
            {
                source_name = as_literal->unique_column_name;
                assert(!source_name.empty());
            }

            result_columns.emplace_back(source_name, result_name);
            step.required_output.push_back(result_columns.back().second);
        }
    }

    auto actions = chain.getLastActions();
    actions->add(ExpressionAction::project(result_columns));
    return actions;
}


void ExpressionAnalyzer::appendExpression(ExpressionActionsChain & chain, const ASTPtr & expr, bool only_types)
{
    ExpressionActionsChain::Step & step = chain.lastStep(sourceColumns());
    getRootActions(expr, only_types, step.actions());
    step.required_output.push_back(expr->getColumnName());
}


ExpressionActionsPtr ExpressionAnalyzer::getActions(bool add_aliases, bool project_result)
{
    auto actions_dag = std::make_shared<ActionsDAG>(aggregated_columns);
    NamesWithAliases result_columns;
    Names result_names;

    ASTs asts;

    if (const auto * node = query->as<ASTExpressionList>())
        asts = node->children;
    else
        asts = ASTs(1, query);

    for (const auto & ast : asts)
    {
        std::string name = ast->getColumnName();
        std::string alias;
        if (add_aliases)
            alias = ast->getAliasOrColumnName();
        else
            alias = name;
        result_columns.emplace_back(name, alias);
        result_names.push_back(alias);
        getRootActions(ast, false, actions_dag);
    }

    auto actions = actions_dag->buildExpressions(context);

    if (add_aliases)
    {
        if (project_result)
            actions->add(ExpressionAction::project(result_columns));
        else
            actions->add(ExpressionAction::addAliases(result_columns));
    }

    if (!(add_aliases && project_result))
    {
        /// We will not delete the original columns.
        for (const auto & column_name_type : sourceColumns())
            result_names.push_back(column_name_type.name);
    }

    actions->finalize(result_names);

    return actions;
}


ExpressionActionsPtr ExpressionAnalyzer::getConstActions()
{
    auto actions = std::make_shared<ActionsDAG>(NamesAndTypesList());

    getRootActions(query, true, actions, true);
    return actions->buildExpressions(context);
}

ExpressionActionsPtr SelectQueryExpressionAnalyzer::simpleSelectActions()
{
    ExpressionActionsChain new_chain(context);
    appendSelect(new_chain, false);
    return new_chain.getLastActions();
}

ExpressionAnalysisResult::ExpressionAnalysisResult(
        SelectQueryExpressionAnalyzer & query_analyzer,
        const StorageMetadataPtr & metadata_snapshot,
        bool first_stage_,
        bool second_stage_,
        bool only_types,
        const FilterInfoPtr & filter_info_,
        const Block & source_header)
    : first_stage(first_stage_)
    , second_stage(second_stage_)
    , need_aggregate(query_analyzer.hasAggregation())
{
    /// first_stage: Do I need to perform the first part of the pipeline - running on remote servers during distributed processing.
    /// second_stage: Do I need to execute the second part of the pipeline - running on the initiating server during distributed processing.

    /** First we compose a chain of actions and remember the necessary steps from it.
        *  Regardless of from_stage and to_stage, we will compose a complete sequence of actions to perform optimization and
        *  throw out unnecessary columns based on the entire query. In unnecessary parts of the query, we will not execute subqueries.
        */

    const ASTSelectQuery & query = *query_analyzer.getSelectQuery();
    const Context & context = query_analyzer.context;
    const Settings & settings = context.getSettingsRef();
    const ConstStoragePtr & storage = query_analyzer.storage();

    bool finalized = false;
    size_t where_step_num = 0;

    auto finalize_chain = [&](ExpressionActionsChain & chain)
    {
        chain.finalize();

        if (!finalized)
        {
            finalize(chain, context, where_step_num);
            finalized = true;
        }

        chain.clear();
    };

    if (storage)
    {
        query_analyzer.makeSetsForIndex(query.where());
        query_analyzer.makeSetsForIndex(query.prewhere());
    }

    {
        ExpressionActionsChain chain(context);
        Names additional_required_columns_after_prewhere;

        if (storage && (query.sampleSize() || settings.parallel_replicas_count > 1))
        {
            Names columns_for_sampling = metadata_snapshot->getColumnsRequiredForSampling();
            additional_required_columns_after_prewhere.insert(additional_required_columns_after_prewhere.end(),
                columns_for_sampling.begin(), columns_for_sampling.end());
        }

        if (storage && query.final())
        {
            Names columns_for_final = metadata_snapshot->getColumnsRequiredForFinal();
            additional_required_columns_after_prewhere.insert(additional_required_columns_after_prewhere.end(),
                columns_for_final.begin(), columns_for_final.end());
        }

        if (storage && filter_info_)
        {
            filter_info = filter_info_;
            query_analyzer.appendPreliminaryFilter(chain, filter_info->actions, filter_info->column_name);
        }

        if (auto actions = query_analyzer.appendPrewhere(chain, !first_stage, additional_required_columns_after_prewhere))
        {
            prewhere_info = std::make_shared<PrewhereInfo>(actions, query.prewhere()->getColumnName());

            if (allowEarlyConstantFolding(*prewhere_info->prewhere_actions, settings))
            {
                Block before_prewhere_sample = source_header;
                if (sanitizeBlock(before_prewhere_sample))
                {
                    prewhere_info->prewhere_actions->execute(before_prewhere_sample);
                    auto & column_elem = before_prewhere_sample.getByName(query.prewhere()->getColumnName());
                    /// If the filter column is a constant, record it.
                    if (column_elem.column)
                        prewhere_constant_filter_description = ConstantFilterDescription(*column_elem.column);
                }
            }
        }

        array_join = query_analyzer.appendArrayJoin(chain, before_array_join, only_types || !first_stage);

        if (query_analyzer.hasTableJoin())
        {
            query_analyzer.appendJoinLeftKeys(chain, only_types || !first_stage);

            before_join = chain.getLastActions();
            join = query_analyzer.appendJoin(chain);
            chain.addStep();
        }

        if (query_analyzer.appendWhere(chain, only_types || !first_stage))
        {
            where_step_num = chain.steps.size() - 1;
            before_where = chain.getLastActions();
            if (allowEarlyConstantFolding(*before_where, settings))
            {
                Block before_where_sample;
                if (chain.steps.size() > 1)
                    before_where_sample = Block(chain.steps[chain.steps.size() - 2]->getResultColumns());
                else
                    before_where_sample = source_header;
                if (sanitizeBlock(before_where_sample))
                {
                    before_where->execute(before_where_sample);
                    auto & column_elem = before_where_sample.getByName(query.where()->getColumnName());
                    /// If the filter column is a constant, record it.
                    if (column_elem.column)
                        where_constant_filter_description = ConstantFilterDescription(*column_elem.column);
                }
            }
            chain.addStep();
        }

        if (need_aggregate)
        {
            /// TODO correct conditions
            optimize_aggregation_in_order =
                    context.getSettingsRef().optimize_aggregation_in_order
                    && storage && query.groupBy();

            query_analyzer.appendGroupBy(chain, only_types || !first_stage, optimize_aggregation_in_order, group_by_elements_actions);
            query_analyzer.appendAggregateFunctionsArguments(chain, only_types || !first_stage);
            before_aggregation = chain.getLastActions();

            finalize_chain(chain);

            if (query_analyzer.appendHaving(chain, only_types || !second_stage))
            {
                before_having = chain.getLastActions();
                chain.addStep();
            }
        }

        bool join_allow_read_in_order = true;
        if (hasJoin())
        {
            /// You may find it strange but we support read_in_order for HashJoin and do not support for MergeJoin.
            join_has_delayed_stream = query_analyzer.analyzedJoin().needStreamWithNonJoinedRows();
            join_allow_read_in_order = typeid_cast<HashJoin *>(join.get()) && !join_has_delayed_stream;
        }

        optimize_read_in_order =
            settings.optimize_read_in_order
            && storage && query.orderBy()
            && !query_analyzer.hasAggregation()
            && !query.final()
            && join_allow_read_in_order;

        /// If there is aggregation, we execute expressions in SELECT and ORDER BY on the initiating server, otherwise on the source servers.
        query_analyzer.appendSelect(chain, only_types || (need_aggregate ? !second_stage : !first_stage));
        selected_columns = chain.getLastStep().required_output;
        has_order_by = query_analyzer.appendOrderBy(chain, only_types || (need_aggregate ? !second_stage : !first_stage),
                                                    optimize_read_in_order, order_by_elements_actions);
        before_order_and_select = chain.getLastActions();
        chain.addStep();

        if (query_analyzer.appendLimitBy(chain, only_types || !second_stage))
        {
            before_limit_by = chain.getLastActions();
            chain.addStep();
        }

        final_projection = query_analyzer.appendProjectResult(chain);

        finalize_chain(chain);
    }

    /// Before executing WHERE and HAVING, remove the extra columns from the block (mostly the aggregation keys).
    removeExtraColumns();

    checkActions();
}

void ExpressionAnalysisResult::finalize(const ExpressionActionsChain & chain, const Context & context_, size_t where_step_num)
{
    if (hasPrewhere())
    {
        const ExpressionActionsChain::Step & step = *chain.steps.at(0);
        prewhere_info->remove_prewhere_column = step.can_remove_required_output.at(0);

        Names columns_to_remove;
        for (size_t i = 1; i < step.required_output.size(); ++i)
        {
            if (step.can_remove_required_output[i])
                columns_to_remove.push_back(step.required_output[i]);
        }

        if (!columns_to_remove.empty())
        {
            auto columns = prewhere_info->prewhere_actions->getSampleBlock().getNamesAndTypesList();
            ExpressionActionsPtr actions = std::make_shared<ExpressionActions>(columns, context_);
            for (const auto & column : columns_to_remove)
                actions->add(ExpressionAction::removeColumn(column));

            prewhere_info->remove_columns_actions = std::move(actions);
        }

        columns_to_remove_after_prewhere = std::move(columns_to_remove);
    }
    else if (hasFilter())
    {
        /// Can't have prewhere and filter set simultaneously
        filter_info->do_remove_column = chain.steps.at(0)->can_remove_required_output.at(0);
    }
    if (hasWhere())
        remove_where_filter = chain.steps.at(where_step_num)->can_remove_required_output.at(0);
}

void ExpressionAnalysisResult::removeExtraColumns() const
{
    if (hasFilter())
        filter_info->actions->prependProjectInput();
    if (hasWhere())
        before_where->prependProjectInput();
    if (hasHaving())
        before_having->prependProjectInput();
}

void ExpressionAnalysisResult::checkActions() const
{
    /// Check that PREWHERE doesn't contain unusual actions. Unusual actions are that can change number of rows.
    if (hasPrewhere())
    {
        auto check_actions = [](const ExpressionActionsPtr & actions)
        {
            if (actions)
                for (const auto & action : actions->getActions())
                    if (action.type == ExpressionAction::Type::ARRAY_JOIN)
                        throw Exception("PREWHERE cannot contain ARRAY JOIN action", ErrorCodes::ILLEGAL_PREWHERE);
        };

        check_actions(prewhere_info->prewhere_actions);
        check_actions(prewhere_info->alias_actions);
        check_actions(prewhere_info->remove_columns_actions);
    }
}

}<|MERGE_RESOLUTION|>--- conflicted
+++ resolved
@@ -835,13 +835,8 @@
 
     ExpressionActionsChain::Step & step = chain.lastStep(aggregated_columns);
 
-<<<<<<< HEAD
     step.required_output.push_back(select_query->having()->getColumnName());
-    getRootActionsHasHaving(select_query->having(), only_types, step.actions());
-=======
     getRootActions(select_query->having(), only_types, step.actions());
-    step.required_output.push_back(select_query->having()->getColumnName());
->>>>>>> 8a68ee25
 
     return true;
 }
