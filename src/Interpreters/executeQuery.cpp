--- conflicted
+++ resolved
@@ -521,15 +521,9 @@
                     StoragePtr storage = context->executeTableFunction(input_function);
                     auto & input_storage = dynamic_cast<StorageInput &>(*storage);
                     auto input_metadata_snapshot = input_storage.getInMemoryMetadataPtr();
-<<<<<<< HEAD
                     auto pipe = getSourceFromFromASTInsertQuery(
                         ast, istr, input_metadata_snapshot->getSampleBlock(), context, input_function);
                     input_storage.setPipe(std::move(pipe));
-=======
-                    BlockInputStreamPtr input_stream = std::make_shared<InputStreamFromASTInsertQuery>(
-                        ast, *istr, input_metadata_snapshot->getSampleBlock(), context, input_function);
-                    input_storage.setInputStream(input_stream);
->>>>>>> 77a021b3
                 }
             }
         }
@@ -909,17 +903,6 @@
             queue->push(insert_query, std::move(res), settings);
             return std::make_tuple(ast, BlockIO());
         }
-        else if (insert_query && res.in)
-        {
-            auto in = std::static_pointer_cast<InputStreamFromASTInsertQuery>(res.in);
-            auto ast_buffer = std::make_unique<ReadBufferFromMemory>(
-                insert_query->data, insert_query->data ? insert_query->end - insert_query->data : 0);
-
-            if (insert_query->data)
-                in->appendBuffer(std::move(ast_buffer));
-            if (insert_query->tail)
-                in->appendBuffer(wrapReadBufferReference(*insert_query->tail));
-        }
     }
     catch (...)
     {
@@ -1025,7 +1008,6 @@
     {
         if (streams.out)
         {
-<<<<<<< HEAD
             auto pipe = getSourceFromFromASTInsertQuery(ast, &istr, streams.out->getHeader(), context, nullptr);
 
             pipeline.init(std::move(pipe));
@@ -1037,10 +1019,6 @@
 
             auto executor = pipeline.execute();
             executor->execute(pipeline.getNumThreads());
-=======
-            assert(streams.in);  /// otherwise it's an empty insert query, which is illegal and should be checked earlier
-            copyData(*streams.in, *streams.out);
->>>>>>> 77a021b3
         }
         else if (streams.in)
         {
