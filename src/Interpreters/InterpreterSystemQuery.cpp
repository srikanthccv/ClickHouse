#include <Interpreters/InterpreterSystemQuery.h>
#include <Common/DNSResolver.h>
#include <Common/ActionLock.h>
#include <Common/typeid_cast.h>
#include <Common/getNumberOfPhysicalCPUCores.h>
#include <Common/SymbolIndex.h>
#include <Common/ThreadPool.h>
#include <Common/escapeForFileName.h>
#include <Common/ShellCommand.h>
#include <Common/CurrentMetrics.h>
#include <Common/FailPoint.h>
#include <Interpreters/Cache/FileCacheFactory.h>
#include <Interpreters/Cache/FileCache.h>
#include <Interpreters/Context.h>
#include <Interpreters/DatabaseCatalog.h>
#include <Interpreters/ExternalDictionariesLoader.h>
#include <Functions/UserDefined/ExternalUserDefinedExecutableFunctionsLoader.h>
#include <Interpreters/EmbeddedDictionaries.h>
#include <Interpreters/ActionLocksManager.h>
#include <Interpreters/InterpreterDropQuery.h>
#include <Interpreters/InterpreterCreateQuery.h>
#include <Interpreters/InterpreterRenameQuery.h>
#include <Interpreters/QueryLog.h>
#include <Interpreters/executeDDLQueryOnCluster.h>
#include <Interpreters/PartLog.h>
#include <Interpreters/QueryThreadLog.h>
#include <Interpreters/QueryViewsLog.h>
#include <Interpreters/SessionLog.h>
#include <Interpreters/TraceLog.h>
#include <Interpreters/TextLog.h>
#include <Interpreters/MetricLog.h>
#include <Interpreters/AsynchronousMetricLog.h>
#include <Interpreters/OpenTelemetrySpanLog.h>
#include <Interpreters/ZooKeeperLog.h>
#include <Interpreters/FilesystemCacheLog.h>
#include <Interpreters/TransactionsInfoLog.h>
#include <Interpreters/ProcessorsProfileLog.h>
#include <Interpreters/AsynchronousInsertLog.h>
#include <Interpreters/JIT/CompiledExpressionCache.h>
#include <Interpreters/TransactionLog.h>
#include <Interpreters/AsynchronousInsertQueue.h>
#include <BridgeHelper/CatBoostLibraryBridgeHelper.h>
#include <Access/AccessControl.h>
#include <Access/ContextAccess.h>
#include <Access/Common/AllowedClientHosts.h>
#include <Databases/IDatabase.h>
#include <Databases/DatabaseReplicated.h>
#include <Storages/StorageDistributed.h>
#include <Storages/StorageReplicatedMergeTree.h>
#include <Storages/Freeze.h>
#include <Storages/StorageFactory.h>
#include <Storages/StorageFile.h>
#include <Storages/StorageS3.h>
#include <Storages/StorageURL.h>
#include <Storages/HDFS/StorageHDFS.h>
#include <Parsers/ASTSystemQuery.h>
#include <Parsers/ASTDropQuery.h>
#include <Parsers/ASTCreateQuery.h>
#include <Common/ThreadFuzzer.h>
#include <csignal>
#include <algorithm>
#include <unistd.h>

#if USE_AWS_S3
#include <IO/S3/Client.h>
#endif

#include "config.h"

namespace CurrentMetrics
{
    extern const Metric RestartReplicaThreads;
    extern const Metric RestartReplicaThreadsActive;
}

namespace DB
{

namespace ErrorCodes
{
    extern const int LOGICAL_ERROR;
    extern const int BAD_ARGUMENTS;
    extern const int CANNOT_KILL;
    extern const int NOT_IMPLEMENTED;
    extern const int TIMEOUT_EXCEEDED;
    extern const int TABLE_WAS_NOT_DROPPED;
}


namespace ActionLocks
{
    extern const StorageActionBlockType PartsMerge;
    extern const StorageActionBlockType PartsFetch;
    extern const StorageActionBlockType PartsSend;
    extern const StorageActionBlockType ReplicationQueue;
    extern const StorageActionBlockType DistributedSend;
    extern const StorageActionBlockType PartsTTLMerge;
    extern const StorageActionBlockType PartsMove;
    extern const StorageActionBlockType PullReplicationLog;
}


namespace
{

/// Sequentially tries to execute all commands and throws exception with info about failed commands
void executeCommandsAndThrowIfError(std::vector<std::function<void()>> commands)
{
    ExecutionStatus result(0);
    for (auto & command : commands)
    {
        try
        {
            command();
        }
        catch (...)
        {
            ExecutionStatus current_result = ExecutionStatus::fromCurrentException();

            if (result.code == 0)
                result.code = current_result.code;

            if (!current_result.message.empty())
            {
                if (!result.message.empty())
                    result.message += '\n';
                result.message += current_result.message;
            }
        }
    }

    if (result.code != 0)
        throw Exception::createDeprecated(result.message, result.code);
}


AccessType getRequiredAccessType(StorageActionBlockType action_type)
{
    if (action_type == ActionLocks::PartsMerge)
        return AccessType::SYSTEM_MERGES;
    else if (action_type == ActionLocks::PartsFetch)
        return AccessType::SYSTEM_FETCHES;
    else if (action_type == ActionLocks::PartsSend)
        return AccessType::SYSTEM_REPLICATED_SENDS;
    else if (action_type == ActionLocks::ReplicationQueue)
        return AccessType::SYSTEM_REPLICATION_QUEUES;
    else if (action_type == ActionLocks::DistributedSend)
        return AccessType::SYSTEM_DISTRIBUTED_SENDS;
    else if (action_type == ActionLocks::PartsTTLMerge)
        return AccessType::SYSTEM_TTL_MERGES;
    else if (action_type == ActionLocks::PartsMove)
        return AccessType::SYSTEM_MOVES;
    else if (action_type == ActionLocks::PullReplicationLog)
        return AccessType::SYSTEM_PULLING_REPLICATION_LOG;
    else
        throw Exception(ErrorCodes::LOGICAL_ERROR, "Unknown action type: {}", std::to_string(action_type));
}

constexpr std::string_view table_is_not_replicated = "Table {} is not replicated";

}

/// Implements SYSTEM [START|STOP] <something action from ActionLocks>
void InterpreterSystemQuery::startStopAction(StorageActionBlockType action_type, bool start)
{
    auto manager = getContext()->getActionLocksManager();
    manager->cleanExpired();

    auto access = getContext()->getAccess();
    auto required_access_type = getRequiredAccessType(action_type);

    if (volume_ptr && action_type == ActionLocks::PartsMerge)
    {
        access->checkAccess(required_access_type);
        volume_ptr->setAvoidMergesUserOverride(!start);
    }
    else if (table_id)
    {
        access->checkAccess(required_access_type, table_id.database_name, table_id.table_name);
        auto table = DatabaseCatalog::instance().tryGetTable(table_id, getContext());
        if (table)
        {
            if (start)
            {
                manager->remove(table, action_type);
                table->onActionLockRemove(action_type);
            }
            else
                manager->add(table, action_type);
        }
    }
    else
    {
        for (auto & elem : DatabaseCatalog::instance().getDatabases())
        {
            startStopActionInDatabase(action_type, start, elem.first, elem.second, getContext(), log);
        }
    }
}

void InterpreterSystemQuery::startStopActionInDatabase(StorageActionBlockType action_type, bool start,
                                                       const String & database_name, const DatabasePtr & database,
                                                       const ContextPtr & local_context, Poco::Logger * log)
{
    auto manager = local_context->getActionLocksManager();
    auto access = local_context->getAccess();
    auto required_access_type = getRequiredAccessType(action_type);

    for (auto iterator = database->getTablesIterator(local_context); iterator->isValid(); iterator->next())
    {
        StoragePtr table = iterator->table();
        if (!table)
            continue;

        if (!access->isGranted(required_access_type, database_name, iterator->name()))
        {
            LOG_INFO(log, "Access {} denied, skipping {}.{}", toString(required_access_type), database_name, iterator->name());
            continue;
        }

        if (start)
        {
            manager->remove(table, action_type);
            table->onActionLockRemove(action_type);
        }
        else
            manager->add(table, action_type);
    }
}


InterpreterSystemQuery::InterpreterSystemQuery(const ASTPtr & query_ptr_, ContextMutablePtr context_)
        : WithMutableContext(context_), query_ptr(query_ptr_->clone()), log(&Poco::Logger::get("InterpreterSystemQuery"))
{
}


BlockIO InterpreterSystemQuery::execute()
{
    auto & query = query_ptr->as<ASTSystemQuery &>();

    if (!query.cluster.empty())
    {
        DDLQueryOnClusterParams params;
        params.access_to_check = getRequiredAccessForDDLOnCluster();
        return executeDDLQueryOnCluster(query_ptr, getContext(), params);
    }

    using Type = ASTSystemQuery::Type;

    /// Use global context with fresh system profile settings
    auto system_context = Context::createCopy(getContext()->getGlobalContext());
    system_context->setSetting("profile", getContext()->getSystemProfileName());

    /// Make canonical query for simpler processing
    if (query.type == Type::RELOAD_DICTIONARY)
    {
        if (query.database)
            query.setTable(query.getDatabase() + "." + query.getTable());
    }
    else if (query.table)
    {
        table_id = getContext()->resolveStorageID(StorageID(query.getDatabase(), query.getTable()), Context::ResolveOrdinary);
    }


    BlockIO result;

    volume_ptr = {};
    if (!query.storage_policy.empty() && !query.volume.empty())
        volume_ptr = getContext()->getStoragePolicy(query.storage_policy)->getVolumeByName(query.volume);

    switch (query.type)
    {
        case Type::SHUTDOWN:
        {
            getContext()->checkAccess(AccessType::SYSTEM_SHUTDOWN);
            if (kill(0, SIGTERM))
                throwFromErrno("System call kill(0, SIGTERM) failed", ErrorCodes::CANNOT_KILL);
            break;
        }
        case Type::KILL:
        {
            getContext()->checkAccess(AccessType::SYSTEM_SHUTDOWN);
            /// Exit with the same code as it is usually set by shell when process is terminated by SIGKILL.
            /// It's better than doing 'raise' or 'kill', because they have no effect for 'init' process (with pid = 0, usually in Docker).
            LOG_INFO(log, "Exit immediately as the SYSTEM KILL command has been issued.");
            _exit(128 + SIGKILL);
            // break; /// unreachable
        }
        case Type::SUSPEND:
        {
            getContext()->checkAccess(AccessType::SYSTEM_SHUTDOWN);
            auto command = fmt::format("kill -STOP {0} && sleep {1} && kill -CONT {0}", getpid(), query.seconds);
            LOG_DEBUG(log, "Will run {}", command);
            auto res = ShellCommand::execute(command);
            res->in.close();
            WriteBufferFromOwnString out;
            copyData(res->out, out);
            copyData(res->err, out);
            if (!out.str().empty())
                LOG_DEBUG(log, "The command {} returned output: {}", command, out.str());
            res->wait();
            break;
        }
        case Type::SYNC_FILE_CACHE:
        {
            LOG_DEBUG(log, "Will perform 'sync' syscall (it can take time).");
            sync();
            break;
        }
        case Type::DROP_DNS_CACHE:
        {
            getContext()->checkAccess(AccessType::SYSTEM_DROP_DNS_CACHE);
            DNSResolver::instance().dropCache();
            /// Reinitialize clusters to update their resolved_addresses
            system_context->reloadClusterConfig();
            break;
        }
        case Type::DROP_MARK_CACHE:
            getContext()->checkAccess(AccessType::SYSTEM_DROP_MARK_CACHE);
            system_context->dropMarkCache();
            break;
        case Type::DROP_UNCOMPRESSED_CACHE:
            getContext()->checkAccess(AccessType::SYSTEM_DROP_UNCOMPRESSED_CACHE);
            system_context->dropUncompressedCache();
            break;
        case Type::DROP_INDEX_MARK_CACHE:
            getContext()->checkAccess(AccessType::SYSTEM_DROP_MARK_CACHE);
            system_context->dropIndexMarkCache();
            break;
        case Type::DROP_INDEX_UNCOMPRESSED_CACHE:
            getContext()->checkAccess(AccessType::SYSTEM_DROP_UNCOMPRESSED_CACHE);
            system_context->dropIndexUncompressedCache();
            break;
        case Type::DROP_MMAP_CACHE:
            getContext()->checkAccess(AccessType::SYSTEM_DROP_MMAP_CACHE);
            system_context->dropMMappedFileCache();
            break;
        case Type::DROP_QUERY_CACHE:
            getContext()->checkAccess(AccessType::SYSTEM_DROP_QUERY_CACHE);
            getContext()->dropQueryCache();
            break;
#if USE_EMBEDDED_COMPILER
        case Type::DROP_COMPILED_EXPRESSION_CACHE:
            getContext()->checkAccess(AccessType::SYSTEM_DROP_COMPILED_EXPRESSION_CACHE);
            if (auto * cache = CompiledExpressionCacheFactory::instance().tryGetCache())
                cache->reset();
            break;
#endif
#if USE_AWS_S3
        case Type::DROP_S3_CLIENT_CACHE:
            getContext()->checkAccess(AccessType::SYSTEM_DROP_S3_CLIENT_CACHE);
            S3::ClientCacheRegistry::instance().clearCacheForAll();
            break;
#endif

        case Type::DROP_FILESYSTEM_CACHE:
        {
            getContext()->checkAccess(AccessType::SYSTEM_DROP_FILESYSTEM_CACHE);

            if (query.filesystem_cache_name.empty())
            {
                auto caches = FileCacheFactory::instance().getAll();
                for (const auto & [_, cache_data] : caches)
                    cache_data->cache->removeAllReleasable();
            }
            else
            {
                auto cache = FileCacheFactory::instance().getByName(query.filesystem_cache_name).cache;
                if (query.key_to_drop.empty())
                {
                    cache->removeAllReleasable();
                }
                else
                {
                    auto key = FileCacheKey::fromKeyString(query.key_to_drop);
                    if (query.offset_to_drop.has_value())
                        cache->removeFileSegment(key, query.offset_to_drop.value());
                    else
                        cache->removeKey(key);
                }
            }
            break;
        }
        case Type::DROP_SCHEMA_CACHE:
        {
            getContext()->checkAccess(AccessType::SYSTEM_DROP_SCHEMA_CACHE);
            std::unordered_set<String> caches_to_drop;
            if (query.schema_cache_storage.empty())
                caches_to_drop = {"FILE", "S3", "HDFS", "URL"};
            else
                caches_to_drop = {query.schema_cache_storage};

            if (caches_to_drop.contains("FILE"))
                StorageFile::getSchemaCache(getContext()).clear();
#if USE_AWS_S3
            if (caches_to_drop.contains("S3"))
                StorageS3::getSchemaCache(getContext()).clear();
#endif
#if USE_HDFS
            if (caches_to_drop.contains("HDFS"))
                StorageHDFS::getSchemaCache(getContext()).clear();
#endif
            if (caches_to_drop.contains("URL"))
                StorageURL::getSchemaCache(getContext()).clear();
            break;
        }
        case Type::RELOAD_DICTIONARY:
        {
            getContext()->checkAccess(AccessType::SYSTEM_RELOAD_DICTIONARY);

            auto & external_dictionaries_loader = system_context->getExternalDictionariesLoader();
            external_dictionaries_loader.reloadDictionary(query.getTable(), getContext());

            ExternalDictionariesLoader::resetAll();
            break;
        }
        case Type::RELOAD_DICTIONARIES:
        {
            getContext()->checkAccess(AccessType::SYSTEM_RELOAD_DICTIONARY);
            executeCommandsAndThrowIfError({
                [&] { system_context->getExternalDictionariesLoader().reloadAllTriedToLoad(); },
                [&] { system_context->getEmbeddedDictionaries().reload(); }
            });
            ExternalDictionariesLoader::resetAll();
            break;
        }
        case Type::RELOAD_MODEL:
        {
            getContext()->checkAccess(AccessType::SYSTEM_RELOAD_MODEL);
            auto bridge_helper = std::make_unique<CatBoostLibraryBridgeHelper>(getContext(), query.target_model);
            bridge_helper->removeModel();
            break;
        }
        case Type::RELOAD_MODELS:
        {
            getContext()->checkAccess(AccessType::SYSTEM_RELOAD_MODEL);
            auto bridge_helper = std::make_unique<CatBoostLibraryBridgeHelper>(getContext());
            bridge_helper->removeAllModels();
            break;
        }
        case Type::RELOAD_FUNCTION:
        {
            getContext()->checkAccess(AccessType::SYSTEM_RELOAD_FUNCTION);

            auto & external_user_defined_executable_functions_loader = system_context->getExternalUserDefinedExecutableFunctionsLoader();
            external_user_defined_executable_functions_loader.reloadFunction(query.target_function);
            break;
        }
        case Type::RELOAD_FUNCTIONS:
        {
            getContext()->checkAccess(AccessType::SYSTEM_RELOAD_FUNCTION);

            auto & external_user_defined_executable_functions_loader = system_context->getExternalUserDefinedExecutableFunctionsLoader();
            external_user_defined_executable_functions_loader.reloadAllTriedToLoad();
            break;
        }
        case Type::RELOAD_EMBEDDED_DICTIONARIES:
            getContext()->checkAccess(AccessType::SYSTEM_RELOAD_EMBEDDED_DICTIONARIES);
            system_context->getEmbeddedDictionaries().reload();
            break;
        case Type::RELOAD_CONFIG:
            getContext()->checkAccess(AccessType::SYSTEM_RELOAD_CONFIG);
            system_context->reloadConfig();
            break;
        case Type::RELOAD_USERS:
            getContext()->checkAccess(AccessType::SYSTEM_RELOAD_USERS);
            system_context->getAccessControl().reload(AccessControl::ReloadMode::ALL);
            break;
        case Type::STOP_MERGES:
            startStopAction(ActionLocks::PartsMerge, false);
            break;
        case Type::START_MERGES:
            startStopAction(ActionLocks::PartsMerge, true);
            break;
        case Type::STOP_TTL_MERGES:
            startStopAction(ActionLocks::PartsTTLMerge, false);
            break;
        case Type::START_TTL_MERGES:
            startStopAction(ActionLocks::PartsTTLMerge, true);
            break;
        case Type::STOP_MOVES:
            startStopAction(ActionLocks::PartsMove, false);
            break;
        case Type::START_MOVES:
            startStopAction(ActionLocks::PartsMove, true);
            break;
        case Type::STOP_FETCHES:
            startStopAction(ActionLocks::PartsFetch, false);
            break;
        case Type::START_FETCHES:
            startStopAction(ActionLocks::PartsFetch, true);
            break;
        case Type::STOP_REPLICATED_SENDS:
            startStopAction(ActionLocks::PartsSend, false);
            break;
        case Type::START_REPLICATED_SENDS:
            startStopAction(ActionLocks::PartsSend, true);
            break;
        case Type::STOP_REPLICATION_QUEUES:
            startStopAction(ActionLocks::ReplicationQueue, false);
            break;
        case Type::START_REPLICATION_QUEUES:
            startStopAction(ActionLocks::ReplicationQueue, true);
            break;
        case Type::STOP_DISTRIBUTED_SENDS:
            startStopAction(ActionLocks::DistributedSend, false);
            break;
        case Type::START_DISTRIBUTED_SENDS:
            startStopAction(ActionLocks::DistributedSend, true);
            break;
        case Type::STOP_PULLING_REPLICATION_LOG:
            startStopAction(ActionLocks::PullReplicationLog, false);
            break;
        case Type::START_PULLING_REPLICATION_LOG:
            startStopAction(ActionLocks::PullReplicationLog, true);
            break;
        case Type::DROP_REPLICA:
            dropReplica(query);
            break;
        case Type::DROP_DATABASE_REPLICA:
            dropDatabaseReplica(query);
            break;
        case Type::SYNC_REPLICA:
            syncReplica(query);
            break;
        case Type::SYNC_DATABASE_REPLICA:
            syncReplicatedDatabase(query);
            break;
        case Type::SYNC_TRANSACTION_LOG:
            syncTransactionLog();
            break;
        case Type::FLUSH_DISTRIBUTED:
            flushDistributed(query);
            break;
        case Type::RESTART_REPLICAS:
            restartReplicas(system_context);
            break;
        case Type::RESTART_REPLICA:
            restartReplica(table_id, system_context);
            break;
        case Type::RESTORE_REPLICA:
            restoreReplica();
            break;
        case Type::WAIT_LOADING_PARTS:
            waitLoadingParts();
            break;
        case Type::RESTART_DISK:
            restartDisk(query.disk);
        case Type::FLUSH_LOGS:
        {
            getContext()->checkAccess(AccessType::SYSTEM_FLUSH_LOGS);

<<<<<<< HEAD
            std::vector<std::function<void()>> commands;
            auto logs = getContext()->getSystemLogs();
            for (auto * system_log : logs)
                commands.push_back([system_log] { system_log->flush(true); });
=======
            auto logs = getContext()->getSystemLogs();
            std::vector<std::function<void()>> commands;
            commands.reserve(logs.size());
            for (auto * system_log : logs)
                commands.emplace_back([system_log] { system_log->flush(true); });
>>>>>>> da0d370b

            executeCommandsAndThrowIfError(commands);
            break;
        }
        case Type::STOP_LISTEN:
            getContext()->checkAccess(AccessType::SYSTEM_LISTEN);
            getContext()->stopServers(query.server_type);
            break;
        case Type::START_LISTEN:
            getContext()->checkAccess(AccessType::SYSTEM_LISTEN);
            getContext()->startServers(query.server_type);
            break;
        case Type::FLUSH_ASYNC_INSERT_QUEUE:
        {
            getContext()->checkAccess(AccessType::SYSTEM_FLUSH_ASYNC_INSERT_QUEUE);
            auto * queue = getContext()->getAsynchronousInsertQueue();
            if (!queue)
                throw Exception(ErrorCodes::BAD_ARGUMENTS,
                    "Cannot flush asynchronous insert queue because it is not initialized");

            queue->flushAll();
            break;
        }
        case Type::STOP_THREAD_FUZZER:
            getContext()->checkAccess(AccessType::SYSTEM_THREAD_FUZZER);
            ThreadFuzzer::stop();
            break;
        case Type::START_THREAD_FUZZER:
            getContext()->checkAccess(AccessType::SYSTEM_THREAD_FUZZER);
            ThreadFuzzer::start();
            break;
        case Type::UNFREEZE:
        {
            getContext()->checkAccess(AccessType::SYSTEM_UNFREEZE);
            /// The result contains information about deleted parts as a table. It is for compatibility with ALTER TABLE UNFREEZE query.
            result = Unfreezer(getContext()).systemUnfreeze(query.backup_name);
            break;
        }
        case Type::ENABLE_FAILPOINT:
        {
            getContext()->checkAccess(AccessType::SYSTEM_FAILPOINT);
            FailPointInjection::enableFailPoint(query.fail_point_name);
            break;
        }
        case Type::DISABLE_FAILPOINT:
        {
            getContext()->checkAccess(AccessType::SYSTEM_FAILPOINT);
            FailPointInjection::disableFailPoint(query.fail_point_name);
            break;
        }
        default:
            throw Exception(ErrorCodes::BAD_ARGUMENTS, "Unknown type of SYSTEM query");
    }

    return result;
}

void InterpreterSystemQuery::restoreReplica()
{
    getContext()->checkAccess(AccessType::SYSTEM_RESTORE_REPLICA, table_id);

    const StoragePtr table_ptr = DatabaseCatalog::instance().getTable(table_id, getContext());

    auto * const table_replicated_ptr = dynamic_cast<StorageReplicatedMergeTree *>(table_ptr.get());

    if (table_replicated_ptr == nullptr)
        throw Exception(ErrorCodes::BAD_ARGUMENTS, table_is_not_replicated.data(), table_id.getNameForLogs());

    table_replicated_ptr->restoreMetadataInZooKeeper();
}

StoragePtr InterpreterSystemQuery::tryRestartReplica(const StorageID & replica, ContextMutablePtr system_context, bool need_ddl_guard)
{
    LOG_TRACE(log, "Restarting replica {}", replica);
    auto table_ddl_guard = need_ddl_guard
        ? DatabaseCatalog::instance().getDDLGuard(replica.getDatabaseName(), replica.getTableName())
        : nullptr;

    auto [database, table] = DatabaseCatalog::instance().tryGetDatabaseAndTable(replica, getContext());
    ASTPtr create_ast;

    /// Detach actions
    if (!table || !dynamic_cast<const StorageReplicatedMergeTree *>(table.get()))
        return nullptr;

    table->flushAndShutdown();
    {
        /// If table was already dropped by anyone, an exception will be thrown
        auto table_lock = table->lockExclusively(getContext()->getCurrentQueryId(), getContext()->getSettingsRef().lock_acquire_timeout);
        create_ast = database->getCreateTableQuery(replica.table_name, getContext());

        database->detachTable(system_context, replica.table_name);
    }
    UUID uuid = table->getStorageID().uuid;
    table.reset();
    database->waitDetachedTableNotInUse(uuid);

    /// Attach actions
    /// getCreateTableQuery must return canonical CREATE query representation, there are no need for AST postprocessing
    auto & create = create_ast->as<ASTCreateQuery &>();
    create.attach = true;

    auto columns = InterpreterCreateQuery::getColumnsDescription(*create.columns_list->columns, system_context, true);
    auto constraints = InterpreterCreateQuery::getConstraintsDescription(create.columns_list->constraints);
    auto data_path = database->getTableDataPath(create);

    table = StorageFactory::instance().get(create,
        data_path,
        system_context,
        system_context->getGlobalContext(),
        columns,
        constraints,
        false);

    database->attachTable(system_context, replica.table_name, table, data_path);

    table->startup();
    LOG_TRACE(log, "Restarted replica {}", replica);
    return table;
}

void InterpreterSystemQuery::restartReplica(const StorageID & replica, ContextMutablePtr system_context)
{
    getContext()->checkAccess(AccessType::SYSTEM_RESTART_REPLICA, replica);
    if (!tryRestartReplica(replica, system_context))
        throw Exception(ErrorCodes::BAD_ARGUMENTS, table_is_not_replicated.data(), replica.getNameForLogs());
}

void InterpreterSystemQuery::restartReplicas(ContextMutablePtr system_context)
{
    std::vector<StorageID> replica_names;
    auto & catalog = DatabaseCatalog::instance();

    auto access = getContext()->getAccess();
    bool access_is_granted_globally = access->isGranted(AccessType::SYSTEM_RESTART_REPLICA);

    for (auto & elem : catalog.getDatabases())
    {
        for (auto it = elem.second->getTablesIterator(getContext()); it->isValid(); it->next())
        {
            if (dynamic_cast<const StorageReplicatedMergeTree *>(it->table().get()))
            {
                if (!access_is_granted_globally && !access->isGranted(AccessType::SYSTEM_RESTART_REPLICA, elem.first, it->name()))
                {
                    LOG_INFO(log, "Access {} denied, skipping {}.{}", "SYSTEM RESTART REPLICA", elem.first, it->name());
                    continue;
                }
                replica_names.emplace_back(it->databaseName(), it->name());
            }
        }
    }

    if (replica_names.empty())
        return;

    TableGuards guards;

    for (const auto & name : replica_names)
        guards.emplace(UniqueTableName{name.database_name, name.table_name}, nullptr);

    for (auto & guard : guards)
        guard.second = catalog.getDDLGuard(guard.first.database_name, guard.first.table_name);

    size_t threads = std::min(static_cast<size_t>(getNumberOfPhysicalCPUCores()), replica_names.size());
    LOG_DEBUG(log, "Will restart {} replicas using {} threads", replica_names.size(), threads);
    ThreadPool pool(CurrentMetrics::RestartReplicaThreads, CurrentMetrics::RestartReplicaThreadsActive, threads);

    for (auto & replica : replica_names)
    {
        pool.scheduleOrThrowOnError([&]() { tryRestartReplica(replica, system_context, false); });
    }
    pool.wait();
}

void InterpreterSystemQuery::dropReplica(ASTSystemQuery & query)
{
    if (query.replica.empty())
        throw Exception(ErrorCodes::BAD_ARGUMENTS, "Replica name is empty");

    if (!table_id.empty())
    {
        getContext()->checkAccess(AccessType::SYSTEM_DROP_REPLICA, table_id);
        StoragePtr table = DatabaseCatalog::instance().getTable(table_id, getContext());

        if (!dropReplicaImpl(query, table))
            throw Exception(ErrorCodes::BAD_ARGUMENTS, table_is_not_replicated.data(), table_id.getNameForLogs());
    }
    else if (query.database)
    {
        getContext()->checkAccess(AccessType::SYSTEM_DROP_REPLICA, query.getDatabase());
        DatabasePtr database = DatabaseCatalog::instance().getDatabase(query.getDatabase());
        for (auto iterator = database->getTablesIterator(getContext()); iterator->isValid(); iterator->next())
            dropReplicaImpl(query, iterator->table());
        LOG_TRACE(log, "Dropped replica {} from database {}", query.replica, backQuoteIfNeed(database->getDatabaseName()));
    }
    else if (query.is_drop_whole_replica)
    {
        auto databases = DatabaseCatalog::instance().getDatabases();
        auto access = getContext()->getAccess();
        bool access_is_granted_globally = access->isGranted(AccessType::SYSTEM_DROP_REPLICA);

        for (auto & elem : databases)
        {
            DatabasePtr & database = elem.second;
            for (auto iterator = database->getTablesIterator(getContext()); iterator->isValid(); iterator->next())
            {
                if (!access_is_granted_globally && !access->isGranted(AccessType::SYSTEM_DROP_REPLICA, elem.first, iterator->name()))
                {
                    LOG_INFO(log, "Access {} denied, skipping {}.{}", "SYSTEM DROP REPLICA", elem.first, iterator->name());
                    continue;
                }
                dropReplicaImpl(query, iterator->table());
            }
            LOG_TRACE(log, "Dropped replica {} from database {}", query.replica, backQuoteIfNeed(database->getDatabaseName()));
        }
    }
    else if (!query.replica_zk_path.empty())
    {
        getContext()->checkAccess(AccessType::SYSTEM_DROP_REPLICA);
        String remote_replica_path = fs::path(query.replica_zk_path)  / "replicas" / query.replica;

        /// This check is actually redundant, but it may prevent from some user mistakes
        for (auto & elem : DatabaseCatalog::instance().getDatabases())
        {
            DatabasePtr & database = elem.second;
            for (auto iterator = database->getTablesIterator(getContext()); iterator->isValid(); iterator->next())
            {
                if (auto * storage_replicated = dynamic_cast<StorageReplicatedMergeTree *>(iterator->table().get()))
                {
                    ReplicatedTableStatus status;
                    storage_replicated->getStatus(status);
                    if (status.zookeeper_path == query.replica_zk_path)
                        throw Exception(ErrorCodes::TABLE_WAS_NOT_DROPPED,
                                        "There is a local table {}, which has the same table path in ZooKeeper. "
                                        "Please check the path in query. "
                                        "If you want to drop replica "
                                        "of this table, use `DROP TABLE` "
                                        "or `SYSTEM DROP REPLICA 'name' FROM db.table`",
                                        storage_replicated->getStorageID().getNameForLogs());
                }
            }
        }

        auto zookeeper = getContext()->getZooKeeper();

        bool looks_like_table_path = zookeeper->exists(query.replica_zk_path + "/replicas") ||
                                     zookeeper->exists(query.replica_zk_path + "/dropped");
        if (!looks_like_table_path)
            throw Exception(ErrorCodes::TABLE_WAS_NOT_DROPPED, "Specified path {} does not look like a table path",
                            query.replica_zk_path);

        if (zookeeper->exists(remote_replica_path + "/is_active"))
            throw Exception(ErrorCodes::TABLE_WAS_NOT_DROPPED, "Can't remove replica: {}, because it's active", query.replica);

        StorageReplicatedMergeTree::dropReplica(zookeeper, query.replica_zk_path, query.replica, log);
        LOG_INFO(log, "Dropped replica {}", remote_replica_path);
    }
    else
        throw Exception(ErrorCodes::LOGICAL_ERROR, "Invalid query");
}

bool InterpreterSystemQuery::dropReplicaImpl(ASTSystemQuery & query, const StoragePtr & table)
{
    auto * storage_replicated = dynamic_cast<StorageReplicatedMergeTree *>(table.get());
    if (!storage_replicated)
        return false;

    ReplicatedTableStatus status;
    storage_replicated->getStatus(status);

    /// Do not allow to drop local replicas and active remote replicas
    if (query.replica == status.replica_name)
        throw Exception(ErrorCodes::TABLE_WAS_NOT_DROPPED,
                        "We can't drop local replica, please use `DROP TABLE` if you want "
                        "to clean the data and drop this replica");

    storage_replicated->dropReplica(status.zookeeper_path, query.replica, log);
    LOG_TRACE(log, "Dropped replica {} of {}", query.replica, table->getStorageID().getNameForLogs());

    return true;
}

void InterpreterSystemQuery::dropDatabaseReplica(ASTSystemQuery & query)
{
    if (query.replica.empty())
        throw Exception(ErrorCodes::BAD_ARGUMENTS, "Replica name is empty");

    auto check_not_local_replica = [](const DatabaseReplicated * replicated, const ASTSystemQuery & query_)
    {
        if (!query_.replica_zk_path.empty() && fs::path(replicated->getZooKeeperPath()) != fs::path(query_.replica_zk_path))
            return;
        String full_replica_name = query_.shard.empty() ? query_.replica
                                                        : DatabaseReplicated::getFullReplicaName(query_.shard, query_.replica);
        if (replicated->getFullReplicaName() != full_replica_name)
            return;

        throw Exception(ErrorCodes::TABLE_WAS_NOT_DROPPED, "There is a local database {}, which has the same path in ZooKeeper "
                        "and the same replica name. Please check the path in query. "
                        "If you want to drop replica of this database, use `DROP DATABASE`", replicated->getDatabaseName());
    };

    if (query.database)
    {
        getContext()->checkAccess(AccessType::SYSTEM_DROP_REPLICA, query.getDatabase());
        DatabasePtr database = DatabaseCatalog::instance().getDatabase(query.getDatabase());
        if (auto * replicated = dynamic_cast<DatabaseReplicated *>(database.get()))
        {
            check_not_local_replica(replicated, query);
            DatabaseReplicated::dropReplica(replicated, replicated->getZooKeeperPath(), query.shard, query.replica);
        }
        else
            throw Exception(ErrorCodes::BAD_ARGUMENTS, "Database {} is not Replicated, cannot drop replica", query.getDatabase());
        LOG_TRACE(log, "Dropped replica {} of Replicated database {}", query.replica, backQuoteIfNeed(database->getDatabaseName()));
    }
    else if (query.is_drop_whole_replica)
    {
        auto databases = DatabaseCatalog::instance().getDatabases();
        auto access = getContext()->getAccess();
        bool access_is_granted_globally = access->isGranted(AccessType::SYSTEM_DROP_REPLICA);

        for (auto & elem : databases)
        {
            DatabasePtr & database = elem.second;
            auto * replicated = dynamic_cast<DatabaseReplicated *>(database.get());
            if (!replicated)
                continue;
            if (!access_is_granted_globally && !access->isGranted(AccessType::SYSTEM_DROP_REPLICA, elem.first))
            {
                LOG_INFO(log, "Access {} denied, skipping database {}", "SYSTEM DROP REPLICA", elem.first);
                continue;
            }

            check_not_local_replica(replicated, query);
            DatabaseReplicated::dropReplica(replicated, replicated->getZooKeeperPath(), query.shard, query.replica);
            LOG_TRACE(log, "Dropped replica {} of Replicated database {}", query.replica, backQuoteIfNeed(database->getDatabaseName()));
        }
    }
    else if (!query.replica_zk_path.empty())
    {
        getContext()->checkAccess(AccessType::SYSTEM_DROP_REPLICA);

        /// This check is actually redundant, but it may prevent from some user mistakes
        for (auto & elem : DatabaseCatalog::instance().getDatabases())
            if (auto * replicated = dynamic_cast<DatabaseReplicated *>(elem.second.get()))
                check_not_local_replica(replicated, query);

        DatabaseReplicated::dropReplica(nullptr, query.replica_zk_path, query.shard, query.replica);
        LOG_INFO(log, "Dropped replica {} of Replicated database with path {}", query.replica, query.replica_zk_path);
    }
    else
        throw Exception(ErrorCodes::LOGICAL_ERROR, "Invalid query");
}

void InterpreterSystemQuery::syncReplica(ASTSystemQuery & query)
{
    getContext()->checkAccess(AccessType::SYSTEM_SYNC_REPLICA, table_id);
    StoragePtr table = DatabaseCatalog::instance().getTable(table_id, getContext());

    if (auto * storage_replicated = dynamic_cast<StorageReplicatedMergeTree *>(table.get()))
    {
        LOG_TRACE(log, "Synchronizing entries in replica's queue with table's log and waiting for current last entry to be processed");
        auto sync_timeout = getContext()->getSettingsRef().receive_timeout.totalMilliseconds();
        if (!storage_replicated->waitForProcessingQueue(sync_timeout, query.sync_replica_mode))
        {
            LOG_ERROR(log, "SYNC REPLICA {}: Timed out!", table_id.getNameForLogs());
            throw Exception(ErrorCodes::TIMEOUT_EXCEEDED, "SYNC REPLICA {}: command timed out. " \
                    "See the 'receive_timeout' setting", table_id.getNameForLogs());
        }
        LOG_TRACE(log, "SYNC REPLICA {}: OK", table_id.getNameForLogs());
    }
    else
        throw Exception(ErrorCodes::BAD_ARGUMENTS, table_is_not_replicated.data(), table_id.getNameForLogs());
}

void InterpreterSystemQuery::waitLoadingParts()
{
    getContext()->checkAccess(AccessType::SYSTEM_WAIT_LOADING_PARTS, table_id);
    StoragePtr table = DatabaseCatalog::instance().getTable(table_id, getContext());

    if (auto * merge_tree = dynamic_cast<MergeTreeData *>(table.get()))
    {
        LOG_TRACE(log, "Waiting for loading of parts of table {}", table_id.getFullTableName());
        merge_tree->waitForOutdatedPartsToBeLoaded();
        LOG_TRACE(log, "Finished waiting for loading of parts of table {}", table_id.getFullTableName());
    }
    else
    {
        throw Exception(ErrorCodes::BAD_ARGUMENTS,
            "Command WAIT LOADING PARTS is supported only for MergeTree table, but got: {}", table->getName());
    }
}

void InterpreterSystemQuery::syncReplicatedDatabase(ASTSystemQuery & query)
{
    const auto database_name = query.getDatabase();
    auto guard = DatabaseCatalog::instance().getDDLGuard(database_name, "");
    auto database = DatabaseCatalog::instance().getDatabase(database_name);

    if (auto * ptr = typeid_cast<DatabaseReplicated *>(database.get()))
    {
        LOG_TRACE(log, "Synchronizing entries in the database replica's (name: {}) queue with the log", database_name);
        if (!ptr->waitForReplicaToProcessAllEntries(getContext()->getSettingsRef().receive_timeout.totalMilliseconds()))
        {
            throw Exception(ErrorCodes::TIMEOUT_EXCEEDED, "SYNC DATABASE REPLICA {}: database is readonly or command timed out. " \
                    "See the 'receive_timeout' setting", database_name);
        }
        LOG_TRACE(log, "SYNC DATABASE REPLICA {}: OK", database_name);
    }
    else
        throw Exception(ErrorCodes::BAD_ARGUMENTS, "SYSTEM SYNC DATABASE REPLICA query is intended to work only with Replicated engine");
}


void InterpreterSystemQuery::syncTransactionLog()
{
    getContext()->checkTransactionsAreAllowed(/* explicit_tcl_query */ true);
    TransactionLog::instance().sync();
}


void InterpreterSystemQuery::flushDistributed(ASTSystemQuery &)
{
    getContext()->checkAccess(AccessType::SYSTEM_FLUSH_DISTRIBUTED, table_id);

    if (auto * storage_distributed = dynamic_cast<StorageDistributed *>(DatabaseCatalog::instance().getTable(table_id, getContext()).get()))
        storage_distributed->flushClusterNodesAllData(getContext());
    else
        throw Exception(ErrorCodes::BAD_ARGUMENTS, "Table {} is not distributed", table_id.getNameForLogs());
}

[[noreturn]] void InterpreterSystemQuery::restartDisk(String &)
{
    getContext()->checkAccess(AccessType::SYSTEM_RESTART_DISK);
    throw Exception(ErrorCodes::NOT_IMPLEMENTED, "SYSTEM RESTART DISK is not supported");
}


AccessRightsElements InterpreterSystemQuery::getRequiredAccessForDDLOnCluster() const
{
    const auto & query = query_ptr->as<const ASTSystemQuery &>();
    using Type = ASTSystemQuery::Type;
    AccessRightsElements required_access;

    switch (query.type)
    {
        case Type::SHUTDOWN:
        case Type::KILL:
        case Type::SUSPEND:
        {
            required_access.emplace_back(AccessType::SYSTEM_SHUTDOWN);
            break;
        }
        case Type::DROP_DNS_CACHE:
        case Type::DROP_MARK_CACHE:
        case Type::DROP_MMAP_CACHE:
        case Type::DROP_QUERY_CACHE:
#if USE_EMBEDDED_COMPILER
        case Type::DROP_COMPILED_EXPRESSION_CACHE:
#endif
        case Type::DROP_UNCOMPRESSED_CACHE:
        case Type::DROP_INDEX_MARK_CACHE:
        case Type::DROP_INDEX_UNCOMPRESSED_CACHE:
        case Type::DROP_FILESYSTEM_CACHE:
        case Type::DROP_SCHEMA_CACHE:
#if USE_AWS_S3
        case Type::DROP_S3_CLIENT_CACHE:
#endif
        {
            required_access.emplace_back(AccessType::SYSTEM_DROP_CACHE);
            break;
        }
        case Type::RELOAD_DICTIONARY:
        case Type::RELOAD_DICTIONARIES:
        case Type::RELOAD_EMBEDDED_DICTIONARIES:
        {
            required_access.emplace_back(AccessType::SYSTEM_RELOAD_DICTIONARY);
            break;
        }
        case Type::RELOAD_MODEL:
        case Type::RELOAD_MODELS:
        {
            required_access.emplace_back(AccessType::SYSTEM_RELOAD_MODEL);
            break;
        }
        case Type::RELOAD_FUNCTION:
        case Type::RELOAD_FUNCTIONS:
        {
            required_access.emplace_back(AccessType::SYSTEM_RELOAD_FUNCTION);
            break;
        }
        case Type::RELOAD_CONFIG:
        {
            required_access.emplace_back(AccessType::SYSTEM_RELOAD_CONFIG);
            break;
        }
        case Type::RELOAD_USERS:
        {
            required_access.emplace_back(AccessType::SYSTEM_RELOAD_USERS);
            break;
        }
        case Type::STOP_MERGES:
        case Type::START_MERGES:
        {
            if (!query.table)
                required_access.emplace_back(AccessType::SYSTEM_MERGES);
            else
                required_access.emplace_back(AccessType::SYSTEM_MERGES, query.getDatabase(), query.getTable());
            break;
        }
        case Type::STOP_TTL_MERGES:
        case Type::START_TTL_MERGES:
        {
            if (!query.table)
                required_access.emplace_back(AccessType::SYSTEM_TTL_MERGES);
            else
                required_access.emplace_back(AccessType::SYSTEM_TTL_MERGES, query.getDatabase(), query.getTable());
            break;
        }
        case Type::STOP_MOVES:
        case Type::START_MOVES:
        {
            if (!query.table)
                required_access.emplace_back(AccessType::SYSTEM_MOVES);
            else
                required_access.emplace_back(AccessType::SYSTEM_MOVES, query.getDatabase(), query.getTable());
            break;
        }
        case Type::STOP_PULLING_REPLICATION_LOG:
        case Type::START_PULLING_REPLICATION_LOG:
        {
            if (!query.table)
                required_access.emplace_back(AccessType::SYSTEM_PULLING_REPLICATION_LOG);
            else
                required_access.emplace_back(AccessType::SYSTEM_PULLING_REPLICATION_LOG, query.getDatabase(), query.getTable());
            break;
        }
        case Type::STOP_FETCHES:
        case Type::START_FETCHES:
        {
            if (!query.table)
                required_access.emplace_back(AccessType::SYSTEM_FETCHES);
            else
                required_access.emplace_back(AccessType::SYSTEM_FETCHES, query.getDatabase(), query.getTable());
            break;
        }
        case Type::STOP_DISTRIBUTED_SENDS:
        case Type::START_DISTRIBUTED_SENDS:
        {
            if (!query.table)
                required_access.emplace_back(AccessType::SYSTEM_DISTRIBUTED_SENDS);
            else
                required_access.emplace_back(AccessType::SYSTEM_DISTRIBUTED_SENDS, query.getDatabase(), query.getTable());
            break;
        }
        case Type::STOP_REPLICATED_SENDS:
        case Type::START_REPLICATED_SENDS:
        {
            if (!query.table)
                required_access.emplace_back(AccessType::SYSTEM_REPLICATED_SENDS);
            else
                required_access.emplace_back(AccessType::SYSTEM_REPLICATED_SENDS, query.getDatabase(), query.getTable());
            break;
        }
        case Type::STOP_REPLICATION_QUEUES:
        case Type::START_REPLICATION_QUEUES:
        {
            if (!query.table)
                required_access.emplace_back(AccessType::SYSTEM_REPLICATION_QUEUES);
            else
                required_access.emplace_back(AccessType::SYSTEM_REPLICATION_QUEUES, query.getDatabase(), query.getTable());
            break;
        }
        case Type::DROP_REPLICA:
        case Type::DROP_DATABASE_REPLICA:
        {
            required_access.emplace_back(AccessType::SYSTEM_DROP_REPLICA, query.getDatabase(), query.getTable());
            break;
        }
        case Type::RESTORE_REPLICA:
        {
            required_access.emplace_back(AccessType::SYSTEM_RESTORE_REPLICA, query.getDatabase(), query.getTable());
            break;
        }
        case Type::SYNC_REPLICA:
        {
            required_access.emplace_back(AccessType::SYSTEM_SYNC_REPLICA, query.getDatabase(), query.getTable());
            break;
        }
        case Type::RESTART_REPLICA:
        {
            required_access.emplace_back(AccessType::SYSTEM_RESTART_REPLICA, query.getDatabase(), query.getTable());
            break;
        }
        case Type::RESTART_REPLICAS:
        {
            required_access.emplace_back(AccessType::SYSTEM_RESTART_REPLICA);
            break;
        }
        case Type::WAIT_LOADING_PARTS:
        {
            required_access.emplace_back(AccessType::SYSTEM_WAIT_LOADING_PARTS, query.getDatabase(), query.getTable());
            break;
        }
        case Type::SYNC_DATABASE_REPLICA:
        {
            required_access.emplace_back(AccessType::SYSTEM_SYNC_DATABASE_REPLICA, query.getDatabase());
            break;
        }
        case Type::SYNC_TRANSACTION_LOG:
        {
            required_access.emplace_back(AccessType::SYSTEM_SYNC_TRANSACTION_LOG);
            break;
        }
        case Type::FLUSH_DISTRIBUTED:
        {
            required_access.emplace_back(AccessType::SYSTEM_FLUSH_DISTRIBUTED, query.getDatabase(), query.getTable());
            break;
        }
        case Type::FLUSH_LOGS:
        {
            required_access.emplace_back(AccessType::SYSTEM_FLUSH_LOGS);
            break;
        }
        case Type::FLUSH_ASYNC_INSERT_QUEUE:
        {
            required_access.emplace_back(AccessType::SYSTEM_FLUSH_ASYNC_INSERT_QUEUE);
            break;
        }
        case Type::RESTART_DISK:
        {
            required_access.emplace_back(AccessType::SYSTEM_RESTART_DISK);
            break;
        }
        case Type::UNFREEZE:
        {
            required_access.emplace_back(AccessType::SYSTEM_UNFREEZE);
            break;
        }
        case Type::SYNC_FILE_CACHE:
        {
            required_access.emplace_back(AccessType::SYSTEM_SYNC_FILE_CACHE);
            break;
        }
        case Type::STOP_LISTEN:
        case Type::START_LISTEN:
        {
            required_access.emplace_back(AccessType::SYSTEM_LISTEN);
            break;
        }
        case Type::STOP_THREAD_FUZZER:
        case Type::START_THREAD_FUZZER:
        case Type::ENABLE_FAILPOINT:
        case Type::DISABLE_FAILPOINT:
        case Type::UNKNOWN:
        case Type::END: break;
    }
    return required_access;
}

}<|MERGE_RESOLUTION|>--- conflicted
+++ resolved
@@ -552,18 +552,11 @@
         {
             getContext()->checkAccess(AccessType::SYSTEM_FLUSH_LOGS);
 
-<<<<<<< HEAD
-            std::vector<std::function<void()>> commands;
-            auto logs = getContext()->getSystemLogs();
-            for (auto * system_log : logs)
-                commands.push_back([system_log] { system_log->flush(true); });
-=======
             auto logs = getContext()->getSystemLogs();
             std::vector<std::function<void()>> commands;
             commands.reserve(logs.size());
             for (auto * system_log : logs)
                 commands.emplace_back([system_log] { system_log->flush(true); });
->>>>>>> da0d370b
 
             executeCommandsAndThrowIfError(commands);
             break;
