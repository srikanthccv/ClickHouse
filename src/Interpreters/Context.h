--- conflicted
+++ resolved
@@ -83,11 +83,8 @@
 class OpenTelemetrySpanLog;
 class ZooKeeperLog;
 class SessionLog;
-<<<<<<< HEAD
 class TransactionsInfoLog;
-=======
 class ProcessorsProfileLog;
->>>>>>> 40e1f7bd
 struct MergeTreeSettings;
 class StorageS3Settings;
 class IDatabase;
@@ -816,11 +813,8 @@
     std::shared_ptr<OpenTelemetrySpanLog> getOpenTelemetrySpanLog() const;
     std::shared_ptr<ZooKeeperLog> getZooKeeperLog() const;
     std::shared_ptr<SessionLog> getSessionLog() const;
-<<<<<<< HEAD
     std::shared_ptr<TransactionsInfoLog> getTransactionsInfoLog() const;
-=======
     std::shared_ptr<ProcessorsProfileLog> getProcessorsProfileLog() const;
->>>>>>> 40e1f7bd
 
     /// Returns an object used to log operations with parts if it possible.
     /// Provide table name to make required checks.
