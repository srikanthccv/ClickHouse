#pragma once

#ifndef CLICKHOUSE_KEEPER_STANDALONE_BUILD

#include <base/types.h>
#include <Common/isLocalAddress.h>
#include <Common/MultiVersion.h>
#include <Common/RemoteHostFilter.h>
#include <Common/HTTPHeaderFilter.h>
#include <Common/ThreadPool_fwd.h>
#include <Common/Throttler_fwd.h>
#include <Common/SettingSource.h>
#include <Common/SharedMutex.h>
#include <Core/NamesAndTypes.h>
#include <Core/Settings.h>
#include <Core/UUID.h>
#include <IO/AsyncReadCounters.h>
#include <Disks/IO/getThreadPoolReader.h>
#include <Interpreters/ClientInfo.h>
#include <Interpreters/Context_fwd.h>
#include <Interpreters/DatabaseCatalog.h>
#include <Interpreters/MergeTreeTransactionHolder.h>
#include <IO/IResourceManager.h>
#include <Parsers/IAST_fwd.h>
#include <Server/HTTP/HTTPContext.h>
#include <Storages/ColumnsDescription.h>
#include <Storages/IStorage_fwd.h>

#include "config.h"

#include <functional>
#include <memory>
#include <mutex>
#include <optional>


namespace Poco::Net { class IPAddress; }
namespace zkutil
{
    class ZooKeeper;
    using ZooKeeperPtr = std::shared_ptr<ZooKeeper>;
}

struct OvercommitTracker;

namespace DB
{

class ASTSelectQuery;

struct ContextSharedPart;
class ContextAccess;
struct User;
using UserPtr = std::shared_ptr<const User>;
struct SettingsProfilesInfo;
struct EnabledRolesInfo;
struct RowPolicyFilter;
using RowPolicyFilterPtr = std::shared_ptr<const RowPolicyFilter>;
class EnabledQuota;
struct QuotaUsage;
class AccessFlags;
struct AccessRightsElement;
class AccessRightsElements;
enum class RowPolicyFilterType;
class EmbeddedDictionaries;
class ExternalDictionariesLoader;
class ExternalUserDefinedExecutableFunctionsLoader;
class IUserDefinedSQLObjectsLoader;
class InterserverCredentials;
using InterserverCredentialsPtr = std::shared_ptr<const InterserverCredentials>;
class InterserverIOHandler;
class BackgroundSchedulePool;
class MergeList;
class MovesList;
class ReplicatedFetchList;
class Cluster;
class Compiler;
class MarkCache;
class MMappedFileCache;
class UncompressedCache;
class ProcessList;
class QueryStatus;
using QueryStatusPtr = std::shared_ptr<QueryStatus>;
class Macros;
struct Progress;
struct FileProgress;
class Clusters;
class QueryCache;
class ISystemLog;
class QueryLog;
class QueryThreadLog;
class QueryViewsLog;
class PartLog;
class TextLog;
class TraceLog;
class MetricLog;
class AsynchronousMetricLog;
class OpenTelemetrySpanLog;
class ZooKeeperLog;
class SessionLog;
class BackupsWorker;
class TransactionsInfoLog;
class ProcessorsProfileLog;
class FilesystemCacheLog;
class FilesystemReadPrefetchesLog;
class AsynchronousInsertLog;
class BackupLog;
class IAsynchronousReader;
struct MergeTreeSettings;
struct InitialAllRangesAnnouncement;
struct ParallelReadRequest;
struct ParallelReadResponse;
class StorageS3Settings;
class IDatabase;
class DDLWorker;
class ITableFunction;
using TableFunctionPtr = std::shared_ptr<ITableFunction>;
class Block;
class ActionLocksManager;
using ActionLocksManagerPtr = std::shared_ptr<ActionLocksManager>;
class ShellCommand;
class ICompressionCodec;
class AccessControl;
class Credentials;
class GSSAcceptorContext;
struct SettingsConstraintsAndProfileIDs;
class SettingsProfileElements;
class RemoteHostFilter;
struct StorageID;
class IDisk;
using DiskPtr = std::shared_ptr<IDisk>;
class DiskSelector;
using DiskSelectorPtr = std::shared_ptr<const DiskSelector>;
using DisksMap = std::map<String, DiskPtr>;
class IStoragePolicy;
using StoragePolicyPtr = std::shared_ptr<const IStoragePolicy>;
using StoragePoliciesMap = std::map<String, StoragePolicyPtr>;
class StoragePolicySelector;
using StoragePolicySelectorPtr = std::shared_ptr<const StoragePolicySelector>;
class ServerType;
template <class Queue>
class MergeTreeBackgroundExecutor;

/// Scheduling policy can be changed using `background_merges_mutations_scheduling_policy` config option.
/// By default concurrent merges are scheduled using "round_robin" to ensure fair and starvation-free operation.
/// Previously in heavily overloaded shards big merges could possibly be starved by smaller
/// merges due to the use of strict priority scheduling "shortest_task_first".
class DynamicRuntimeQueue;
using MergeMutateBackgroundExecutor = MergeTreeBackgroundExecutor<DynamicRuntimeQueue>;
using MergeMutateBackgroundExecutorPtr = std::shared_ptr<MergeMutateBackgroundExecutor>;

class RoundRobinRuntimeQueue;
using OrdinaryBackgroundExecutor = MergeTreeBackgroundExecutor<RoundRobinRuntimeQueue>;
using OrdinaryBackgroundExecutorPtr = std::shared_ptr<OrdinaryBackgroundExecutor>;
struct PartUUIDs;
using PartUUIDsPtr = std::shared_ptr<PartUUIDs>;
class KeeperDispatcher;
class Session;
struct WriteSettings;

class IInputFormat;
class IOutputFormat;
using InputFormatPtr = std::shared_ptr<IInputFormat>;
using OutputFormatPtr = std::shared_ptr<IOutputFormat>;
class IVolume;
using VolumePtr = std::shared_ptr<IVolume>;
struct NamedSession;
struct BackgroundTaskSchedulingSettings;

#if USE_NLP
    class SynonymsExtensions;
    class Lemmatizers;
#endif

class ZooKeeperMetadataTransaction;
using ZooKeeperMetadataTransactionPtr = std::shared_ptr<ZooKeeperMetadataTransaction>;

class AsynchronousInsertQueue;

/// Callback for external tables initializer
using ExternalTablesInitializer = std::function<void(ContextPtr)>;

/// Callback for initialize input()
using InputInitializer = std::function<void(ContextPtr, const StoragePtr &)>;
/// Callback for reading blocks of data from client for function input()
using InputBlocksReader = std::function<Block(ContextPtr)>;

/// Used in distributed task processing
using ReadTaskCallback = std::function<String()>;

using MergeTreeAllRangesCallback = std::function<void(InitialAllRangesAnnouncement)>;
using MergeTreeReadTaskCallback = std::function<std::optional<ParallelReadResponse>(ParallelReadRequest)>;

class TemporaryDataOnDiskScope;
using TemporaryDataOnDiskScopePtr = std::shared_ptr<TemporaryDataOnDiskScope>;

class PreparedSetsCache;
using PreparedSetsCachePtr = std::shared_ptr<PreparedSetsCache>;

class SessionTracker;

struct ServerSettings;

/// An empty interface for an arbitrary object that may be attached by a shared pointer
/// to query context, when using ClickHouse as a library.
struct IHostContext
{
    virtual ~IHostContext() = default;
};

using IHostContextPtr = std::shared_ptr<IHostContext>;

/// A small class which owns ContextShared.
/// We don't use something like unique_ptr directly to allow ContextShared type to be incomplete.
struct SharedContextHolder
{
    ~SharedContextHolder();
    SharedContextHolder();
    explicit SharedContextHolder(std::unique_ptr<ContextSharedPart> shared_context);
    SharedContextHolder(SharedContextHolder &&) noexcept;

    SharedContextHolder & operator=(SharedContextHolder &&) noexcept;

    ContextSharedPart * get() const { return shared.get(); }
    void reset();

private:
    std::unique_ptr<ContextSharedPart> shared;
};

class ContextData
{
protected:
    ContextSharedPart * shared;

    ClientInfo client_info;
    ExternalTablesInitializer external_tables_initializer_callback;

    InputInitializer input_initializer_callback;
    InputBlocksReader input_blocks_reader;

    std::optional<UUID> user_id;
    std::shared_ptr<std::vector<UUID>> current_roles;
    std::shared_ptr<const SettingsConstraintsAndProfileIDs> settings_constraints_and_current_profiles;
    mutable std::shared_ptr<const ContextAccess> access;
    mutable bool need_recalculate_access = true;
    String current_database;
    Settings settings;  /// Setting for query execution.

    using ProgressCallback = std::function<void(const Progress & progress)>;
    ProgressCallback progress_callback;  /// Callback for tracking progress of query execution.

    using FileProgressCallback = std::function<void(const FileProgress & progress)>;
    FileProgressCallback file_progress_callback; /// Callback for tracking progress of file loading.

    std::weak_ptr<QueryStatus> process_list_elem;  /// For tracking total resource usage for query.
    bool has_process_list_elem = false;     /// It's impossible to check if weak_ptr was initialized or not
    struct InsertionTableInfo
    {
        StorageID table = StorageID::createEmpty();
        std::optional<Names> column_names;
    };

    InsertionTableInfo insertion_table_info;  /// Saved information about insertion table in query context
    bool is_distributed = false;  /// Whether the current context it used for distributed query

    String default_format;  /// Format, used when server formats data by itself and if query does not have FORMAT specification.
                            /// Thus, used in HTTP interface. If not specified - then some globally default format is used.

    String insert_format; /// Format, used in insert query.

    TemporaryTablesMapping external_tables_mapping;
    Scalars scalars;
    /// Used to store constant values which are different on each instance during distributed plan, such as _shard_num.
    Scalars special_scalars;

    /// Used in s3Cluster table function. With this callback, a worker node could ask an initiator
    /// about next file to read from s3.
    std::optional<ReadTaskCallback> next_task_callback;
    /// Used in parallel reading from replicas. A replica tells about its intentions to read
    /// some ranges from some part and initiator will tell the replica about whether it is accepted or denied.
    std::optional<MergeTreeReadTaskCallback> merge_tree_read_task_callback;
    std::optional<MergeTreeAllRangesCallback> merge_tree_all_ranges_callback;
    UUID parallel_replicas_group_uuid{UUIDHelpers::Nil};

    /// This parameter can be set by the HTTP client to tune the behavior of output formats for compatibility.
    UInt64 client_protocol_version = 0;

    /// Record entities accessed by current query, and store this information in system.query_log.
    struct QueryAccessInfo
    {
        QueryAccessInfo() = default;

        QueryAccessInfo(const QueryAccessInfo & rhs)
        {
            std::lock_guard<std::mutex> lock(rhs.mutex);
            databases = rhs.databases;
            tables = rhs.tables;
            columns = rhs.columns;
            partitions = rhs.partitions;
            projections = rhs.projections;
            views = rhs.views;
        }

        QueryAccessInfo(QueryAccessInfo && rhs) = delete;

        QueryAccessInfo & operator=(QueryAccessInfo rhs)
        {
            swap(rhs);
            return *this;
        }

        void swap(QueryAccessInfo & rhs)
        {
            std::swap(databases, rhs.databases);
            std::swap(tables, rhs.tables);
            std::swap(columns, rhs.columns);
            std::swap(partitions, rhs.partitions);
            std::swap(projections, rhs.projections);
            std::swap(views, rhs.views);
        }

        /// To prevent a race between copy-constructor and other uses of this structure.
        mutable std::mutex mutex{};
        std::set<std::string> databases{};
        std::set<std::string> tables{};
        std::set<std::string> columns{};
        std::set<std::string> partitions{};
        std::set<std::string> projections{};
        std::set<std::string> views{};
    };

    QueryAccessInfo query_access_info;

    /// Record names of created objects of factories (for testing, etc)
    struct QueryFactoriesInfo
    {
        QueryFactoriesInfo() = default;

        QueryFactoriesInfo(const QueryFactoriesInfo & rhs)
        {
            std::lock_guard<std::mutex> lock(rhs.mutex);
            aggregate_functions = rhs.aggregate_functions;
            aggregate_function_combinators = rhs.aggregate_function_combinators;
            database_engines = rhs.database_engines;
            data_type_families = rhs.data_type_families;
            dictionaries = rhs.dictionaries;
            formats = rhs.formats;
            functions = rhs.functions;
            storages = rhs.storages;
            table_functions = rhs.table_functions;
        }

        QueryFactoriesInfo(QueryFactoriesInfo && rhs) = delete;

        QueryFactoriesInfo & operator=(QueryFactoriesInfo rhs)
        {
            swap(rhs);
            return *this;
        }

        void swap(QueryFactoriesInfo & rhs)
        {
            std::swap(aggregate_functions, rhs.aggregate_functions);
            std::swap(aggregate_function_combinators, rhs.aggregate_function_combinators);
            std::swap(database_engines, rhs.database_engines);
            std::swap(data_type_families, rhs.data_type_families);
            std::swap(dictionaries, rhs.dictionaries);
            std::swap(formats, rhs.formats);
            std::swap(functions, rhs.functions);
            std::swap(storages, rhs.storages);
            std::swap(table_functions, rhs.table_functions);
        }

        std::unordered_set<std::string> aggregate_functions;
        std::unordered_set<std::string> aggregate_function_combinators;
        std::unordered_set<std::string> database_engines;
        std::unordered_set<std::string> data_type_families;
        std::unordered_set<std::string> dictionaries;
        std::unordered_set<std::string> formats;
        std::unordered_set<std::string> functions;
        std::unordered_set<std::string> storages;
        std::unordered_set<std::string> table_functions;

        mutable std::mutex mutex;
    };

    /// Needs to be changed while having const context in factories methods
    mutable QueryFactoriesInfo query_factories_info;
    /// Query metrics for reading data asynchronously with IAsynchronousReader.
    mutable std::shared_ptr<AsyncReadCounters> async_read_counters;

    /// TODO: maybe replace with temporary tables?
    StoragePtr view_source;                 /// Temporary StorageValues used to generate alias columns for materialized views
    Tables table_function_results;          /// Temporary tables obtained by execution of table functions. Keyed by AST tree id.

    ContextWeakMutablePtr query_context;
    ContextWeakMutablePtr session_context;  /// Session context or nullptr. Could be equal to this.
    ContextWeakMutablePtr global_context;   /// Global context. Could be equal to this.

    /// XXX: move this stuff to shared part instead.
    ContextMutablePtr buffer_context;  /// Buffer context. Could be equal to this.

    /// A flag, used to distinguish between user query and internal query to a database engine (MaterializedPostgreSQL).
    bool is_internal_query = false;

    inline static ContextPtr global_context_instance;

    /// Temporary data for query execution accounting.
    TemporaryDataOnDiskScopePtr temp_data_on_disk;

    /// Resource classifier for a query, holds smart pointers required for ResourceLink
    /// NOTE: all resource links became invalid after `classifier` destruction
    mutable ClassifierPtr classifier;

    /// Prepared sets that can be shared between different queries. One use case is when is to share prepared sets between
    /// mutation tasks of one mutation executed against different parts of the same table.
    PreparedSetsCachePtr prepared_sets_cache;

public:
    /// Some counters for current query execution.
    /// Most of them are workarounds and should be removed in the future.
    struct KitchenSink
    {
        std::atomic<size_t> analyze_counter = 0;

        KitchenSink() = default;

        KitchenSink(const KitchenSink & rhs)
            : analyze_counter(rhs.analyze_counter.load())
        {}

        KitchenSink & operator=(const KitchenSink & rhs)
        {
            analyze_counter = rhs.analyze_counter.load();
            return *this;
        }
    };

    KitchenSink kitchen_sink;

<<<<<<< HEAD
private:
=======
protected:
    ParallelReplicasReadingCoordinatorPtr parallel_reading_coordinator;

>>>>>>> 7dc1a9c6
    using SampleBlockCache = std::unordered_map<std::string, Block>;
    mutable SampleBlockCache sample_block_cache;

    PartUUIDsPtr part_uuids; /// set of parts' uuids, is used for query parts deduplication
    PartUUIDsPtr ignored_part_uuids; /// set of parts' uuids are meant to be excluded from query processing

    NameToNameMap query_parameters;   /// Dictionary with query parameters for prepared statements.
                                                     /// (key=name, value)

    IHostContextPtr host_context;  /// Arbitrary object that may used to attach some host specific information to query context,
                                   /// when using ClickHouse as a library in some project. For example, it may contain host
                                   /// logger, some query identification information, profiling guards, etc. This field is
                                   /// to be customized in HTTP and TCP servers by overloading the customizeContext(DB::ContextPtr)
                                   /// methods.

    ZooKeeperMetadataTransactionPtr metadata_transaction;    /// Distributed DDL context. I'm not sure if it's a suitable place for this,
                                                    /// but it's the easiest way to pass this through the whole stack from executeQuery(...)
                                                    /// to DatabaseOnDisk::commitCreateTable(...) or IStorage::alter(...) without changing
                                                    /// thousands of signatures.
                                                    /// And I hope it will be replaced with more common Transaction sometime.

    MergeTreeTransactionPtr merge_tree_transaction;     /// Current transaction context. Can be inside session or query context.
                                                        /// It's shared with all children contexts.
    MergeTreeTransactionHolder merge_tree_transaction_holder;   /// It will rollback or commit transaction on Context destruction.

    /// Use copy constructor or createGlobal() instead
    ContextData();
    ContextData(const ContextData &);

    mutable ThrottlerPtr remote_read_query_throttler;       /// A query-wide throttler for remote IO reads
    mutable ThrottlerPtr remote_write_query_throttler;      /// A query-wide throttler for remote IO writes

    mutable ThrottlerPtr local_read_query_throttler;        /// A query-wide throttler for local IO reads
    mutable ThrottlerPtr local_write_query_throttler;       /// A query-wide throttler for local IO writes

    mutable ThrottlerPtr backups_query_throttler;           /// A query-wide throttler for BACKUPs
};

/** A set of known objects that can be used in the query.
  * Consists of a shared part (always common to all sessions and queries)
  *  and copied part (which can be its own for each session or query).
  *
  * Everything is encapsulated for all sorts of checks and locks.
  */
class Context: public ContextData, public std::enable_shared_from_this<Context>
{
private:
    /// ContextData mutex
    mutable SharedMutex mutex;

    Context();
    Context(const Context &);

public:
    /// Create initial Context with ContextShared and etc.
    static ContextMutablePtr createGlobal(ContextSharedPart * shared_part);
    static ContextMutablePtr createCopy(const ContextWeakPtr & other);
    static ContextMutablePtr createCopy(const ContextMutablePtr & other);
    static ContextMutablePtr createCopy(const ContextPtr & other);
    static SharedContextHolder createShared();

    ~Context();

    String getPath() const;
    String getFlagsPath() const;
    String getUserFilesPath() const;
    String getDictionariesLibPath() const;
    String getUserScriptsPath() const;
    String getFilesystemCachesPath() const;

    /// A list of warnings about server configuration to place in `system.warnings` table.
    Strings getWarnings() const;

    VolumePtr getGlobalTemporaryVolume() const; /// TODO: remove, use `getTempDataOnDisk`

    TemporaryDataOnDiskScopePtr getTempDataOnDisk() const;
    TemporaryDataOnDiskScopePtr getSharedTempDataOnDisk() const;
    void setTempDataOnDisk(TemporaryDataOnDiskScopePtr temp_data_on_disk_);

    void setFilesystemCachesPath(const String & path);

    void setPath(const String & path);
    void setFlagsPath(const String & path);
    void setUserFilesPath(const String & path);
    void setDictionariesLibPath(const String & path);
    void setUserScriptsPath(const String & path);

    void addWarningMessage(const String & msg) const;

    void setTemporaryStorageInCache(const String & cache_disk_name, size_t max_size);
    void setTemporaryStoragePolicy(const String & policy_name, size_t max_size);
    void setTemporaryStoragePath(const String & path, size_t max_size);

    using ConfigurationPtr = Poco::AutoPtr<Poco::Util::AbstractConfiguration>;

    /// Global application configuration settings.
    void setConfig(const ConfigurationPtr & config);
    const Poco::Util::AbstractConfiguration & getConfigRef() const;

    AccessControl & getAccessControl();
    const AccessControl & getAccessControl() const;

    /// Sets external authenticators config (LDAP, Kerberos).
    void setExternalAuthenticatorsConfig(const Poco::Util::AbstractConfiguration & config);

    /// Creates GSSAcceptorContext instance based on external authenticator params.
    std::unique_ptr<GSSAcceptorContext> makeGSSAcceptorContext() const;

    /** Take the list of users, quotas and configuration profiles from this config.
      * The list of users is completely replaced.
      * The accumulated quota values are not reset if the quota is not deleted.
      */
    void setUsersConfig(const ConfigurationPtr & config);
    ConfigurationPtr getUsersConfig();

    /// Sets the current user assuming that he/she is already authenticated.
    /// WARNING: This function doesn't check password!
    void setUser(const UUID & user_id_, const std::optional<const std::vector<UUID>> & current_roles_ = {});
    UserPtr getUser() const;

    std::optional<UUID> getUserID() const;
    String getUserName() const;

    void setCurrentRoles(const std::vector<UUID> & current_roles_);
    void setCurrentRolesDefault();
    std::vector<UUID> getCurrentRoles() const;
    std::vector<UUID> getEnabledRoles() const;
    std::shared_ptr<const EnabledRolesInfo> getRolesInfo() const;

    void setCurrentProfile(const String & profile_name, bool check_constraints = true);
    void setCurrentProfile(const UUID & profile_id, bool check_constraints = true);
    void setCurrentProfiles(const SettingsProfilesInfo & profiles_info, bool check_constraints = true);
    std::vector<UUID> getCurrentProfiles() const;
    std::vector<UUID> getEnabledProfiles() const;

    /// Checks access rights.
    /// Empty database means the current database.
    void checkAccess(const AccessFlags & flags) const;
    void checkAccess(const AccessFlags & flags, std::string_view database) const;
    void checkAccess(const AccessFlags & flags, std::string_view database, std::string_view table) const;
    void checkAccess(const AccessFlags & flags, std::string_view database, std::string_view table, std::string_view column) const;
    void checkAccess(const AccessFlags & flags, std::string_view database, std::string_view table, const std::vector<std::string_view> & columns) const;
    void checkAccess(const AccessFlags & flags, std::string_view database, std::string_view table, const Strings & columns) const;
    void checkAccess(const AccessFlags & flags, const StorageID & table_id) const;
    void checkAccess(const AccessFlags & flags, const StorageID & table_id, std::string_view column) const;
    void checkAccess(const AccessFlags & flags, const StorageID & table_id, const std::vector<std::string_view> & columns) const;
    void checkAccess(const AccessFlags & flags, const StorageID & table_id, const Strings & columns) const;
    void checkAccess(const AccessRightsElement & element) const;
    void checkAccess(const AccessRightsElements & elements) const;

    std::shared_ptr<const ContextAccess> getAccess() const;

    RowPolicyFilterPtr getRowPolicyFilter(const String & database, const String & table_name, RowPolicyFilterType filter_type) const;

    std::shared_ptr<const EnabledQuota> getQuota() const;
    std::optional<QuotaUsage> getQuotaUsage() const;

    /// Resource management related
    ResourceManagerPtr getResourceManager() const;
    ClassifierPtr getWorkloadClassifier() const;

    /// We have to copy external tables inside executeQuery() to track limits. Therefore, set callback for it. Must set once.
    void setExternalTablesInitializer(ExternalTablesInitializer && initializer);
    /// This method is called in executeQuery() and will call the external tables initializer.
    void initializeExternalTablesIfSet();

    /// When input() is present we have to send columns structure to client
    void setInputInitializer(InputInitializer && initializer);
    /// This method is called in StorageInput::read while executing query
    void initializeInput(const StoragePtr & input_storage);

    /// Callback for read data blocks from client one by one for function input()
    void setInputBlocksReaderCallback(InputBlocksReader && reader);
    /// Get callback for reading data for input()
    InputBlocksReader getInputBlocksReaderCallback() const;
    void resetInputCallbacks();

    /// Returns information about the client executing a query.
    const ClientInfo & getClientInfo() const { return client_info; }

    /// Modify stored in the context information about the client executing a query.
    void setClientInfo(const ClientInfo & client_info_);
    void setClientName(const String & client_name);
    void setClientInterface(ClientInfo::Interface interface);
    void setClientVersion(UInt64 client_version_major, UInt64 client_version_minor, UInt64 client_version_patch, unsigned client_tcp_protocol_version);
    void setClientConnectionId(uint32_t connection_id);
    void setHttpClientInfo(ClientInfo::HTTPMethod http_method, const String & http_user_agent, const String & http_referer);
    void setForwardedFor(const String & forwarded_for);
    void setQueryKind(ClientInfo::QueryKind query_kind);
    void setQueryKindInitial();
    void setQueryKindReplicatedDatabaseInternal();
    void setCurrentUserName(const String & current_user_name);
    void setCurrentAddress(const Poco::Net::SocketAddress & current_address);
    void setInitialUserName(const String & initial_user_name);
    void setInitialAddress(const Poco::Net::SocketAddress & initial_address);
    void setInitialQueryId(const String & initial_query_id);
    void setInitialQueryStartTime(std::chrono::time_point<std::chrono::system_clock> initial_query_start_time);
    void setQuotaClientKey(const String & quota_key);
    void setConnectionClientVersion(UInt64 client_version_major, UInt64 client_version_minor, UInt64 client_version_patch, unsigned client_tcp_protocol_version);
    void setReplicaInfo(bool collaborate_with_initiator, size_t all_replicas_count, size_t number_of_current_replica);
    void increaseDistributedDepth();
    const OpenTelemetry::TracingContext & getClientTraceContext() const { return client_info.client_trace_context; }
    OpenTelemetry::TracingContext & getClientTraceContext() { return client_info.client_trace_context; }

    enum StorageNamespace
    {
         ResolveGlobal = 1u,                                           /// Database name must be specified
         ResolveCurrentDatabase = 2u,                                  /// Use current database
         ResolveOrdinary = ResolveGlobal | ResolveCurrentDatabase,     /// If database name is not specified, use current database
         ResolveExternal = 4u,                                         /// Try get external table
         ResolveAll = ResolveExternal | ResolveOrdinary                /// If database name is not specified, try get external table,
                                                                       ///    if external table not found use current database.
    };

    String resolveDatabase(const String & database_name) const;
    StorageID resolveStorageID(StorageID storage_id, StorageNamespace where = StorageNamespace::ResolveAll) const;
    StorageID tryResolveStorageID(StorageID storage_id, StorageNamespace where = StorageNamespace::ResolveAll) const;
    StorageID resolveStorageIDImpl(StorageID storage_id, StorageNamespace where, std::optional<Exception> * exception) const;

    Tables getExternalTables() const;
    void addExternalTable(const String & table_name, TemporaryTableHolder && temporary_table);
    std::shared_ptr<TemporaryTableHolder> findExternalTable(const String & table_name) const;
    std::shared_ptr<TemporaryTableHolder> removeExternalTable(const String & table_name);

    const Scalars & getScalars() const;
    const Block & getScalar(const String & name) const;
    void addScalar(const String & name, const Block & block);
    bool hasScalar(const String & name) const;

    const Block * tryGetSpecialScalar(const String & name) const;
    void addSpecialScalar(const String & name, const Block & block);

    const QueryAccessInfo & getQueryAccessInfo() const { return query_access_info; }
    void addQueryAccessInfo(
        const String & quoted_database_name,
        const String & full_quoted_table_name,
        const Names & column_names,
        const String & projection_name = {},
        const String & view_name = {});
    void addQueryAccessInfo(const Names & partition_names);

    struct QualifiedProjectionName
    {
        StorageID storage_id = StorageID::createEmpty();
        String projection_name;
        explicit operator bool() const { return !projection_name.empty(); }
    };
    void addQueryAccessInfo(const QualifiedProjectionName & qualified_projection_name);


    /// Supported factories for records in query_log
    enum class QueryLogFactories
    {
        AggregateFunction,
        AggregateFunctionCombinator,
        Database,
        DataType,
        Dictionary,
        Format,
        Function,
        Storage,
        TableFunction
    };

    const QueryFactoriesInfo & getQueryFactoriesInfo() const { return query_factories_info; }
    void addQueryFactoriesInfo(QueryLogFactories factory_type, const String & created_object) const;

    /// For table functions s3/file/url/hdfs/input we can use structure from
    /// insertion table depending on select expression.
    StoragePtr executeTableFunction(const ASTPtr & table_expression, const ASTSelectQuery * select_query_hint = nullptr);
    /// Overload for the new analyzer. Structure inference is performed in QueryAnalysisPass.
    StoragePtr executeTableFunction(const ASTPtr & table_expression, const TableFunctionPtr & table_function_ptr);

    void addViewSource(const StoragePtr & storage);
    StoragePtr getViewSource() const;

    String getCurrentDatabase() const;
    String getCurrentQueryId() const { return client_info.current_query_id; }

    /// Id of initiating query for distributed queries; or current query id if it's not a distributed query.
    String getInitialQueryId() const;

    void setCurrentDatabase(const String & name);
    /// Set current_database for global context. We don't validate that database
    /// exists because it should be set before databases loading.
    void setCurrentDatabaseNameInGlobalContext(const String & name);
    void setCurrentQueryId(const String & query_id);

    void killCurrentQuery() const;
    bool isCurrentQueryKilled() const;

    bool hasInsertionTable() const { return !insertion_table_info.table.empty(); }
    bool hasInsertionTableColumnNames() const { return insertion_table_info.column_names.has_value(); }
    void setInsertionTable(StorageID db_and_table, std::optional<Names> column_names = std::nullopt) { insertion_table_info = {std::move(db_and_table), std::move(column_names)}; }
    const StorageID & getInsertionTable() const { return insertion_table_info.table; }
    const std::optional<Names> & getInsertionTableColumnNames() const{ return insertion_table_info.column_names; }

    void setDistributed(bool is_distributed_) { is_distributed = is_distributed_; }
    bool isDistributed() const { return is_distributed; }

    String getDefaultFormat() const;    /// If default_format is not specified, some global default format is returned.
    void setDefaultFormat(const String & name);

    String getInsertFormat() const;
    void setInsertFormat(const String & name);

    MultiVersion<Macros>::Version getMacros() const;
    void setMacros(std::unique_ptr<Macros> && macros);

    bool displaySecretsInShowAndSelect() const;
    Settings getSettings() const;
    void setSettings(const Settings & settings_);

    /// Set settings by name.
    void setSetting(std::string_view name, const String & value);
    void setSetting(std::string_view name, const Field & value);
    void applySettingChange(const SettingChange & change);
    void applySettingsChanges(const SettingsChanges & changes);

    /// Checks the constraints.
    void checkSettingsConstraints(const SettingsProfileElements & profile_elements, SettingSource source) const;
    void checkSettingsConstraints(const SettingChange & change, SettingSource source) const;
    void checkSettingsConstraints(const SettingsChanges & changes, SettingSource source) const;
    void checkSettingsConstraints(SettingsChanges & changes, SettingSource source) const;
    void clampToSettingsConstraints(SettingsChanges & changes, SettingSource source) const;
    void checkMergeTreeSettingsConstraints(const MergeTreeSettings & merge_tree_settings, const SettingsChanges & changes) const;

    /// Reset settings to default value
    void resetSettingsToDefaultValue(const std::vector<String> & names);

    /// Returns the current constraints (can return null).
    std::shared_ptr<const SettingsConstraintsAndProfileIDs> getSettingsConstraintsAndCurrentProfiles() const;

    const ExternalDictionariesLoader & getExternalDictionariesLoader() const;
    ExternalDictionariesLoader & getExternalDictionariesLoader();
    ExternalDictionariesLoader & getExternalDictionariesLoaderUnlocked();
    const EmbeddedDictionaries & getEmbeddedDictionaries() const;
    EmbeddedDictionaries & getEmbeddedDictionaries();
    void tryCreateEmbeddedDictionaries(const Poco::Util::AbstractConfiguration & config) const;
    void loadOrReloadDictionaries(const Poco::Util::AbstractConfiguration & config);

    const ExternalUserDefinedExecutableFunctionsLoader & getExternalUserDefinedExecutableFunctionsLoader() const;
    ExternalUserDefinedExecutableFunctionsLoader & getExternalUserDefinedExecutableFunctionsLoader();
    ExternalUserDefinedExecutableFunctionsLoader & getExternalUserDefinedExecutableFunctionsLoaderUnlocked();
    const IUserDefinedSQLObjectsLoader & getUserDefinedSQLObjectsLoader() const;
    IUserDefinedSQLObjectsLoader & getUserDefinedSQLObjectsLoader();
    void loadOrReloadUserDefinedExecutableFunctions(const Poco::Util::AbstractConfiguration & config);

#if USE_NLP
    SynonymsExtensions & getSynonymsExtensions() const;
    Lemmatizers & getLemmatizers() const;
#endif

    BackupsWorker & getBackupsWorker() const;

    /// I/O formats.
    InputFormatPtr getInputFormat(const String & name, ReadBuffer & buf, const Block & sample, UInt64 max_block_size,
                                  const std::optional<FormatSettings> & format_settings = std::nullopt, const std::optional<size_t> max_parsing_threads = std::nullopt) const;

    OutputFormatPtr getOutputFormat(const String & name, WriteBuffer & buf, const Block & sample) const;
    OutputFormatPtr getOutputFormatParallelIfPossible(const String & name, WriteBuffer & buf, const Block & sample) const;

    InterserverIOHandler & getInterserverIOHandler();
    const InterserverIOHandler & getInterserverIOHandler() const;

    /// How other servers can access this for downloading replicated data.
    void setInterserverIOAddress(const String & host, UInt16 port);
    std::pair<String, UInt16> getInterserverIOAddress() const;

    /// Credentials which server will use to communicate with others
    void updateInterserverCredentials(const Poco::Util::AbstractConfiguration & config);
    InterserverCredentialsPtr getInterserverCredentials() const;

    /// Interserver requests scheme (http or https)
    void setInterserverScheme(const String & scheme);
    String getInterserverScheme() const;

    /// Storage of allowed hosts from config.xml
    void setRemoteHostFilter(const Poco::Util::AbstractConfiguration & config);
    const RemoteHostFilter & getRemoteHostFilter() const;

    /// Storage of forbidden HTTP headers from config.xml
    void setHTTPHeaderFilter(const Poco::Util::AbstractConfiguration & config);
    const HTTPHeaderFilter & getHTTPHeaderFilter() const;

    /// The port that the server listens for executing SQL queries.
    UInt16 getTCPPort() const;

    std::optional<UInt16> getTCPPortSecure() const;

    /// Register server ports during server starting up. No lock is held.
    void registerServerPort(String port_name, UInt16 port);

    UInt16 getServerPort(const String & port_name) const;

    /// For methods below you may need to acquire the context lock by yourself.

    ContextMutablePtr getQueryContext() const;
    bool hasQueryContext() const { return !query_context.expired(); }
    bool isInternalSubquery() const;

    ContextMutablePtr getSessionContext() const;
    bool hasSessionContext() const { return !session_context.expired(); }

    ContextMutablePtr getGlobalContext() const;

    static ContextPtr getGlobalContextInstance() { return global_context_instance; }

    bool hasGlobalContext() const { return !global_context.expired(); }
    bool isGlobalContext() const
    {
        auto ptr = global_context.lock();
        return ptr && ptr.get() == this;
    }

    ContextMutablePtr getBufferContext() const;

    void setQueryContext(ContextMutablePtr context_) { query_context = context_; }
    void setSessionContext(ContextMutablePtr context_) { session_context = context_; }

    void makeQueryContext();
    void makeSessionContext();
    void makeGlobalContext();

    const Settings & getSettingsRef() const { return settings; }

    void setProgressCallback(ProgressCallback callback);
    /// Used in executeQuery() to pass it to the QueryPipeline.
    ProgressCallback getProgressCallback() const;

    void setFileProgressCallback(FileProgressCallback && callback) { file_progress_callback = callback; }
    FileProgressCallback getFileProgressCallback() const { return file_progress_callback; }

    /** Set in executeQuery and InterpreterSelectQuery. Then it is used in QueryPipeline,
      *  to update and monitor information about the total number of resources spent for the query.
      */
    void setProcessListElement(QueryStatusPtr elem);
    /// Can return nullptr if the query was not inserted into the ProcessList.
    QueryStatusPtr getProcessListElement() const;
    QueryStatusPtr getProcessListElementSafe() const;

    /// List all queries.
    ProcessList & getProcessList();
    const ProcessList & getProcessList() const;

    OvercommitTracker * getGlobalOvercommitTracker() const;

    SessionTracker & getSessionTracker();

    MergeList & getMergeList();
    const MergeList & getMergeList() const;

    MovesList & getMovesList();
    const MovesList & getMovesList() const;

    ReplicatedFetchList & getReplicatedFetchList();
    const ReplicatedFetchList & getReplicatedFetchList() const;

    /// If the current session is expired at the time of the call, synchronously creates and returns a new session with the startNewSession() call.
    /// If no ZooKeeper configured, throws an exception.
    std::shared_ptr<zkutil::ZooKeeper> getZooKeeper() const;
    /// Same as above but return a zookeeper connection from auxiliary_zookeepers configuration entry.
    std::shared_ptr<zkutil::ZooKeeper> getAuxiliaryZooKeeper(const String & name) const;
    /// return Auxiliary Zookeeper map
    std::map<String, zkutil::ZooKeeperPtr> getAuxiliaryZooKeepers() const;

    /// Try to connect to Keeper using get(Auxiliary)ZooKeeper. Useful for
    /// internal Keeper start (check connection to some other node). Return true
    /// if connected successfully (without exception) or our zookeeper client
    /// connection configured for some other cluster without our node.
    bool tryCheckClientConnectionToMyKeeperCluster() const;

    UInt32 getZooKeeperSessionUptime() const;
    UInt64 getClientProtocolVersion() const;
    void setClientProtocolVersion(UInt64 version);

#if USE_NURAFT
    std::shared_ptr<KeeperDispatcher> & getKeeperDispatcher() const;
    std::shared_ptr<KeeperDispatcher> & tryGetKeeperDispatcher() const;
#endif
    void initializeKeeperDispatcher(bool start_async) const;
    void shutdownKeeperDispatcher() const;
    void updateKeeperConfiguration(const Poco::Util::AbstractConfiguration & config);

    /// Set auxiliary zookeepers configuration at server starting or configuration reloading.
    void reloadAuxiliaryZooKeepersConfigIfChanged(const ConfigurationPtr & config);
    /// Has ready or expired ZooKeeper
    bool hasZooKeeper() const;
    /// Has ready or expired auxiliary ZooKeeper
    bool hasAuxiliaryZooKeeper(const String & name) const;
    /// Reset current zookeeper session. Do not create a new one.
    void resetZooKeeper() const;
    // Reload Zookeeper
    void reloadZooKeeperIfChanged(const ConfigurationPtr & config) const;

    void setSystemZooKeeperLogAfterInitializationIfNeeded();

    /// --- Caches ------------------------------------------------------------------------------------------

    void setUncompressedCache(const String & cache_policy, size_t max_size_in_bytes, double size_ratio);
    void updateUncompressedCacheConfiguration(const Poco::Util::AbstractConfiguration & config);
    std::shared_ptr<UncompressedCache> getUncompressedCache() const;
    void clearUncompressedCache() const;

    void setMarkCache(const String & cache_policy, size_t max_cache_size_in_bytes, double size_ratio);
    void updateMarkCacheConfiguration(const Poco::Util::AbstractConfiguration & config);
    std::shared_ptr<MarkCache> getMarkCache() const;
    void clearMarkCache() const;
    ThreadPool & getLoadMarksThreadpool() const;

    void setIndexUncompressedCache(const String & cache_policy, size_t max_size_in_bytes, double size_ratio);
    void updateIndexUncompressedCacheConfiguration(const Poco::Util::AbstractConfiguration & config);
    std::shared_ptr<UncompressedCache> getIndexUncompressedCache() const;
    void clearIndexUncompressedCache() const;

    void setIndexMarkCache(const String & cache_policy, size_t max_cache_size_in_bytes, double size_ratio);
    void updateIndexMarkCacheConfiguration(const Poco::Util::AbstractConfiguration & config);
    std::shared_ptr<MarkCache> getIndexMarkCache() const;
    void clearIndexMarkCache() const;

    void setMMappedFileCache(size_t max_cache_size_in_num_entries);
    void updateMMappedFileCacheConfiguration(const Poco::Util::AbstractConfiguration & config);
    std::shared_ptr<MMappedFileCache> getMMappedFileCache() const;
    void clearMMappedFileCache() const;

    void setQueryCache(size_t max_size_in_bytes, size_t max_entries, size_t max_entry_size_in_bytes, size_t max_entry_size_in_rows);
    void updateQueryCacheConfiguration(const Poco::Util::AbstractConfiguration & config);
    std::shared_ptr<QueryCache> getQueryCache() const;
    void clearQueryCache() const;

    /** Clear the caches of the uncompressed blocks and marks.
      * This is usually done when renaming tables, changing the type of columns, deleting a table.
      *  - since caches are linked to file names, and become incorrect.
      *  (when deleting a table - it is necessary, since in its place another can appear)
      * const - because the change in the cache is not considered significant.
      */
    void clearCaches() const;

    /// -----------------------------------------------------------------------------------------------------

    ThreadPool & getPrefetchThreadpool() const;

    /// Note: prefetchThreadpool is different from threadpoolReader
    /// in the way that its tasks are - wait for marks to be loaded
    /// and make a prefetch by putting a read task to threadpoolReader.
    size_t getPrefetchThreadpoolSize() const;

    /// Settings for MergeTree background tasks stored in config.xml
    BackgroundTaskSchedulingSettings getBackgroundProcessingTaskSchedulingSettings() const;
    BackgroundTaskSchedulingSettings getBackgroundMoveTaskSchedulingSettings() const;

    BackgroundSchedulePool & getBufferFlushSchedulePool() const;
    BackgroundSchedulePool & getSchedulePool() const;
    BackgroundSchedulePool & getMessageBrokerSchedulePool() const;
    BackgroundSchedulePool & getDistributedSchedulePool() const;

    /// Has distributed_ddl configuration or not.
    bool hasDistributedDDL() const;
    void setDDLWorker(std::unique_ptr<DDLWorker> ddl_worker);
    DDLWorker & getDDLWorker() const;

    std::map<String, std::shared_ptr<Cluster>> getClusters() const;
    std::shared_ptr<Cluster> getCluster(const std::string & cluster_name) const;
    std::shared_ptr<Cluster> tryGetCluster(const std::string & cluster_name) const;
    void setClustersConfig(const ConfigurationPtr & config, bool enable_discovery = false, const String & config_name = "remote_servers");

    void startClusterDiscovery();

    /// Sets custom cluster, but doesn't update configuration
    void setCluster(const String & cluster_name, const std::shared_ptr<Cluster> & cluster);
    void reloadClusterConfig() const;

    Compiler & getCompiler();

    /// Call after initialization before using system logs. Call for global context.
    void initializeSystemLogs();

    /// Call after initialization before using trace collector.
    void initializeTraceCollector();

    /// Call after unexpected crash happen.
    void handleCrash() const;

    bool hasTraceCollector() const;

    /// Nullptr if the query log is not ready for this moment.
    std::shared_ptr<QueryLog> getQueryLog() const;
    std::shared_ptr<QueryThreadLog> getQueryThreadLog() const;
    std::shared_ptr<QueryViewsLog> getQueryViewsLog() const;
    std::shared_ptr<TraceLog> getTraceLog() const;
    std::shared_ptr<TextLog> getTextLog() const;
    std::shared_ptr<MetricLog> getMetricLog() const;
    std::shared_ptr<AsynchronousMetricLog> getAsynchronousMetricLog() const;
    std::shared_ptr<OpenTelemetrySpanLog> getOpenTelemetrySpanLog() const;
    std::shared_ptr<ZooKeeperLog> getZooKeeperLog() const;
    std::shared_ptr<SessionLog> getSessionLog() const;
    std::shared_ptr<TransactionsInfoLog> getTransactionsInfoLog() const;
    std::shared_ptr<ProcessorsProfileLog> getProcessorsProfileLog() const;
    std::shared_ptr<FilesystemCacheLog> getFilesystemCacheLog() const;
    std::shared_ptr<FilesystemReadPrefetchesLog> getFilesystemReadPrefetchesLog() const;
    std::shared_ptr<AsynchronousInsertLog> getAsynchronousInsertLog() const;
    std::shared_ptr<BackupLog> getBackupLog() const;

    std::vector<ISystemLog *> getSystemLogs() const;

    /// Returns an object used to log operations with parts if it possible.
    /// Provide table name to make required checks.
    std::shared_ptr<PartLog> getPartLog(const String & part_database) const;

    const MergeTreeSettings & getMergeTreeSettings() const;
    const MergeTreeSettings & getReplicatedMergeTreeSettings() const;
    const StorageS3Settings & getStorageS3Settings() const;

    /// Prevents DROP TABLE if its size is greater than max_size (50GB by default, max_size=0 turn off this check)
    void setMaxTableSizeToDrop(size_t max_size);
    void checkTableCanBeDropped(const String & database, const String & table, const size_t & table_size) const;

    /// Prevents DROP PARTITION if its size is greater than max_size (50GB by default, max_size=0 turn off this check)
    void setMaxPartitionSizeToDrop(size_t max_size);
    void checkPartitionCanBeDropped(const String & database, const String & table, const size_t & partition_size) const;

    /// Lets you select the compression codec according to the conditions described in the configuration file.
    std::shared_ptr<ICompressionCodec> chooseCompressionCodec(size_t part_size, double part_size_ratio) const;


    /// Provides storage disks
    DiskPtr getDisk(const String & name) const;
    using DiskCreator = std::function<DiskPtr(const DisksMap & disks_map)>;
    DiskPtr getOrCreateDisk(const String & name, DiskCreator creator) const;

    StoragePoliciesMap getPoliciesMap() const;
    DisksMap getDisksMap() const;
    void updateStorageConfiguration(const Poco::Util::AbstractConfiguration & config);

    /// Provides storage politics schemes
    StoragePolicyPtr getStoragePolicy(const String & name) const;

    StoragePolicyPtr getStoragePolicyFromDisk(const String & disk_name) const;

    /// Get the server uptime in seconds.
    double getUptimeSeconds() const;

    using ConfigReloadCallback = std::function<void()>;
    void setConfigReloadCallback(ConfigReloadCallback && callback);
    void reloadConfig() const;

    using StartStopServersCallback = std::function<void(const ServerType &)>;
    void setStartServersCallback(StartStopServersCallback && callback);
    void setStopServersCallback(StartStopServersCallback && callback);

    void startServers(const ServerType & server_type) const;
    void stopServers(const ServerType & server_type) const;

    void shutdown();

    bool isInternalQuery() const { return is_internal_query; }
    void setInternalQuery(bool internal) { is_internal_query = internal; }

    ActionLocksManagerPtr getActionLocksManager() const;

    enum class ApplicationType
    {
        SERVER,         /// The program is run as clickhouse-server daemon (default behavior)
        CLIENT,         /// clickhouse-client
        LOCAL,          /// clickhouse-local
        KEEPER,         /// clickhouse-keeper (also daemon)
        DISKS,          /// clickhouse-disks
    };

    ApplicationType getApplicationType() const;
    void setApplicationType(ApplicationType type);

    /// Sets default_profile and system_profile, must be called once during the initialization
    void setDefaultProfiles(const Poco::Util::AbstractConfiguration & config);
    String getDefaultProfileName() const;
    String getSystemProfileName() const;

    /// Base path for format schemas
    String getFormatSchemaPath() const;
    void setFormatSchemaPath(const String & path);

    SampleBlockCache & getSampleBlockCache() const;

    /// Query parameters for prepared statements.
    bool hasQueryParameters() const;
    const NameToNameMap & getQueryParameters() const;

    /// Throws if parameter with the given name already set.
    void setQueryParameter(const String & name, const String & value);
    void setQueryParameters(const NameToNameMap & parameters) { query_parameters = parameters; }

    /// Overrides values of existing parameters.
    void addQueryParameters(const NameToNameMap & parameters);

    /// Add started bridge command. It will be killed after context destruction
    void addBridgeCommand(std::unique_ptr<ShellCommand> cmd) const;

    IHostContextPtr & getHostContext();
    const IHostContextPtr & getHostContext() const;

    /// Initialize context of distributed DDL query with Replicated database.
    void initZooKeeperMetadataTransaction(ZooKeeperMetadataTransactionPtr txn, bool attach_existing = false);
    /// Returns context of current distributed DDL query or nullptr.
    ZooKeeperMetadataTransactionPtr getZooKeeperMetadataTransaction() const;
    /// Removes context of current distributed DDL.
    void resetZooKeeperMetadataTransaction();

    void checkTransactionsAreAllowed(bool explicit_tcl_query = false) const;
    void initCurrentTransaction(MergeTreeTransactionPtr txn);
    void setCurrentTransaction(MergeTreeTransactionPtr txn);
    MergeTreeTransactionPtr getCurrentTransaction() const;

    bool isServerCompletelyStarted() const;
    void setServerCompletelyStarted();

    PartUUIDsPtr getPartUUIDs() const;
    PartUUIDsPtr getIgnoredPartUUIDs() const;

    AsynchronousInsertQueue * getAsynchronousInsertQueue() const;
    void setAsynchronousInsertQueue(const std::shared_ptr<AsynchronousInsertQueue> & ptr);

    ReadTaskCallback getReadTaskCallback() const;
    void setReadTaskCallback(ReadTaskCallback && callback);

    MergeTreeReadTaskCallback getMergeTreeReadTaskCallback() const;
    void setMergeTreeReadTaskCallback(MergeTreeReadTaskCallback && callback);

    MergeTreeAllRangesCallback getMergeTreeAllRangesCallback() const;
    void setMergeTreeAllRangesCallback(MergeTreeAllRangesCallback && callback);

    UUID getParallelReplicasGroupUUID() const;
    void setParallelReplicasGroupUUID(UUID uuid);

    /// Background executors related methods
    void initializeBackgroundExecutorsIfNeeded();
    bool areBackgroundExecutorsInitialized();

    MergeMutateBackgroundExecutorPtr getMergeMutateExecutor() const;
    OrdinaryBackgroundExecutorPtr getMovesExecutor() const;
    OrdinaryBackgroundExecutorPtr getFetchesExecutor() const;
    OrdinaryBackgroundExecutorPtr getCommonExecutor() const;

    IAsynchronousReader & getThreadPoolReader(FilesystemReaderType type) const;

    std::shared_ptr<AsyncReadCounters> getAsyncReadCounters() const;

    ThreadPool & getThreadPoolWriter() const;

    /** Get settings for reading from filesystem. */
    ReadSettings getReadSettings() const;

    /** Get settings for writing to filesystem. */
    WriteSettings getWriteSettings() const;

    /** There are multiple conditions that have to be met to be able to use parallel replicas */
    bool canUseParallelReplicas() const;
    bool canUseParallelReplicasOnInitiator() const;
    bool canUseParallelReplicasOnFollower() const;

    enum class ParallelReplicasMode : uint8_t
    {
        SAMPLE_KEY,
        CUSTOM_KEY,
        READ_TASKS,
    };

    ParallelReplicasMode getParallelReplicasMode() const;

    void setPreparedSetsCache(const PreparedSetsCachePtr & cache);
    PreparedSetsCachePtr getPreparedSetsCache() const;

    const ServerSettings & getServerSettings() const;

private:
    std::unique_lock<SharedMutex> getGlobalLock() const;

    std::shared_lock<SharedMutex> getGlobalSharedLock() const;

    std::unique_lock<SharedMutex> getLocalLock() const;

    std::shared_lock<SharedMutex> getLocalSharedLock() const;

    const Poco::Util::AbstractConfiguration & getConfigRefWithLock(const std::unique_lock<SharedMutex> & lock) const;

    std::shared_ptr<const SettingsConstraintsAndProfileIDs> getSettingsConstraintsAndCurrentProfilesWithLock() const;

    void setCurrentProfileWithLock(const String & profile_name, bool check_constraints, const std::unique_lock<SharedMutex> & lock);

    void setCurrentProfileWithLock(const UUID & profile_id, bool check_constraints, const std::unique_lock<SharedMutex> & lock);

    void setCurrentProfilesWithLock(const SettingsProfilesInfo & profiles_info, bool check_constraints, const std::unique_lock<SharedMutex> & lock);

    void setCurrentRolesWithLock(const std::vector<UUID> & current_roles_, const std::unique_lock<SharedMutex> & lock);

    void setSettingWithLock(std::string_view name, const String & value, const std::unique_lock<SharedMutex> & lock);

    void setSettingWithLock(std::string_view name, const Field & value, const std::unique_lock<SharedMutex> & lock);

    void applySettingChangeWithLock(const SettingChange & change, const std::unique_lock<SharedMutex> & lock);

    void applySettingsChangesWithLock(const SettingsChanges & changes, const std::unique_lock<SharedMutex> & lock);

    void setUserIDWithLock(const UUID & user_id_, const std::unique_lock<SharedMutex> & lock);

    void setCurrentDatabaseWithLock(const String & name, const std::unique_lock<SharedMutex> & lock);

    void checkSettingsConstraintsWithLock(const SettingsProfileElements & profile_elements, SettingSource source) const;

    void checkSettingsConstraintsWithLock(const SettingChange & change, SettingSource source) const;

    void checkSettingsConstraintsWithLock(const SettingsChanges & changes, SettingSource source) const;

    void checkSettingsConstraintsWithLock(SettingsChanges & changes, SettingSource source) const;

    void clampToSettingsConstraintsWithLock(SettingsChanges & changes, SettingSource source) const;

    void checkMergeTreeSettingsConstraintsWithLock(const MergeTreeSettings & merge_tree_settings, const SettingsChanges & changes) const;

    void initGlobal();

    void setUserID(const UUID & user_id_);

    template <typename... Args>
    void checkAccessImpl(const Args &... args) const;

    EmbeddedDictionaries & getEmbeddedDictionariesImpl(bool throw_on_error) const;

    void checkCanBeDropped(const String & database, const String & table, const size_t & size, const size_t & max_size_to_drop) const;

    StoragePolicySelectorPtr getStoragePolicySelector(std::lock_guard<std::mutex> & lock) const;

    DiskSelectorPtr getDiskSelector(std::lock_guard<std::mutex> & lock) const;

    DisksMap getDisksMap(std::lock_guard<std::mutex> & lock) const;

    /// Expect lock for shared->clusters_mutex
    std::shared_ptr<Clusters> getClustersImpl(std::lock_guard<std::mutex> & lock) const;

    /// Throttling
public:
    ThrottlerPtr getReplicatedFetchesThrottler() const;
    ThrottlerPtr getReplicatedSendsThrottler() const;

    ThrottlerPtr getRemoteReadThrottler() const;
    ThrottlerPtr getRemoteWriteThrottler() const;

    ThrottlerPtr getLocalReadThrottler() const;
    ThrottlerPtr getLocalWriteThrottler() const;

    ThrottlerPtr getBackupsThrottler() const;

    /// Kitchen sink
    using ContextData::KitchenSink;
    using ContextData::kitchen_sink;
};

struct HTTPContext : public IHTTPContext
{
    explicit HTTPContext(ContextPtr context_)
        : context(Context::createCopy(context_))
    {}

    uint64_t getMaxHstsAge() const override
    {
        return context->getSettingsRef().hsts_max_age;
    }

    uint64_t getMaxUriSize() const override
    {
        return context->getSettingsRef().http_max_uri_size;
    }

    uint64_t getMaxFields() const override
    {
        return context->getSettingsRef().http_max_fields;
    }

    uint64_t getMaxFieldNameSize() const override
    {
        return context->getSettingsRef().http_max_field_name_size;
    }

    uint64_t getMaxFieldValueSize() const override
    {
        return context->getSettingsRef().http_max_field_value_size;
    }

    uint64_t getMaxChunkSize() const override
    {
        return context->getSettingsRef().http_max_chunk_size;
    }

    Poco::Timespan getReceiveTimeout() const override
    {
        return context->getSettingsRef().http_receive_timeout;
    }

    Poco::Timespan getSendTimeout() const override
    {
        return context->getSettingsRef().http_send_timeout;
    }

    ContextPtr context;
};

}

#else

#include <Coordination/Standalone/Context.h>

#endif<|MERGE_RESOLUTION|>--- conflicted
+++ resolved
@@ -439,13 +439,7 @@
 
     KitchenSink kitchen_sink;
 
-<<<<<<< HEAD
-private:
-=======
 protected:
-    ParallelReplicasReadingCoordinatorPtr parallel_reading_coordinator;
-
->>>>>>> 7dc1a9c6
     using SampleBlockCache = std::unordered_map<std::string, Block>;
     mutable SampleBlockCache sample_block_cache;
 
