#include <numeric>

#include <DataTypes/DataTypeDateTime.h>
#include <DataTypes/DataTypeTuple.h>
#include <Functions/FunctionsTimeWindow.h>
#include <Interpreters/addMissingDefaults.h>
#include <Interpreters/AddDefaultDatabaseVisitor.h>
#include <Interpreters/Context.h>
#include <Interpreters/InDepthNodeVisitor.h>
#include <Interpreters/InterpreterAlterQuery.h>
#include <Interpreters/InterpreterCreateQuery.h>
#include <Interpreters/InterpreterInsertQuery.h>
#include <Interpreters/InterpreterDropQuery.h>
#include <Interpreters/InterpreterSelectQuery.h>
#include <Interpreters/ProcessList.h>
#include <Interpreters/QueryNormalizer.h>
#include <Interpreters/getTableExpressions.h>
#include <Interpreters/getHeaderForProcessingStage.h>
#include <Parsers/ASTAlterQuery.h>
#include <Parsers/ASTAsterisk.h>
#include <Parsers/ASTCreateQuery.h>
#include <Parsers/ASTDropQuery.h>
#include <Parsers/ASTIdentifier.h>
#include <Parsers/ASTLiteral.h>
#include <Parsers/ASTOrderByElement.h>
#include <Parsers/ASTSelectQuery.h>
#include <Parsers/ASTTablesInSelectQuery.h>
#include <Parsers/ASTColumnDeclaration.h>
#include <Parsers/ASTWatchQuery.h>
#include <Parsers/formatAST.h>
#include <Processors/Executors/CompletedPipelineExecutor.h>
#include <Processors/Sources/BlocksSource.h>
#include <Processors/Sources/SourceFromSingleChunk.h>
#include <Processors/Executors/PullingAsyncPipelineExecutor.h>
#include <Processors/Transforms/DeduplicationTokenTransforms.h>
#include <Processors/Transforms/ExpressionTransform.h>
#include <Processors/Transforms/FilterTransform.h>
#include <Processors/Transforms/WatermarkTransform.h>
#include <Processors/Transforms/SquashingTransform.h>
#include <Processors/Transforms/MaterializingTransform.h>
#include <Processors/QueryPlan/QueryPlan.h>
#include <Processors/QueryPlan/BuildQueryPipelineSettings.h>
#include <Processors/QueryPlan/ExpressionStep.h>
#include <Processors/QueryPlan/Optimizations/QueryPlanOptimizationSettings.h>
#include <Processors/Executors/PipelineExecutor.h>
#include <Processors/Sinks/EmptySink.h>
#include <Storages/AlterCommands.h>
#include <Storages/StorageFactory.h>
#include <Common/typeid_cast.h>
#include <Common/ProfileEvents.h>
#include <Common/logger_useful.h>
#include <Core/Settings.h>
#include <boost/algorithm/string/replace.hpp>

#include <Storages/LiveView/StorageBlocks.h>
#include <Storages/WindowView/StorageWindowView.h>
#include <Storages/WindowView/WindowViewSource.h>

#include <QueryPipeline/QueryPipelineBuilder.h>


namespace DB
{
namespace ErrorCodes
{
    extern const int ARGUMENT_OUT_OF_BOUND;
    extern const int BAD_ARGUMENTS;
    extern const int SYNTAX_ERROR;
    extern const int ILLEGAL_COLUMN;
    extern const int ILLEGAL_TYPE_OF_ARGUMENT;
    extern const int INCORRECT_QUERY;
    extern const int LOGICAL_ERROR;
    extern const int QUERY_IS_NOT_SUPPORTED_IN_WINDOW_VIEW;
    extern const int SUPPORT_IS_DISABLED;
    extern const int TABLE_WAS_NOT_DROPPED;
    extern const int NO_SUCH_COLUMN_IN_TABLE;
    extern const int NOT_IMPLEMENTED;
    extern const int UNSUPPORTED_METHOD;
}

namespace
{
    /// Fetch all window info and replace tumble or hop node names with windowID
    struct WindowFunctionMatcher
    {
        using Visitor = InDepthNodeVisitor<WindowFunctionMatcher, true>;
        using TypeToVisit = ASTFunction;

        struct Data
        {
            ASTPtr window_function;
            String serialized_window_function;
            bool is_tumble = false;
            bool is_hop = false;
            bool check_duplicate_window = false;
        };

        static bool needChildVisit(ASTPtr &, const ASTPtr &) { return true; }

        static void visit(ASTPtr & ast, Data & data)
        {
            if (auto * t = ast->as<ASTFunction>())
            {
                if (t->name == "tumble" || t->name == "hop")
                {
                    data.is_tumble = t->name == "tumble";
                    data.is_hop = t->name == "hop";
                    auto temp_node = t->clone();
                    temp_node->setAlias("");
                    if (!data.window_function)
                    {
                        if (data.check_duplicate_window)
                            data.serialized_window_function = serializeAST(*temp_node);
                        t->name = "windowID";
                        data.window_function = t->clone();
                        data.window_function->setAlias("");
                    }
                    else
                    {
                        if (data.check_duplicate_window && serializeAST(*temp_node) != data.serialized_window_function)
                            throw Exception(ErrorCodes::QUERY_IS_NOT_SUPPORTED_IN_WINDOW_VIEW, "WINDOW VIEW only support ONE TIME WINDOW FUNCTION");
                        t->name = "windowID";
                    }
                }
            }
        }
    };

    /// Replace windowID node name with either tumble or hop
    struct ReplaceWindowIdMatcher
    {
    public:
        using Visitor = InDepthNodeVisitor<ReplaceWindowIdMatcher, true>;
        struct Data
        {
            String window_name;
        };

        static bool needChildVisit(ASTPtr &, const ASTPtr &) { return true; }

        static void visit(ASTPtr & ast, Data & data)
        {
            if (auto * t = ast->as<ASTFunction>())
            {
                if (t->name == "windowID")
                    t->name = data.window_name;
            }
        }
    };

    /// GROUP BY tumble(now(), INTERVAL '5' SECOND)
    /// will become
    /// GROUP BY tumble(____timestamp, INTERVAL '5' SECOND)
    struct ReplaceFunctionNowData
    {
        using TypeToVisit = ASTFunction;

        bool is_time_column_func_now = false;
        String window_id_name;
        String now_timezone;

        void visit(ASTFunction & node, ASTPtr & node_ptr)
        {
            if (node.name == "windowID" || node.name == "tumble" || node.name == "hop")
            {
                if (const auto * t = node.arguments->children[0]->as<ASTFunction>();
                    t && t->name == "now")
                {
                    if (!t->children.empty())
                    {
                        const auto & children = t->children[0]->as<ASTExpressionList>()->children;
                        if (!children.empty())
                        {
                            const auto * timezone_ast = children[0]->as<ASTLiteral>();
                            if (timezone_ast)
                                now_timezone = timezone_ast->value.safeGet<String>();
                        }
                    }
                    is_time_column_func_now = true;
                    node_ptr->children[0]->children[0] = std::make_shared<ASTIdentifier>("____timestamp");
                    window_id_name = node.getColumnName();
                }
            }
        }
    };

    using ReplaceFunctionNowVisitor = InDepthNodeVisitor<OneTypeMatcher<ReplaceFunctionNowData>, true>;

    inline UInt32 now()
    {
        return static_cast<UInt32>(Poco::Timestamp().epochMicroseconds() / 1000000);
    }

    class ToIdentifierMatcher
    {
    public:
        using Visitor = InDepthNodeVisitor<ToIdentifierMatcher, true>;

        struct Data
        {
            String window_id_name;
            String window_id_alias;
        };

        static bool needChildVisit(ASTPtr &, const ASTPtr &) { return true; }

        static void visit(ASTPtr & ast, Data & data)
        {
            if (const auto * t = ast->as<ASTFunction>())
                visit(*t, ast, data);
            if (const auto * t = ast->as<ASTIdentifier>())
                visit(*t, ast, data);
        }

    private:
        static void visit(const ASTFunction & node, ASTPtr & node_ptr, Data &)
        {
            if (node.name == "tuple")
            {
                /// tuple(windowID(timestamp, toIntervalSecond('5')))
                return;
            }
            else
            {
                /// windowID(timestamp, toIntervalSecond('5')) -> identifier.
                /// and other...
                node_ptr = std::make_shared<ASTIdentifier>(node.getColumnName());
            }
        }

        static void visit(const ASTIdentifier & node, ASTPtr & node_ptr, Data & data)
        {
            if (node.getColumnName() == data.window_id_alias)
            {
                if (auto identifier = std::dynamic_pointer_cast<ASTIdentifier>(node_ptr))
                    identifier->setShortName(data.window_id_name);
            }
        }
    };

    struct DropTableIdentifierMatcher
    {
        using Visitor = InDepthNodeVisitor<DropTableIdentifierMatcher, true>;

        struct Data{};

        static bool needChildVisit(ASTPtr &, const ASTPtr &) { return true; }

        static void visit(ASTPtr & ast, Data &)
        {
            if (auto * t = ast->as<ASTIdentifier>())
            {
                t->setShortName(t->shortName());
            }
        }
    };

    void extractWindowArgument(const ASTPtr & ast, IntervalKind::Kind & kind, Int64 & num_units, String err_msg)
    {
        const auto * arg = ast->as<ASTFunction>();
        if (!arg || !startsWith(arg->name, "toInterval")
        || !IntervalKind::tryParseString(Poco::toLower(arg->name.substr(10)), kind))
            throw Exception::createDeprecated(err_msg, ErrorCodes::ILLEGAL_TYPE_OF_ARGUMENT);

        const auto * interval_unit = arg->children.front()->children.front()->as<ASTLiteral>();
        if (!interval_unit
            || (interval_unit->value.getType() != Field::Types::String
                && interval_unit->value.getType() != Field::Types::UInt64))
            throw Exception(ErrorCodes::BAD_ARGUMENTS, "Interval argument must be integer");

        if (interval_unit->value.getType() == Field::Types::String)
            num_units = parse<Int64>(interval_unit->value.safeGet<String>());
        else
            num_units = interval_unit->value.safeGet<UInt64>();

        if (num_units <= 0)
            throw Exception(ErrorCodes::ARGUMENT_OUT_OF_BOUND, "Value for Interval argument must be positive.");
    }

    UInt32 addTime(UInt32 time_sec, IntervalKind::Kind kind, Int64 num_units, const DateLUTImpl & time_zone)
    {
        switch (kind)
        {
            case IntervalKind::Kind::Nanosecond:
            case IntervalKind::Kind::Microsecond:
            case IntervalKind::Kind::Millisecond:
                throw Exception(ErrorCodes::SYNTAX_ERROR, "Fractional seconds are not supported by windows yet");
#define CASE_WINDOW_KIND(KIND) \
    case IntervalKind::Kind::KIND: { \
        return AddTime<IntervalKind::Kind::KIND>::execute(time_sec, num_units, time_zone); \
    }
            CASE_WINDOW_KIND(Second)
            CASE_WINDOW_KIND(Minute)
            CASE_WINDOW_KIND(Hour)
            CASE_WINDOW_KIND(Day)
            CASE_WINDOW_KIND(Week)
            CASE_WINDOW_KIND(Month)
            CASE_WINDOW_KIND(Quarter)
            CASE_WINDOW_KIND(Year)
#undef CASE_WINDOW_KIND
        }
    }

    class AddingAggregatedChunkInfoTransform : public ISimpleTransform
    {
    public:
        explicit AddingAggregatedChunkInfoTransform(Block header) : ISimpleTransform(header, header, false) { }

        void transform(Chunk & chunk) override { chunk.getChunkInfos().add(std::make_shared<AggregatedChunkInfo>()); }

        String getName() const override { return "AddingAggregatedChunkInfoTransform"; }
    };

    String generateInnerTableName(const StorageID & storage_id)
    {
        if (storage_id.hasUUID())
            return ".inner." + toString(storage_id.uuid);
        return ".inner." + storage_id.getTableName();
    }

    String generateTargetTableName(const StorageID & storage_id)
    {
        if (storage_id.hasUUID())
            return ".inner.target." + toString(storage_id.uuid);
        return ".inner.target." + storage_id.table_name;
    }

    ASTPtr generateInnerFetchQuery(StorageID inner_table_id)
    {
        auto fetch_query = std::make_shared<ASTSelectQuery>();
        auto select = std::make_shared<ASTExpressionList>();
        select->children.push_back(std::make_shared<ASTAsterisk>());
        fetch_query->setExpression(ASTSelectQuery::Expression::SELECT, select);
        fetch_query->setExpression(ASTSelectQuery::Expression::TABLES, std::make_shared<ASTTablesInSelectQuery>());
        auto tables_elem = std::make_shared<ASTTablesInSelectQueryElement>();
        auto table_expr = std::make_shared<ASTTableExpression>();
        fetch_query->tables()->children.push_back(tables_elem);
        tables_elem->table_expression = table_expr;
        tables_elem->children.push_back(table_expr);
        table_expr->database_and_table_name = std::make_shared<ASTTableIdentifier>(inner_table_id);
        table_expr->children.push_back(table_expr->database_and_table_name);
        return fetch_query;
    }

    void checkTargetTableHasQueryOutputColumns(const ColumnsDescription & target_table_columns, const ColumnsDescription & select_query_output_columns)
    {
        for (const auto & column : select_query_output_columns)
            if (!target_table_columns.has(column.name))
                throw Exception(ErrorCodes::NO_SUCH_COLUMN_IN_TABLE, "Column {} does not exist in the window view's inner table", column.name);
    }
}

static void extractDependentTable(ContextPtr context, ASTPtr & query, String & select_database_name, String & select_table_name)
{
    ASTSelectQuery & select_query = typeid_cast<ASTSelectQuery &>(*query);

    auto db_and_table = getDatabaseAndTable(select_query, 0);
    ASTPtr subquery = extractTableExpression(select_query, 0);

    if (!db_and_table && !subquery)
        return;

    if (db_and_table)
    {
        select_table_name = db_and_table->table;

        if (db_and_table->database.empty())
        {
            db_and_table->database = select_database_name;
            AddDefaultDatabaseVisitor visitor(context, select_database_name);
            visitor.visit(select_query);
        }
        else
            select_database_name = db_and_table->database;
    }
    else if (auto * ast_select = subquery->as<ASTSelectWithUnionQuery>())
    {
        if (ast_select->list_of_selects->children.size() != 1)
            throw Exception(ErrorCodes::QUERY_IS_NOT_SUPPORTED_IN_WINDOW_VIEW, "UNION is not supported for WINDOW VIEW");

        auto & inner_select_query = ast_select->list_of_selects->children.at(0);

        extractDependentTable(context, inner_select_query, select_database_name, select_table_name);
    }
    else
        throw Exception(DB::ErrorCodes::LOGICAL_ERROR,
            "Logical error while creating StorageWindowView."
            " Could not retrieve table name from select query.");
}

UInt32 StorageWindowView::getCleanupBound()
{
    if (max_fired_watermark == 0)
        return 0;
    if (is_proctime)
        return max_fired_watermark;
    else
    {
        auto w_bound = max_fired_watermark;
        if (allowed_lateness)
            w_bound = addTime(w_bound, lateness_kind, -lateness_num_units, *time_zone);
        return getWindowLowerBound(w_bound);
    }
}

ASTPtr StorageWindowView::getCleanupQuery()
{
    ASTPtr function_less;
    function_less= makeASTFunction(
        "less",
        std::make_shared<ASTIdentifier>(window_id_name),
        std::make_shared<ASTLiteral>(getCleanupBound()));

    auto alter_query = std::make_shared<ASTAlterQuery>();
    alter_query->setDatabase(inner_table_id.database_name);
    alter_query->setTable(inner_table_id.table_name);
    alter_query->uuid = inner_table_id.uuid;
    alter_query->set(alter_query->command_list, std::make_shared<ASTExpressionList>());
    alter_query->alter_object = ASTAlterQuery::AlterObjectType::TABLE;

    auto alter_command = std::make_shared<ASTAlterCommand>();
    alter_command->type = ASTAlterCommand::DELETE;
    alter_command->predicate = alter_command->children.emplace_back(function_less).get();
    alter_query->command_list->children.push_back(alter_command);
    return alter_query;
}

void StorageWindowView::truncate(const ASTPtr &, const StorageMetadataPtr &, ContextPtr local_context, TableExclusiveLockHolder &)
{
    InterpreterDropQuery::executeDropQuery(ASTDropQuery::Kind::Truncate, getContext(), local_context, inner_table_id, true);
}

bool StorageWindowView::optimize(
    const ASTPtr & query,
    const StorageMetadataPtr & /*metadata_snapshot*/,
    const ASTPtr & partition,
    bool final,
    bool deduplicate,
    const Names & deduplicate_by_columns,
    bool cleanup,
    ContextPtr local_context)
{
    throwIfWindowViewIsDisabled(local_context);
    auto storage_ptr = getInnerTable();
    auto metadata_snapshot = storage_ptr->getInMemoryMetadataPtr();
    return getInnerTable()->optimize(query, metadata_snapshot, partition, final, deduplicate, deduplicate_by_columns, cleanup, local_context);
}

void StorageWindowView::alter(
    const AlterCommands & params,
    ContextPtr local_context,
    AlterLockHolder &)
{
    throwIfWindowViewIsDisabled(local_context);
    auto table_id = getStorageID();
    StorageInMemoryMetadata new_metadata = getInMemoryMetadata();
    StorageInMemoryMetadata old_metadata = getInMemoryMetadata();
    params.apply(new_metadata, local_context);

    const auto & new_select = new_metadata.select;
    const auto & new_select_query = new_metadata.select.inner_query;

    modifying_query = true;
    SCOPE_EXIT({
        modifying_query = false;
    });

    shutdown(false);

    auto inner_query = initInnerQuery(new_select_query->as<ASTSelectQuery &>(), local_context);

    output_header.clear();

    InterpreterDropQuery::executeDropQuery(
    ASTDropQuery::Kind::Drop, getContext(), local_context, inner_table_id, true);

    /// create inner table
    auto create_context = Context::createCopy(local_context);
    auto inner_create_query = getInnerTableCreateQuery(inner_query, inner_table_id);
    InterpreterCreateQuery create_interpreter(inner_create_query, create_context);
    create_interpreter.setInternal(true);
    create_interpreter.execute();

    DatabaseCatalog::instance().addViewDependency(select_table_id, table_id);

    shutdown_called = false;

    clean_cache_task = getContext()->getSchedulePool().createTask(getStorageID().getFullTableName(), [this] { threadFuncCleanup(); });
    fire_task = getContext()->getSchedulePool().createTask(
        getStorageID().getFullTableName(), [this] { is_proctime ? threadFuncFireProc() : threadFuncFireEvent(); });
    clean_cache_task->deactivate();
    fire_task->deactivate();

    new_metadata.setSelectQuery(new_select);

    /// Check the window view's inner target table structure.
    if (has_inner_target_table)
    {
        /// If this window view has an inner target table it should always have the same columns as this window view.
        /// Try to find mistakes in the select query (it shouldn't have columns which are not in the inner target table).
        auto target_table_metadata = getTargetTable()->getInMemoryMetadataPtr();
        const auto & select_query_output_columns = new_metadata.columns; /// AlterCommands::alter() analyzed the query and assigned `new_metadata.columns` before.
        checkTargetTableHasQueryOutputColumns(target_table_metadata->columns, select_query_output_columns);
        /// We need to copy the target table's columns (after checkTargetTableHasQueryOutputColumns() they can be still different - e.g. in data types).
        new_metadata.columns = target_table_metadata->columns;
    }

    DatabaseCatalog::instance().getDatabase(table_id.database_name)->alterTable(local_context, table_id, new_metadata);
    setInMemoryMetadata(new_metadata);

    startup();
}

void StorageWindowView::checkAlterIsPossible(const AlterCommands & commands, ContextPtr local_context) const
{
    throwIfWindowViewIsDisabled(local_context);
    for (const auto & command : commands)
    {
        if (!command.isCommentAlter() && command.type != AlterCommand::MODIFY_QUERY)
            throw Exception(ErrorCodes::NOT_IMPLEMENTED, "Alter of type '{}' is not supported by storage {}", command.type, getName());
    }
}

std::pair<BlocksPtr, Block> StorageWindowView::getNewBlocks(UInt32 watermark)
{
    throwIfWindowViewIsDisabled();
    UInt32 w_start = addTime(watermark, window_kind, -window_num_units, *time_zone);

    auto inner_table = getInnerTable();
    InterpreterSelectQuery fetch(
        inner_fetch_query,
        getContext(),
        inner_table,
        inner_table->getInMemoryMetadataPtr(),
        SelectQueryOptions(QueryProcessingStage::FetchColumns));

    auto builder = fetch.buildQueryPipeline();

    ASTPtr filter_function;
    if (is_tumble)
    {
        /// SELECT * FROM inner_table WHERE window_id_name == w_end
        /// (because we fire at the end of windows)
        filter_function = makeASTFunction("equals", std::make_shared<ASTIdentifier>(window_id_name), std::make_shared<ASTLiteral>(watermark));
    }
    else
    {
        auto func_array = makeASTFunction("array");
        auto w_end = watermark;
        while (w_start < w_end)
        {
            /// slice_num_units = std::gcd(hop_num_units, window_num_units);
            /// We use std::gcd(hop_num_units, window_num_units) as the new window size
            /// to split the overlapped windows into non-overlapped.
            /// For a hopping window with window_size=3 slice=1, the windows might be
            /// [1,3],[2,4],[3,5], which will cause recomputation.
            /// In this case, the slice_num_units will be `gcd(1,3)=1' and the non-overlapped
            /// windows will split into [1], [2], [3]... We compute each split window into
            /// mergeable state and merge them when the window is triggering.
            func_array ->arguments->children.push_back(std::make_shared<ASTLiteral>(w_end));
            w_end = addTime(w_end, window_kind, -slice_num_units, *time_zone);
        }
        filter_function = makeASTFunction("has", func_array, std::make_shared<ASTIdentifier>(window_id_name));
    }

    auto syntax_result = TreeRewriter(getContext()).analyze(filter_function, builder.getHeader().getNamesAndTypesList());
    auto filter_expression = ExpressionAnalyzer(filter_function, syntax_result, getContext()).getActionsDAG(false);
    auto filter_actions = std::make_shared<ExpressionActions>(std::move(filter_expression));

    builder.addSimpleTransform([&](const Block & header)
    {
        return std::make_shared<FilterTransform>(header, filter_actions, filter_function->getColumnName(), true);
    });

    /// Adding window column
    DataTypes window_column_type{std::make_shared<DataTypeDateTime>(), std::make_shared<DataTypeDateTime>()};
    ColumnWithTypeAndName column;
    column.name = window_column_name;
    column.type = std::make_shared<DataTypeTuple>(std::move(window_column_type));
    column.column = column.type->createColumnConst(0, Tuple{w_start, watermark});
    auto adding_column_dag = ActionsDAG::makeAddingColumnActions(std::move(column));
    auto adding_column_actions
        = std::make_shared<ExpressionActions>(std::move(adding_column_dag), ExpressionActionsSettings::fromContext(getContext()));
    builder.addSimpleTransform([&](const Block & header)
    {
        return std::make_shared<ExpressionTransform>(header, adding_column_actions);
    });

    /// Removing window id column
    auto new_header = builder.getHeader();
    new_header.erase(window_id_name);
    auto convert_actions_dag = ActionsDAG::makeConvertingActions(
        builder.getHeader().getColumnsWithTypeAndName(),
        new_header.getColumnsWithTypeAndName(),
        ActionsDAG::MatchColumnsMode::Name);
    auto actions = std::make_shared<ExpressionActions>(
        std::move(convert_actions_dag), ExpressionActionsSettings::fromContext(getContext(), CompileExpressions::yes));
    builder.addSimpleTransform([&](const Block & stream_header)
    {
        return std::make_shared<ExpressionTransform>(stream_header, actions);
    });

    builder.addSimpleTransform([&](const Block & header)
    {
        return std::make_shared<AddingAggregatedChunkInfoTransform>(header);
    });

    Pipes pipes;
    QueryPlanResourceHolder resources;
    auto pipe = QueryPipelineBuilder::getPipe(std::move(builder), resources);
    pipes.emplace_back(std::move(pipe));

    auto creator = [&](const StorageID & blocks_id_global)
    {
        auto source_table_metadata = getSourceTable()->getInMemoryMetadataPtr();
        auto required_columns = source_table_metadata->getColumns();
        required_columns.add(ColumnDescription("____timestamp", std::make_shared<DataTypeDateTime>()));
        return StorageBlocks::createStorage(blocks_id_global, required_columns, std::move(pipes), QueryProcessingStage::WithMergeableState);
    };

    TemporaryTableHolder blocks_storage(getContext(), creator);

    InterpreterSelectQuery select(
        getFinalQuery(),
        getContext(),
        blocks_storage.getTable(),
        blocks_storage.getTable()->getInMemoryMetadataPtr(),
        SelectQueryOptions(QueryProcessingStage::Complete));

    builder = select.buildQueryPipeline();

    builder.addSimpleTransform([&](const Block & current_header)
    {
        return std::make_shared<MaterializingTransform>(current_header);
    });
    builder.addSimpleTransform([&](const Block & current_header)
    {
        return std::make_shared<SquashingTransform>(
            current_header,
            getContext()->getSettingsRef().min_insert_block_size_rows,
            getContext()->getSettingsRef().min_insert_block_size_bytes);
    });

    auto header = builder.getHeader();
    auto pipeline = QueryPipelineBuilder::getPipeline(std::move(builder));

    PullingAsyncPipelineExecutor executor(pipeline);
    Block block;
    BlocksPtr new_blocks = std::make_shared<Blocks>();

    while (executor.pull(block))
    {
        if (block.rows() == 0)
            continue;
        new_blocks->push_back(std::move(block));
    }
    return std::make_pair(new_blocks, header);
}

inline void StorageWindowView::fire(UInt32 watermark)
{
    throwIfWindowViewIsDisabled();
    LOG_TRACE(log, "Watch streams number: {}, target table: {}",
              watch_streams.size(),
              target_table_id.empty() ? "None" : target_table_id.getNameForLogs());

    if (target_table_id.empty() && watch_streams.empty())
        return;

    BlocksPtr blocks;
    Block header;

    std::lock_guard lock(mutex);
    std::tie(blocks, header) = getNewBlocks(watermark);

    if (!blocks || blocks->empty())
        return;

    for (const auto & block : *blocks)
    {
        for (auto & watch_stream : watch_streams)
        {
            if (auto watch_stream_ptr = watch_stream.lock())
                watch_stream_ptr->addBlock(block, watermark);
        }
        fire_condition.notify_all();
    }

    if (!target_table_id.empty())
    {
        StoragePtr target_table = getTargetTable();
        auto insert = std::make_shared<ASTInsertQuery>();
        insert->table_id = target_table->getStorageID();
        InterpreterInsertQuery interpreter(
            insert,
            getContext(),
            /* allow_materialized */ false,
            /* no_squash */ false,
            /* no_destination */ false,
            /* async_isnert */ false);
        auto block_io = interpreter.execute();

        auto pipe = Pipe(std::make_shared<BlocksSource>(blocks, header));

        auto adding_missing_defaults_dag = addMissingDefaults(
            pipe.getHeader(),
            block_io.pipeline.getHeader().getNamesAndTypesList(),
            getTargetTable()->getInMemoryMetadataPtr()->getColumns(),
            getContext(),
            getContext()->getSettingsRef().insert_null_as_default);
        auto adding_missing_defaults_actions = std::make_shared<ExpressionActions>(std::move(adding_missing_defaults_dag));
        pipe.addSimpleTransform([&](const Block & stream_header)
        {
            return std::make_shared<ExpressionTransform>(stream_header, adding_missing_defaults_actions);
        });

        auto convert_actions_dag = ActionsDAG::makeConvertingActions(
            pipe.getHeader().getColumnsWithTypeAndName(),
            block_io.pipeline.getHeader().getColumnsWithTypeAndName(),
            ActionsDAG::MatchColumnsMode::Position);
        auto actions = std::make_shared<ExpressionActions>(
            std::move(convert_actions_dag),
            ExpressionActionsSettings::fromContext(getContext(), CompileExpressions::yes));
        pipe.addSimpleTransform([&](const Block & stream_header)
        {
            return std::make_shared<ExpressionTransform>(stream_header, actions);
        });

        block_io.pipeline.complete(std::move(pipe));
        CompletedPipelineExecutor executor(block_io.pipeline);
        executor.execute();
    }
}

ASTPtr StorageWindowView::getSourceTableSelectQuery()
{
    throwIfWindowViewIsDisabled();
    auto query = select_query->clone();
    auto & modified_select = query->as<ASTSelectQuery &>();

    if (hasJoin(modified_select))
    {
        auto analyzer_res = TreeRewriterResult({});
        removeJoin(modified_select, analyzer_res, getContext());
    }
    else
    {
        modified_select.setExpression(ASTSelectQuery::Expression::HAVING, {});
        modified_select.setExpression(ASTSelectQuery::Expression::GROUP_BY, {});
    }

    auto select_list = std::make_shared<ASTExpressionList>();
    for (const auto & column_name : getInputHeader().getNames())
        select_list->children.emplace_back(std::make_shared<ASTIdentifier>(column_name));
    modified_select.setExpression(ASTSelectQuery::Expression::SELECT, select_list);

    if (!is_time_column_func_now)
    {
        auto query_ = select_query->clone();
        DropTableIdentifierMatcher::Data drop_table_identifier_data;
        DropTableIdentifierMatcher::Visitor(drop_table_identifier_data).visit(query_);

        WindowFunctionMatcher::Data query_info_data;
        WindowFunctionMatcher::Visitor(query_info_data).visit(query_);

        auto order_by = std::make_shared<ASTExpressionList>();
        auto order_by_elem = std::make_shared<ASTOrderByElement>();
        order_by_elem->children.push_back(std::make_shared<ASTIdentifier>(timestamp_column_name));
        order_by_elem->direction = 1;
        order_by->children.push_back(order_by_elem);
        modified_select.setExpression(ASTSelectQuery::Expression::ORDER_BY, std::move(order_by));
    }
    else
        modified_select.setExpression(ASTSelectQuery::Expression::ORDER_BY, {});

    const auto select_with_union_query = std::make_shared<ASTSelectWithUnionQuery>();
    select_with_union_query->list_of_selects = std::make_shared<ASTExpressionList>();
    select_with_union_query->list_of_selects->children.push_back(query);

    return select_with_union_query;
}

ASTPtr StorageWindowView::getInnerTableCreateQuery(const ASTPtr & inner_query, const StorageID & inner_table_id_)
{
    /// We will create a query to create an internal table.
    auto inner_create_query = std::make_shared<ASTCreateQuery>();
    inner_create_query->setDatabase(inner_table_id_.getDatabaseName());
    inner_create_query->setTable(inner_table_id_.getTableName());

    Aliases aliases;
    QueryAliasesVisitor(aliases).visit(inner_query);
    auto inner_query_normalized = inner_query->clone();
    QueryNormalizer::Data normalizer_data(aliases, {}, false, getContext()->getSettingsRef(), false);
    QueryNormalizer(normalizer_data).visit(inner_query_normalized);

    auto inner_select_query = std::static_pointer_cast<ASTSelectQuery>(inner_query_normalized);

    auto t_sample_block
        = InterpreterSelectQuery(inner_select_query, getContext(), SelectQueryOptions(QueryProcessingStage::WithMergeableState))
              .getSampleBlock();

    ASTPtr columns_list = InterpreterCreateQuery::formatColumns(t_sample_block.getNamesAndTypesList());

    if (is_time_column_func_now)
    {
        auto column_window = std::make_shared<ASTColumnDeclaration>();
        column_window->name = window_id_name;
        column_window->type = std::make_shared<ASTIdentifier>("UInt32");
        columns_list->children.push_back(column_window);
    }

    ToIdentifierMatcher::Data query_data;
    query_data.window_id_name = window_id_name;
    query_data.window_id_alias = window_id_alias;
    ToIdentifierMatcher::Visitor to_identifier_visitor(query_data);

    ReplaceFunctionNowData time_now_data;
    ReplaceFunctionNowVisitor time_now_visitor(time_now_data);
    WindowFunctionMatcher::Data window_data;
    WindowFunctionMatcher::Visitor window_visitor(window_data);

    DropTableIdentifierMatcher::Data drop_table_identifier_data;
    DropTableIdentifierMatcher::Visitor drop_table_identifier_visitor(drop_table_identifier_data);

    auto visit = [&](const IAST * ast)
    {
        auto node = ast->clone();
        QueryNormalizer(normalizer_data).visit(node);
        /// now() -> ____timestamp
        if (is_time_column_func_now)
        {
            time_now_visitor.visit(node);
            function_now_timezone = time_now_data.now_timezone;
        }
        drop_table_identifier_visitor.visit(node);
        /// tumble/hop -> windowID
        window_visitor.visit(node);
        to_identifier_visitor.visit(node);
        node->setAlias("");
        return node;
    };

    auto new_storage = std::make_shared<ASTStorage>();
    /// inner_storage_engine != nullptr in case create window view with ENGINE syntax
    if (inner_table_engine)
    {
        auto storage = inner_table_engine->as<ASTStorage &>();

        if (storage.ttl_table)
            throw Exception(
                ErrorCodes::QUERY_IS_NOT_SUPPORTED_IN_WINDOW_VIEW,
                "TTL is not supported for inner table in Window View");

        new_storage->set(new_storage->engine, storage.engine->clone());

        if (endsWith(storage.engine->name, "MergeTree"))
        {
            if (storage.partition_by)
                new_storage->set(new_storage->partition_by, visit(storage.partition_by));
            if (storage.primary_key)
                new_storage->set(new_storage->primary_key, visit(storage.primary_key));
            if (storage.order_by)
                new_storage->set(new_storage->order_by, visit(storage.order_by));
            if (storage.sample_by)
                new_storage->set(new_storage->sample_by, visit(storage.sample_by));

            if (storage.settings)
                new_storage->set(new_storage->settings, storage.settings->clone());
        }
    }
    else
    {
        new_storage->set(new_storage->engine, makeASTFunction("AggregatingMergeTree"));

        if (inner_select_query->groupBy()->children.size() == 1) //GROUP BY windowID
        {
            auto node = visit(inner_select_query->groupBy()->children[0].get());
            new_storage->set(new_storage->order_by, std::make_shared<ASTIdentifier>(node->getColumnName()));
        }
        else
        {
            auto group_by_function = makeASTFunction("tuple");
            for (auto & child : inner_select_query->groupBy()->children)
            {
                auto node = visit(child.get());
                group_by_function->arguments->children.push_back(std::make_shared<ASTIdentifier>(node->getColumnName()));
            }
            new_storage->set(new_storage->order_by, group_by_function);
        }
    }

    auto new_columns = std::make_shared<ASTColumns>();
    new_columns->set(new_columns->columns, columns_list);
    inner_create_query->set(inner_create_query->columns_list, new_columns);
    inner_create_query->set(inner_create_query->storage, new_storage);

    return inner_create_query;
}

UInt32 StorageWindowView::getWindowLowerBound(UInt32 time_sec)
{
    switch (slide_kind)
    {
        case IntervalKind::Kind::Nanosecond:
        case IntervalKind::Kind::Microsecond:
        case IntervalKind::Kind::Millisecond:
            throw Exception(ErrorCodes::SYNTAX_ERROR, "Fractional seconds are not supported by windows yet");
#define CASE_WINDOW_KIND(KIND) \
    case IntervalKind::Kind::KIND: \
    { \
        if (is_tumble) \
            return ToStartOfTransform<IntervalKind::Kind::KIND>::execute(time_sec, window_num_units, *time_zone); \
        else \
        {\
            UInt32 w_start = ToStartOfTransform<IntervalKind::Kind::KIND>::execute(time_sec, hop_num_units, *time_zone); \
            UInt32 w_end = AddTime<IntervalKind::Kind::KIND>::execute(w_start, hop_num_units, *time_zone);\
            return AddTime<IntervalKind::Kind::KIND>::execute(w_end, -window_num_units, *time_zone);\
        }\
    }
        CASE_WINDOW_KIND(Second)
        CASE_WINDOW_KIND(Minute)
        CASE_WINDOW_KIND(Hour)
        CASE_WINDOW_KIND(Day)
        CASE_WINDOW_KIND(Week)
        CASE_WINDOW_KIND(Month)
        CASE_WINDOW_KIND(Quarter)
        CASE_WINDOW_KIND(Year)
#undef CASE_WINDOW_KIND
    }
}

UInt32 StorageWindowView::getWindowUpperBound(UInt32 time_sec)
{
    switch (slide_kind)
    {
        case IntervalKind::Kind::Nanosecond:
        case IntervalKind::Kind::Microsecond:
        case IntervalKind::Kind::Millisecond:
            throw Exception(ErrorCodes::SYNTAX_ERROR, "Fractional seconds are not supported by window view yet");

#define CASE_WINDOW_KIND(KIND) \
    case IntervalKind::Kind::KIND: \
    { \
        UInt32 w_start = ToStartOfTransform<IntervalKind::Kind::KIND>::execute(time_sec, slide_num_units, *time_zone); \
        return AddTime<IntervalKind::Kind::KIND>::execute(w_start, slide_num_units, *time_zone); \
    }
        CASE_WINDOW_KIND(Second)
        CASE_WINDOW_KIND(Minute)
        CASE_WINDOW_KIND(Hour)
        CASE_WINDOW_KIND(Day)
        CASE_WINDOW_KIND(Week)
        CASE_WINDOW_KIND(Month)
        CASE_WINDOW_KIND(Quarter)
        CASE_WINDOW_KIND(Year)
#undef CASE_WINDOW_KIND
    }
}

void StorageWindowView::addFireSignal(std::set<UInt32> & signals)
{
    throwIfWindowViewIsDisabled();
    std::lock_guard lock(fire_signal_mutex);
    for (const auto & signal : signals)
        fire_signal.push_back(signal);
    fire_task->schedule();
}

void StorageWindowView::updateMaxTimestamp(UInt32 timestamp)
{
    std::lock_guard lock(fire_signal_mutex);
    max_timestamp = std::max(timestamp, max_timestamp);
}

void StorageWindowView::updateMaxWatermark(UInt32 watermark)
{
    throwIfWindowViewIsDisabled();
    if (is_proctime)
    {
        max_watermark = watermark;
        return;
    }

    std::lock_guard lock(fire_signal_mutex);

    bool updated;
    if (is_watermark_strictly_ascending)
    {
        updated = max_watermark < watermark;
        while (max_watermark < watermark)
        {
            fire_signal.push_back(max_watermark);
            max_watermark = addTime(max_watermark, slide_kind, slide_num_units, *time_zone);
        }
    }
    else // strictly || bounded
    {
        UInt32 max_watermark_bias = addTime(max_watermark, watermark_kind, watermark_num_units, *time_zone);
        updated = max_watermark_bias <= watermark;
        while (max_watermark_bias <= max_timestamp)
        {
            fire_signal.push_back(max_watermark);
            max_watermark = addTime(max_watermark, slide_kind, slide_num_units, *time_zone);
            max_watermark_bias = addTime(max_watermark, slide_kind, slide_num_units, *time_zone);
        }
    }

    if (updated)
        fire_task->schedule();
}

void StorageWindowView::cleanup()
{
    std::lock_guard fire_signal_lock(fire_signal_mutex);
    std::lock_guard mutex_lock(mutex);

    auto alter_query = getCleanupQuery();
    auto cleanup_context = Context::createCopy(getContext());
    cleanup_context->makeQueryContext();
    cleanup_context->setCurrentQueryId("");
    cleanup_context->setQueryKindReplicatedDatabaseInternal();
    InterpreterAlterQuery interpreter_alter(alter_query, cleanup_context);
    interpreter_alter.execute();

    watch_streams.remove_if([](std::weak_ptr<WindowViewSource> & ptr) { return ptr.expired(); });
}

void StorageWindowView::threadFuncCleanup()
{
    throwIfWindowViewIsDisabled();
    if (shutdown_called)
        return;

    if ((Poco::Timestamp().epochMicroseconds() - last_clean_timestamp_usec) > clean_interval_usec)
    {
        try
        {
            cleanup();
        }
        catch (...)
        {
            tryLogCurrentException(__PRETTY_FUNCTION__);
        }
        last_clean_timestamp_usec = Poco::Timestamp().epochMicroseconds();
    }
}

void StorageWindowView::threadFuncFireProc()
{
    throwIfWindowViewIsDisabled();
    if (shutdown_called)
        return;

    std::lock_guard lock(fire_signal_mutex);
    /// TODO: consider using time_t instead (for every timestamp in this class)
    UInt32 timestamp_now = now();

    while (next_fire_signal <= timestamp_now)
    {
        try
        {
            if (max_watermark >= timestamp_now)
                fire(next_fire_signal);
        }
        catch (...)
        {
            tryLogCurrentException(__PRETTY_FUNCTION__);
        }
        max_fired_watermark = next_fire_signal;
        auto slide_interval = addTime(0, slide_kind, slide_num_units, *time_zone);
        /// Convert DayNum into seconds when the slide interval is larger than Day
        if (slide_kind > IntervalKind::Kind::Day)
            slide_interval *= 86400;
        next_fire_signal += slide_interval;
    }

    if (max_watermark >= timestamp_now)
        clean_cache_task->schedule();

    UInt64 next_fire_ms = static_cast<UInt64>(next_fire_signal) * 1000;
    UInt64 timestamp_ms = static_cast<UInt64>(Poco::Timestamp().epochMicroseconds()) / 1000;
    if (!shutdown_called)
        fire_task->scheduleAfter(next_fire_ms - std::min(next_fire_ms, timestamp_ms));
}

void StorageWindowView::threadFuncFireEvent()
{
    throwIfWindowViewIsDisabled();
    std::lock_guard lock(fire_signal_mutex);

    LOG_TRACE(log, "Fire events: {}", fire_signal.size());

    while (!shutdown_called && !fire_signal.empty())
    {
        try
        {
            fire(fire_signal.front());
        }
        catch (...)
        {
            tryLogCurrentException(__PRETTY_FUNCTION__);
        }
        max_fired_watermark = fire_signal.front();
        fire_signal.pop_front();
    }

    clean_cache_task->schedule();
}

void StorageWindowView::read(
    QueryPlan & query_plan,
    const Names & column_names,
    const StorageSnapshotPtr & storage_snapshot,
    SelectQueryInfo & query_info,
    ContextPtr local_context,
    QueryProcessingStage::Enum processed_stage,
    const size_t max_block_size,
    const size_t num_streams)
{
    throwIfWindowViewIsDisabled(local_context);
    if (target_table_id.empty())
        return;

    auto storage = getTargetTable();
    auto lock = storage->lockForShare(local_context->getCurrentQueryId(), local_context->getSettingsRef().lock_acquire_timeout);
    auto target_metadata_snapshot = storage->getInMemoryMetadataPtr();
    auto target_storage_snapshot = storage->getStorageSnapshot(target_metadata_snapshot, local_context);

    if (query_info.order_optimizer)
        query_info.input_order_info = query_info.order_optimizer->getInputOrder(target_metadata_snapshot, local_context);

    storage->read(query_plan, column_names, target_storage_snapshot, query_info, local_context, processed_stage, max_block_size, num_streams);

    if (query_plan.isInitialized())
    {
        auto wv_header = getHeaderForProcessingStage(column_names, storage_snapshot, query_info, local_context, processed_stage);
        auto target_header = query_plan.getCurrentDataStream().header;

        if (!blocksHaveEqualStructure(wv_header, target_header))
        {
            auto converting_actions = ActionsDAG::makeConvertingActions(
                target_header.getColumnsWithTypeAndName(), wv_header.getColumnsWithTypeAndName(), ActionsDAG::MatchColumnsMode::Name);
            auto converting_step = std::make_unique<ExpressionStep>(query_plan.getCurrentDataStream(), std::move(converting_actions));
            converting_step->setStepDescription("Convert Target table structure to WindowView structure");
            query_plan.addStep(std::move(converting_step));
        }

        query_plan.addStorageHolder(storage);
        query_plan.addTableLock(std::move(lock));
    }
}

Pipe StorageWindowView::watch(
    const Names & /*column_names*/,
    const SelectQueryInfo & query_info,
    ContextPtr local_context,
    QueryProcessingStage::Enum & processed_stage,
    size_t /*max_block_size*/,
    const size_t /*num_streams*/)
{
    throwIfWindowViewIsDisabled(local_context);
    ASTWatchQuery & query = typeid_cast<ASTWatchQuery &>(*query_info.query);

    bool has_limit = false;
    UInt64 limit = 0;
    if (query.limit_length)
    {
        has_limit = true;
        limit = typeid_cast<ASTLiteral &>(*query.limit_length).value.safeGet<UInt64>();
    }

    auto reader = std::make_shared<WindowViewSource>(
        std::static_pointer_cast<StorageWindowView>(shared_from_this()),
        query.is_watch_events,
        window_view_timezone,
        has_limit,
        limit,
        local_context->getSettingsRef().window_view_heartbeat_interval.totalSeconds());

    std::lock_guard lock(fire_signal_mutex);
    watch_streams.push_back(reader);
    processed_stage = QueryProcessingStage::Complete;

    return Pipe(reader);
}

StorageWindowView::StorageWindowView(
    const StorageID & table_id_,
    ContextPtr context_,
    const ASTCreateQuery & query,
    const ColumnsDescription & columns_,
    LoadingStrictnessLevel mode)
    : IStorage(table_id_)
    , WithContext(context_->getGlobalContext())
    , log(getLogger(fmt::format("StorageWindowView({}.{})", table_id_.database_name, table_id_.table_name)))
    , fire_signal_timeout_s(context_->getSettingsRef().wait_for_window_view_fire_signal_timeout.totalSeconds())
    , clean_interval_usec(context_->getSettingsRef().window_view_clean_interval.totalMicroseconds())
{
    if (context_->getSettingsRef().allow_experimental_analyzer)
        disabled_due_to_analyzer = true;

    if (mode <= LoadingStrictnessLevel::CREATE)
        throwIfWindowViewIsDisabled();

    if (!query.select)
        throw Exception(ErrorCodes::INCORRECT_QUERY, "SELECT query is not specified for {}", getName());

    StorageInMemoryMetadata storage_metadata;
    storage_metadata.setColumns(columns_);
    setInMemoryMetadata(storage_metadata);

    /// If the target table is not set, use inner target table
    has_inner_target_table = query.to_table_id.empty();
    if (has_inner_target_table && !query.storage)
        throw Exception(ErrorCodes::INCORRECT_QUERY,
                        "You must specify where to save results of a WindowView query: "
                        "either ENGINE or an existing table in a TO clause");

    if (query.select->list_of_selects->children.size() != 1)
        throw Exception(
            ErrorCodes::QUERY_IS_NOT_SUPPORTED_IN_WINDOW_VIEW,
            "UNION is not supported for {}", getName());

    /// Extract information about watermark, lateness.
    eventTimeParser(query);

    auto inner_query = initInnerQuery(query.select->list_of_selects->children.at(0)->as<ASTSelectQuery &>(), context_);

    if (query.inner_storage)
        inner_table_engine = query.inner_storage->clone();
    inner_table_id = StorageID(getStorageID().database_name, generateInnerTableName(getStorageID()));
    inner_fetch_query = generateInnerFetchQuery(inner_table_id);

    target_table_id = has_inner_target_table ? StorageID(table_id_.database_name, generateTargetTableName(table_id_)) : query.to_table_id;

    if (is_proctime)
        next_fire_signal = getWindowUpperBound(now());

    std::exchange(has_inner_table, true);
    if (mode < LoadingStrictnessLevel::ATTACH)
    {
        auto inner_create_query = getInnerTableCreateQuery(inner_query, inner_table_id);
        auto create_context = Context::createCopy(context_);
        InterpreterCreateQuery create_interpreter(inner_create_query, create_context);
        create_interpreter.setInternal(true);
        create_interpreter.execute();
        if (has_inner_target_table)
        {
            /// create inner target table
            auto create_context_ = Context::createCopy(context_);
            auto target_create_query = std::make_shared<ASTCreateQuery>();
            target_create_query->setDatabase(table_id_.database_name);
            target_create_query->setTable(generateTargetTableName(table_id_));

            auto new_columns_list = std::make_shared<ASTColumns>();
            new_columns_list->set(new_columns_list->columns, query.columns_list->columns->ptr());

            target_create_query->set(target_create_query->columns_list, new_columns_list);
            target_create_query->set(target_create_query->storage, query.storage->ptr());

            InterpreterCreateQuery create_interpreter_(target_create_query, create_context_);
            create_interpreter_.setInternal(true);
            create_interpreter_.execute();
        }
    }

    if (disabled_due_to_analyzer)
        return;

    clean_cache_task = getContext()->getSchedulePool().createTask(getStorageID().getFullTableName(), [this] { threadFuncCleanup(); });
    fire_task = getContext()->getSchedulePool().createTask(
        getStorageID().getFullTableName(), [this] { is_proctime ? threadFuncFireProc() : threadFuncFireEvent(); });
    clean_cache_task->deactivate();
    fire_task->deactivate();
}

ASTPtr StorageWindowView::initInnerQuery(ASTSelectQuery query, ContextPtr context_)
{
    select_query = query.clone();
    output_header.clear();

    String select_database_name = getContext()->getCurrentDatabase();
    String select_table_name;
    auto select_query_tmp = query.clone();
    extractDependentTable(context_, select_query_tmp, select_database_name, select_table_name);

    /// If the table is not specified - use the table `system.one`
    if (select_table_name.empty())
    {
        select_database_name = "system";
        select_table_name = "one";
    }
    select_table_id = StorageID(select_database_name, select_table_name);

    /// Extract all info from query; substitute Function_tumble and Function_hop with Function_windowID.
    auto inner_query = innerQueryParser(query);

    /// Parse mergeable query
    mergeable_query = inner_query->clone();
    ReplaceFunctionNowData func_now_data;
    ReplaceFunctionNowVisitor(func_now_data).visit(mergeable_query);
    is_time_column_func_now = func_now_data.is_time_column_func_now;
    if (!is_proctime && is_time_column_func_now)
        throw Exception(ErrorCodes::INCORRECT_QUERY, "now() is not supported for Event time processing.");
    if (is_time_column_func_now)
        window_id_name = func_now_data.window_id_name;

    window_column_name = boost::replace_all_copy(window_id_name, "windowID", is_tumble ? "tumble" : "hop");

    /// Parse final query (same as mergeable query but has tumble/hop instead of windowID)
    final_query = mergeable_query->clone();
    ReplaceWindowIdMatcher::Data final_query_data;
    final_query_data.window_name = is_tumble ? "tumble" : "hop";
    ReplaceWindowIdMatcher::Visitor(final_query_data).visit(final_query);

    return inner_query;
}

ASTPtr StorageWindowView::innerQueryParser(const ASTSelectQuery & query)
{
    if (!query.groupBy())
        throw Exception(ErrorCodes::INCORRECT_QUERY, "GROUP BY query is required for {}", getName());

    // Parse stage mergeable
    ASTPtr result = query.clone();

    WindowFunctionMatcher::Data query_info_data;
    query_info_data.check_duplicate_window = true;
    WindowFunctionMatcher::Visitor(query_info_data).visit(result);

    if (!query_info_data.is_tumble && !query_info_data.is_hop)
        throw Exception(ErrorCodes::INCORRECT_QUERY,
                        "TIME WINDOW FUNCTION is not specified for {}", getName());

    is_tumble = query_info_data.is_tumble;

    // Parse time window function
    ASTFunction & window_function = typeid_cast<ASTFunction &>(*query_info_data.window_function);
    const auto & arguments = window_function.arguments->children;
    extractWindowArgument(
        arguments.at(1), window_kind, window_num_units,
        "Illegal type of second argument of function " + window_function.name + " should be Interval");

    window_id_alias = window_function.alias;
    if (auto * node = arguments[0]->as<ASTIdentifier>())
        timestamp_column_name = node->shortName();

    DropTableIdentifierMatcher::Data drop_identifier_data;
    DropTableIdentifierMatcher::Visitor(drop_identifier_data).visit(query_info_data.window_function);
    window_id_name = window_function.getColumnName();

    slide_kind = window_kind;
    slide_num_units = window_num_units;

    if (!is_tumble)
    {
        hop_kind = window_kind;
        hop_num_units = window_num_units;
        extractWindowArgument(
            arguments.at(2), window_kind, window_num_units,
            "Illegal type of third argument of function " + window_function.name + " should be Interval");
        slice_num_units = std::gcd(hop_num_units, window_num_units);
    }

    // Parse time zone
    size_t time_zone_arg_num = is_tumble ? 2 : 3;
    if (arguments.size() > time_zone_arg_num)
    {
        const auto & ast = arguments.at(time_zone_arg_num);
        const auto * time_zone_ast = ast->as<ASTLiteral>();
        if (!time_zone_ast || time_zone_ast->value.getType() != Field::Types::String)
            throw Exception(
                ErrorCodes::ILLEGAL_COLUMN,
                "Illegal column #{} of time zone argument of function, must be constant string",
                time_zone_arg_num);
        window_view_timezone = time_zone_ast->value.safeGet<String>();
        time_zone = &DateLUT::instance(window_view_timezone);
    }
    else
        time_zone = &DateLUT::serverTimezoneInstance();

    return result;
}

void StorageWindowView::eventTimeParser(const ASTCreateQuery & query)
{
    watermark_num_units = 0;
    lateness_num_units = 0;
    is_watermark_strictly_ascending = query.is_watermark_strictly_ascending;
    is_watermark_ascending = query.is_watermark_ascending;
    is_watermark_bounded = query.is_watermark_bounded;

    if (query.is_watermark_strictly_ascending || query.is_watermark_ascending || query.is_watermark_bounded)
    {
        is_proctime = false;

        if (query.is_watermark_ascending)
        {
            is_watermark_bounded = true;
            watermark_kind = IntervalKind::Kind::Second;
            watermark_num_units = 1;
        }
        else if (query.is_watermark_bounded)
        {
            extractWindowArgument(
                query.watermark_function, watermark_kind, watermark_num_units,
                "Illegal type WATERMARK function should be Interval");
        }
    }
    else
        is_proctime = true;

    if (query.allowed_lateness)
    {
        allowed_lateness = true;
        extractWindowArgument(
            query.lateness_function, lateness_kind, lateness_num_units,
            "Illegal type ALLOWED_LATENESS function should be Interval");
    }
    else
        allowed_lateness = false;
}

void StorageWindowView::writeIntoWindowView(
    StorageWindowView & window_view, Block && block, Chunk::ChunkInfoCollection && chunk_infos, ContextPtr local_context)
{
    window_view.throwIfWindowViewIsDisabled(local_context);
    while (window_view.modifying_query)
        std::this_thread::sleep_for(std::chrono::milliseconds(100));

    if (!window_view.is_proctime && window_view.max_watermark == 0 && block.rows() > 0)
    {
        std::lock_guard lock(window_view.fire_signal_mutex);
        const auto & window_column = block.getByName(window_view.timestamp_column_name);
        const ColumnUInt32::Container & window_end_data = static_cast<const ColumnUInt32 &>(*window_column.column).getData();
        UInt32 first_record_timestamp = window_end_data[0];
        window_view.max_watermark = window_view.getWindowUpperBound(first_record_timestamp);
    }

    Pipe pipe(std::make_shared<SourceFromSingleChunk>(block));

    UInt32 lateness_bound = 0;
    UInt32 t_max_watermark = 0;
    UInt32 t_max_timestamp = 0;
    UInt32 t_max_fired_watermark = 0;
    {
        std::lock_guard lock(window_view.fire_signal_mutex);
        t_max_fired_watermark = window_view.max_fired_watermark;
        t_max_watermark = window_view.max_watermark;
        t_max_timestamp = window_view.max_timestamp;
    }

    // Filter outdated data
    if (window_view.allowed_lateness && t_max_timestamp != 0)
    {
        lateness_bound = addTime(t_max_timestamp, window_view.lateness_kind, -window_view.lateness_num_units, *window_view.time_zone);

        if (window_view.is_watermark_bounded)
        {
            UInt32 watermark_lower_bound
                = addTime(t_max_watermark, window_view.slide_kind, -window_view.slide_num_units, *window_view.time_zone);

            lateness_bound = std::min(watermark_lower_bound, lateness_bound);
        }
    }
    else if (!window_view.is_time_column_func_now)
    {
        lateness_bound = t_max_fired_watermark;
    }

    if (lateness_bound > 0) /// Add filter, which leaves rows with timestamp >= lateness_bound
    {
        auto filter_function = makeASTFunction(
            "greaterOrEquals",
            std::make_shared<ASTIdentifier>(window_view.timestamp_column_name),
            std::make_shared<ASTLiteral>(lateness_bound));

        ASTPtr query = filter_function;
        NamesAndTypesList columns;
        columns.emplace_back(window_view.timestamp_column_name, std::make_shared<DataTypeDateTime>());

        auto syntax_result = TreeRewriter(local_context).analyze(query, columns);
        auto filter_expression = ExpressionAnalyzer(filter_function, syntax_result, local_context).getActionsDAG(false);

        pipe.addSimpleTransform([&](const Block & header_)
        {
            return std::make_shared<FilterTransform>(
<<<<<<< HEAD
                header, std::make_shared<ExpressionActions>(std::move(filter_expression)),
=======
                header_, std::make_shared<ExpressionActions>(filter_expression),
>>>>>>> 762593e5
                filter_function->getColumnName(), true);
        });
    }

    std::shared_lock<SharedMutex> fire_signal_lock;
    QueryPipelineBuilder builder;
    if (window_view.is_proctime)
    {
        fire_signal_lock = std::shared_lock(window_view.fire_signal_mutex);

        /// Fill ____timestamp column with current time in case of now() time column.
        if (window_view.is_time_column_func_now)
        {
            ColumnWithTypeAndName column;
            column.name = "____timestamp";
            const auto & timezone = window_view.function_now_timezone;
            if (timezone.empty())
                column.type = std::make_shared<DataTypeDateTime>();
            else
                column.type = std::make_shared<DataTypeDateTime>(timezone);
            column.column = column.type->createColumnConst(0, Field(now()));

            auto adding_column_dag = ActionsDAG::makeAddingColumnActions(std::move(column));
            auto adding_column_actions = std::make_shared<ExpressionActions>(
                std::move(adding_column_dag),
                ExpressionActionsSettings::fromContext(local_context));

            pipe.addSimpleTransform([&](const Block & stream_header)
            {
                return std::make_shared<ExpressionTransform>(stream_header, adding_column_actions);
            });
        }
    }

    Pipes pipes;
    pipes.emplace_back(std::move(pipe));

    auto creator = [&](const StorageID & blocks_id_global)
    {
        auto source_metadata = window_view.getSourceTable()->getInMemoryMetadataPtr();
        auto required_columns = source_metadata->getColumns();
        required_columns.add(ColumnDescription("____timestamp", std::make_shared<DataTypeDateTime>()));
        return StorageBlocks::createStorage(blocks_id_global, required_columns, std::move(pipes), QueryProcessingStage::FetchColumns);
    };
    TemporaryTableHolder blocks_storage(local_context, creator);

    InterpreterSelectQuery select_block(
        window_view.getMergeableQuery(),
        local_context,
        blocks_storage.getTable(),
        blocks_storage.getTable()->getInMemoryMetadataPtr(),
        QueryProcessingStage::WithMergeableState);

    builder = select_block.buildQueryPipeline();

    builder.addSimpleTransform([&](const Block & stream_header)
    {
        // Can't move chunk_infos here, that function could be called several times
        return std::make_shared<RestoreChunkInfosTransform>(chunk_infos.clone(), stream_header);
    });

    String window_view_id = window_view.getStorageID().hasUUID() ? toString(window_view.getStorageID().uuid) : window_view.getStorageID().getFullNameNotQuoted();
    builder.addSimpleTransform([&](const Block & stream_header)
    {
        return std::make_shared<DeduplicationToken::SetViewIDTransform>(window_view_id, stream_header);
    });
    builder.addSimpleTransform([&](const Block & stream_header)
    {
        return std::make_shared<DeduplicationToken::SetViewBlockNumberTransform>(stream_header);
    });

#ifdef ABORT_ON_LOGICAL_ERROR
    builder.addSimpleTransform([&](const Block & stream_header)
    {
        return std::make_shared<DeduplicationToken::CheckTokenTransform>("StorageWindowView: Afrer tmp table before squashing", stream_header);
    });
#endif

    builder.addSimpleTransform([&](const Block & current_header)
    {
        return std::make_shared<SquashingTransform>(
            current_header,
            local_context->getSettingsRef().min_insert_block_size_rows,
            local_context->getSettingsRef().min_insert_block_size_bytes);
    });

    if (!window_view.is_proctime)
    {
        UInt32 block_max_timestamp = 0;
        if (window_view.is_watermark_bounded || window_view.allowed_lateness)
        {
            const auto & timestamp_column = *block.getByName(window_view.timestamp_column_name).column;
            const auto & timestamp_data = typeid_cast<const ColumnUInt32 &>(timestamp_column).getData();
            for (const auto & timestamp : timestamp_data)
                block_max_timestamp = std::max(timestamp, block_max_timestamp);
        }

        if (block_max_timestamp)
            window_view.updateMaxTimestamp(block_max_timestamp);
    }

    UInt32 lateness_upper_bound = 0;
    if (!window_view.is_proctime && window_view.allowed_lateness && t_max_fired_watermark)
        lateness_upper_bound = t_max_fired_watermark;

    /// On each chunk check window end for each row in a window column, calculating max.
    /// Update max watermark (latest seen window end) if needed.
    /// If lateness is allowed, add lateness signals.
    builder.addSimpleTransform([&](const Block & current_header)
    {
        return std::make_shared<WatermarkTransform>(
            current_header,
            window_view,
            window_view.window_id_name,
            lateness_upper_bound);
    });

#ifdef ABORT_ON_LOGICAL_ERROR
    builder.addSimpleTransform([&](const Block & stream_header)
    {
        return std::make_shared<DeduplicationToken::CheckTokenTransform>("StorageWindowView: Afrer WatermarkTransform", stream_header);
    });
#endif

    auto inner_table = window_view.getInnerTable();
    auto lock = inner_table->lockForShare(
        local_context->getCurrentQueryId(), local_context->getSettingsRef().lock_acquire_timeout);
    auto metadata_snapshot = inner_table->getInMemoryMetadataPtr();
    auto output = inner_table->write(window_view.getMergeableQuery(), metadata_snapshot, local_context, /*async_insert=*/false);
    output->addTableLock(lock);

    if (!blocksHaveEqualStructure(builder.getHeader(), output->getHeader()))
    {
        auto convert_actions_dag = ActionsDAG::makeConvertingActions(
            builder.getHeader().getColumnsWithTypeAndName(),
            output->getHeader().getColumnsWithTypeAndName(),
            ActionsDAG::MatchColumnsMode::Name);
        auto convert_actions = std::make_shared<ExpressionActions>(
            std::move(convert_actions_dag), ExpressionActionsSettings::fromContext(local_context, CompileExpressions::yes));

        builder.addSimpleTransform([&](const Block & header_) { return std::make_shared<ExpressionTransform>(header_, convert_actions); });
    }

#ifdef ABORT_ON_LOGICAL_ERROR
    builder.addSimpleTransform([&](const Block & stream_header)
    {
        return std::make_shared<DeduplicationToken::CheckTokenTransform>("StorageWindowView: Before out", stream_header);
    });
#endif

    builder.addChain(Chain(std::move(output)));
    builder.setSinks([&](const Block & cur_header, Pipe::StreamType)
    {
        return std::make_shared<EmptySink>(cur_header);
    });

    auto executor = builder.execute();
    executor->execute(builder.getNumThreads(), local_context->getSettingsRef().use_concurrency_control);
}

void StorageWindowView::startup()
{
    if (disabled_due_to_analyzer)
        return;

    DatabaseCatalog::instance().addViewDependency(select_table_id, getStorageID());

    fire_task->activate();
    clean_cache_task->activate();

    /// Start the working thread
    if (is_proctime)
        fire_task->schedule();
}

void StorageWindowView::shutdown(bool)
{
    shutdown_called = true;
    if (disabled_due_to_analyzer)
        return;

    fire_condition.notify_all();

    clean_cache_task->deactivate();
    fire_task->deactivate();

    auto table_id = getStorageID();
    DatabaseCatalog::instance().removeViewDependency(select_table_id, table_id);
}

void StorageWindowView::checkTableCanBeDropped([[ maybe_unused ]] ContextPtr query_context) const
{
    auto table_id = getStorageID();
    auto view_ids = DatabaseCatalog::instance().getDependentViews(table_id);
    if (!view_ids.empty())
    {
        StorageID view_id = *view_ids.begin();
        throw Exception(ErrorCodes::TABLE_WAS_NOT_DROPPED, "Table has dependency {}", view_id);
    }
}

void StorageWindowView::drop()
{
    /// Must be guaranteed at this point for database engine Atomic that has_inner_table == false,
    /// because otherwise will be a deadlock.
    dropInnerTableIfAny(false, getContext());
}

void StorageWindowView::dropInnerTableIfAny(bool sync, ContextPtr local_context)
{
    if (!std::exchange(has_inner_table, false))
        return;

    try
    {
        InterpreterDropQuery::executeDropQuery(
            ASTDropQuery::Kind::Drop, getContext(), local_context, inner_table_id, sync);

        if (has_inner_target_table)
            InterpreterDropQuery::executeDropQuery(ASTDropQuery::Kind::Drop, getContext(), local_context, target_table_id, sync, /* ignore_sync_setting */ true);
    }
    catch (...)
    {
        tryLogCurrentException(__PRETTY_FUNCTION__);
    }
}

Block StorageWindowView::getInputHeader() const
{
    auto metadata = getSourceTable()->getInMemoryMetadataPtr();
    return metadata->getSampleBlockNonMaterialized();
}

const Block & StorageWindowView::getOutputHeader() const
{
    throwIfWindowViewIsDisabled();
    std::lock_guard lock(sample_block_lock);
    if (!output_header)
    {
        output_header = InterpreterSelectQuery(select_query->clone(), getContext(), SelectQueryOptions(QueryProcessingStage::Complete))
                           .getSampleBlock();
    }
    return output_header;
}

StoragePtr StorageWindowView::getSourceTable() const
{
    return DatabaseCatalog::instance().getTable(select_table_id, getContext());
}

StoragePtr StorageWindowView::getInnerTable() const
{
    return DatabaseCatalog::instance().getTable(inner_table_id, getContext());
}

StoragePtr StorageWindowView::getTargetTable() const
{
    return DatabaseCatalog::instance().getTable(target_table_id, getContext());
}

void StorageWindowView::throwIfWindowViewIsDisabled(ContextPtr local_context) const
{
    if (disabled_due_to_analyzer || (local_context && local_context->getSettingsRef().allow_experimental_analyzer))
        throw Exception(ErrorCodes::UNSUPPORTED_METHOD, "Experimental WINDOW VIEW feature is not supported "
                        "in the current infrastructure for query analysis (the setting 'allow_experimental_analyzer')");
}

void registerStorageWindowView(StorageFactory & factory)
{
    factory.registerStorage("WindowView", [](const StorageFactory::Arguments & args)
    {
        if (args.mode <= LoadingStrictnessLevel::CREATE && !args.getLocalContext()->getSettingsRef().allow_experimental_window_view)
            throw Exception(ErrorCodes::SUPPORT_IS_DISABLED,
                            "Experimental WINDOW VIEW feature "
                            "is not enabled (the setting 'allow_experimental_window_view')");

        return std::make_shared<StorageWindowView>(args.table_id, args.getLocalContext(), args.query, args.columns, args.mode);
    });
}

}<|MERGE_RESOLUTION|>--- conflicted
+++ resolved
@@ -1484,11 +1484,7 @@
         pipe.addSimpleTransform([&](const Block & header_)
         {
             return std::make_shared<FilterTransform>(
-<<<<<<< HEAD
-                header, std::make_shared<ExpressionActions>(std::move(filter_expression)),
-=======
-                header_, std::make_shared<ExpressionActions>(filter_expression),
->>>>>>> 762593e5
+                header_, std::make_shared<ExpressionActions>(std::move(filter_expression)),
                 filter_function->getColumnName(), true);
         });
     }
