#include <Storages/MergeTree/MergeTreeDataPartWriterWide.h>
#include <Interpreters/Context.h>
#include <Compression/CompressionFactory.h>
#include <Compression/CompressedReadBufferFromFile.h>
#include <DataTypes/Serializations/ISerialization.h>
#include <Common/escapeForFileName.h>
#include <Columns/ColumnSparse.h>
#include <Common/logger_useful.h>

namespace DB
{
namespace ErrorCodes
{
    extern const int LOGICAL_ERROR;
}

namespace
{
    constexpr auto DATA_FILE_EXTENSION = ".bin";
}

namespace
{

/// Get granules for block using index_granularity
Granules getGranulesToWrite(const MergeTreeIndexGranularity & index_granularity, size_t block_rows, size_t current_mark, size_t rows_written_in_last_mark)
{
    if (current_mark >= index_granularity.getMarksCount())
        throw Exception(ErrorCodes::LOGICAL_ERROR, "Request to get granules from mark {} but index granularity size is {}", current_mark, index_granularity.getMarksCount());

    Granules result;
    size_t current_row = 0;

    /// When our last mark is not finished yet and we have to write rows into it
    if (rows_written_in_last_mark > 0)
    {
        size_t rows_left_in_last_mark = index_granularity.getMarkRows(current_mark) - rows_written_in_last_mark;
        size_t rows_left_in_block = block_rows - current_row;
        result.emplace_back(Granule{
            .start_row = current_row,
            .rows_to_write = std::min(rows_left_in_block, rows_left_in_last_mark),
            .mark_number = current_mark,
            .mark_on_start = false, /// Don't mark this granule because we have already marked it
            .is_complete = (rows_left_in_block >= rows_left_in_last_mark),
        });
        current_row += result.back().rows_to_write;
        ++current_mark;
    }

    /// Calculating normal granules for block
    while (current_row < block_rows)
    {
        size_t expected_rows_in_mark = index_granularity.getMarkRows(current_mark);
        size_t rows_left_in_block  = block_rows - current_row;
        /// If we have less rows in block than expected in granularity
        /// save incomplete granule
        result.emplace_back(Granule{
            .start_row = current_row,
            .rows_to_write = std::min(rows_left_in_block, expected_rows_in_mark),
            .mark_number = current_mark,
            .mark_on_start = true,
            .is_complete = (rows_left_in_block >= expected_rows_in_mark),
        });
        current_row += result.back().rows_to_write;
        ++current_mark;
    }

    return result;
}

}

MergeTreeDataPartWriterWide::MergeTreeDataPartWriterWide(
    const MergeTreeData::DataPartPtr & data_part_,
    DataPartStorageBuilderPtr data_part_storage_builder_,
    const NamesAndTypesList & columns_list_,
    const StorageMetadataPtr & metadata_snapshot_,
    const std::vector<MergeTreeIndexPtr> & indices_to_recalc_,
    const String & marks_file_extension_,
    const CompressionCodecPtr & default_codec_,
    const MergeTreeWriterSettings & settings_,
    const MergeTreeIndexGranularity & index_granularity_)
    : MergeTreeDataPartWriterOnDisk(data_part_, std::move(data_part_storage_builder_), columns_list_, metadata_snapshot_,
           indices_to_recalc_, marks_file_extension_,
           default_codec_, settings_, index_granularity_)
{
    const auto & columns = metadata_snapshot->getColumns();
    for (const auto & it : columns_list)
        addStreams(it, columns.getCodecDescOrDefault(it.name, default_codec));
}

void MergeTreeDataPartWriterWide::addStreams(
    const NameAndTypePair & column,
    const ASTPtr & effective_codec_desc)
{
    ISerialization::StreamCallback callback = [&](const auto & substream_path)
    {
        assert(!substream_path.empty());
        String stream_name = ISerialization::getFileNameForStream(column, substream_path);

        /// Shared offsets for Nested type.
        if (column_streams.contains(stream_name))
            return;

        const auto & subtype = substream_path.back().data.type;
        CompressionCodecPtr compression_codec;

        /// If we can use special codec then just get it
        if (ISerialization::isSpecialCompressionAllowed(substream_path))
            compression_codec = CompressionCodecFactory::instance().get(effective_codec_desc, subtype.get(), default_codec);
        else /// otherwise return only generic codecs and don't use info about the` data_type
            compression_codec = CompressionCodecFactory::instance().get(effective_codec_desc, nullptr, default_codec, true);

        ParserCodec codec_parser;
        auto ast = parseQuery(codec_parser, "(" + Poco::toUpper(settings.marks_compression_codec) + ")", 0, DBMS_DEFAULT_MAX_PARSER_DEPTH);
        CompressionCodecPtr marks_compression_codec = CompressionCodecFactory::instance().get(ast, nullptr);

        column_streams[stream_name] = std::make_unique<Stream>(
            stream_name,
            data_part_storage_builder,
            stream_name, DATA_FILE_EXTENSION,
            stream_name, marks_file_extension,
            compression_codec,
            settings.max_compress_block_size,
            marks_compression_codec,
            settings.marks_compress_block_size,
            settings.query_write_settings);
    };

    ISerialization::SubstreamPath path;
    data_part->getSerialization(column.name)->enumerateStreams(callback, column.type);
}


ISerialization::OutputStreamGetter MergeTreeDataPartWriterWide::createStreamGetter(
        const NameAndTypePair & column, WrittenOffsetColumns & offset_columns) const
{
    return [&, this] (const ISerialization::SubstreamPath & substream_path) -> WriteBuffer *
    {
        bool is_offsets = !substream_path.empty() && substream_path.back().type == ISerialization::Substream::ArraySizes;

        String stream_name = ISerialization::getFileNameForStream(column, substream_path);

        /// Don't write offsets more than one time for Nested type.
        if (is_offsets && offset_columns.contains(stream_name))
            return nullptr;

        return &column_streams.at(stream_name)->compressed_hashing;
    };
}


void MergeTreeDataPartWriterWide::shiftCurrentMark(const Granules & granules_written)
{
    auto last_granule = granules_written.back();
    /// If we didn't finished last granule than we will continue to write it from new block
    if (!last_granule.is_complete)
    {
        if (settings.can_use_adaptive_granularity && settings.blocks_are_granules_size)
            throw Exception(ErrorCodes::LOGICAL_ERROR, "Incomplete granules are not allowed while blocks are granules size. "
                "Mark number {} (rows {}), rows written in last mark {}, rows to write in last mark from block {} (from row {}), total marks currently {}",
                last_granule.mark_number, index_granularity.getMarkRows(last_granule.mark_number), rows_written_in_last_mark,
                last_granule.rows_to_write, last_granule.start_row, index_granularity.getMarksCount());

        /// Shift forward except last granule
        setCurrentMark(getCurrentMark() + granules_written.size() - 1);
        bool still_in_the_same_granule = granules_written.size() == 1;
        /// We wrote whole block in the same granule, but didn't finished it.
        /// So add written rows to rows written in last_mark
        if (still_in_the_same_granule)
            rows_written_in_last_mark += last_granule.rows_to_write;
        else
            rows_written_in_last_mark = last_granule.rows_to_write;
    }
    else
    {
        setCurrentMark(getCurrentMark() + granules_written.size());
        rows_written_in_last_mark = 0;
    }
}

void MergeTreeDataPartWriterWide::write(const Block & block, const IColumn::Permutation * permutation)
{
    /// Fill index granularity for this block
    /// if it's unknown (in case of insert data or horizontal merge,
    /// but not in case of vertical part of vertical merge)
    if (compute_granularity)
    {
        size_t index_granularity_for_block = computeIndexGranularity(block);
        if (rows_written_in_last_mark > 0)
        {
            size_t rows_left_in_last_mark = index_granularity.getMarkRows(getCurrentMark()) - rows_written_in_last_mark;
            /// Previous granularity was much bigger than our new block's
            /// granularity let's adjust it, because we want add new
            /// heavy-weight blocks into small old granule.
            if (rows_left_in_last_mark > index_granularity_for_block)
            {
                /// We have already written more rows than granularity of our block.
                /// adjust last mark rows and flush to disk.
                if (rows_written_in_last_mark >= index_granularity_for_block)
                    adjustLastMarkIfNeedAndFlushToDisk(rows_written_in_last_mark);
                else /// We still can write some rows from new block into previous granule. So the granule size will be block granularity size.
                    adjustLastMarkIfNeedAndFlushToDisk(index_granularity_for_block);
            }
        }

        fillIndexGranularity(index_granularity_for_block, block.rows());
    }

    Block block_to_write = block;

    auto granules_to_write = getGranulesToWrite(index_granularity, block_to_write.rows(), getCurrentMark(), rows_written_in_last_mark);

    auto offset_columns = written_offset_columns ? *written_offset_columns : WrittenOffsetColumns{};
    Block primary_key_block;
    if (settings.rewrite_primary_key)
        primary_key_block = getBlockAndPermute(block, metadata_snapshot->getPrimaryKeyColumns(), permutation);

    Block skip_indexes_block = getBlockAndPermute(block, getSkipIndicesColumns(), permutation);

    auto it = columns_list.begin();
    for (size_t i = 0; i < columns_list.size(); ++i, ++it)
    {
        auto & column = block_to_write.getByName(it->name);

        if (data_part->getSerialization(it->name)->getKind() != ISerialization::Kind::SPARSE)
            column.column = recursiveRemoveSparse(column.column);

        if (permutation)
        {
            if (primary_key_block.has(it->name))
            {
                const auto & primary_column = *primary_key_block.getByName(it->name).column;
                writeColumn(*it, primary_column, offset_columns, granules_to_write);
            }
            else if (skip_indexes_block.has(it->name))
            {
                const auto & index_column = *skip_indexes_block.getByName(it->name).column;
                writeColumn(*it, index_column, offset_columns, granules_to_write);
            }
            else
            {
                /// We rearrange the columns that are not included in the primary key here; Then the result is released - to save RAM.
                ColumnPtr permuted_column = column.column->permute(*permutation, 0);
                writeColumn(*it, *permuted_column, offset_columns, granules_to_write);
            }
        }
        else
        {
            writeColumn(*it, *column.column, offset_columns, granules_to_write);
        }
    }

    if (settings.rewrite_primary_key)
        calculateAndSerializePrimaryIndex(primary_key_block, granules_to_write);

    calculateAndSerializeSkipIndices(skip_indexes_block, granules_to_write);

    shiftCurrentMark(granules_to_write);
}

void MergeTreeDataPartWriterWide::writeSingleMark(
    const NameAndTypePair & column,
    WrittenOffsetColumns & offset_columns,
    size_t number_of_rows)
{
    StreamsWithMarks marks = getCurrentMarksForColumn(column, offset_columns);
    for (const auto & mark : marks)
        flushMarkToFile(mark, number_of_rows);
}

void MergeTreeDataPartWriterWide::flushMarkToFile(const StreamNameAndMark & stream_with_mark, size_t rows_in_mark)
{
    Stream & stream = *column_streams[stream_with_mark.stream_name];
    WriteBuffer & marks_out = stream.compress_marks ? stream.marks_compressed_hashing : stream.marks_hashing;

    writeIntBinary(stream_with_mark.mark.offset_in_compressed_file, marks_out);
    writeIntBinary(stream_with_mark.mark.offset_in_decompressed_block, marks_out);
    if (settings.can_use_adaptive_granularity)
        writeIntBinary(rows_in_mark, marks_out);
}

StreamsWithMarks MergeTreeDataPartWriterWide::getCurrentMarksForColumn(
    const NameAndTypePair & column,
    WrittenOffsetColumns & offset_columns)
{
    StreamsWithMarks result;
    data_part->getSerialization(column.name)->enumerateStreams([&] (const ISerialization::SubstreamPath & substream_path)
    {
        bool is_offsets = !substream_path.empty() && substream_path.back().type == ISerialization::Substream::ArraySizes;

        String stream_name = ISerialization::getFileNameForStream(column, substream_path);

        /// Don't write offsets more than one time for Nested type.
        if (is_offsets && offset_columns.contains(stream_name))
            return;

        Stream & stream = *column_streams[stream_name];

        /// There could already be enough data to compress into the new block.
        if (stream.compressed_hashing.offset() >= settings.min_compress_block_size)
            stream.compressed_hashing.next();

        StreamNameAndMark stream_with_mark;
        stream_with_mark.stream_name = stream_name;
        stream_with_mark.mark.offset_in_compressed_file = stream.plain_hashing.count();
        stream_with_mark.mark.offset_in_decompressed_block = stream.compressed_hashing.offset();

        result.push_back(stream_with_mark);
    });

    return result;
}

void MergeTreeDataPartWriterWide::writeSingleGranule(
    const NameAndTypePair & name_and_type,
    const IColumn & column,
    WrittenOffsetColumns & offset_columns,
    ISerialization::SerializeBinaryBulkStatePtr & serialization_state,
    ISerialization::SerializeBinaryBulkSettings & serialize_settings,
    const Granule & granule)
{
    const auto & serialization = data_part->getSerialization(name_and_type.name);
    serialization->serializeBinaryBulkWithMultipleStreams(column, granule.start_row, granule.rows_to_write, serialize_settings, serialization_state);

    /// So that instead of the marks pointing to the end of the compressed block, there were marks pointing to the beginning of the next one.
    serialization->enumerateStreams([&] (const ISerialization::SubstreamPath & substream_path)
    {
        bool is_offsets = !substream_path.empty() && substream_path.back().type == ISerialization::Substream::ArraySizes;

        String stream_name = ISerialization::getFileNameForStream(name_and_type, substream_path);

        /// Don't write offsets more than one time for Nested type.
        if (is_offsets && offset_columns.contains(stream_name))
            return;

<<<<<<< HEAD
        column_streams[stream_name]->compressed_hashing.nextIfAtEnd();
    }, serialize_settings.path);
=======
        column_streams[stream_name]->compressed.nextIfAtEnd();
    });
>>>>>>> 583c530d
}

/// Column must not be empty. (column.size() !== 0)
void MergeTreeDataPartWriterWide::writeColumn(
    const NameAndTypePair & name_and_type,
    const IColumn & column,
    WrittenOffsetColumns & offset_columns,
    const Granules & granules)
{
    if (granules.empty())
        throw Exception(ErrorCodes::LOGICAL_ERROR, "Empty granules for column {}, current mark {}", backQuoteIfNeed(name_and_type.name), getCurrentMark());

    const auto & [name, type] = name_and_type;
    auto [it, inserted] = serialization_states.emplace(name, nullptr);
    auto serialization = data_part->getSerialization(name_and_type.name);

    if (inserted)
    {
        ISerialization::SerializeBinaryBulkSettings serialize_settings;
        serialize_settings.getter = createStreamGetter(name_and_type, offset_columns);
        serialization->serializeBinaryBulkStatePrefix(serialize_settings, it->second);
    }

    const auto & global_settings = storage.getContext()->getSettingsRef();
    ISerialization::SerializeBinaryBulkSettings serialize_settings;
    serialize_settings.getter = createStreamGetter(name_and_type, offset_columns);
    serialize_settings.low_cardinality_max_dictionary_size = global_settings.low_cardinality_max_dictionary_size;
    serialize_settings.low_cardinality_use_single_dictionary_for_part = global_settings.low_cardinality_use_single_dictionary_for_part != 0;

    for (const auto & granule : granules)
    {
        data_written = true;

        if (granule.mark_on_start)
        {
            if (last_non_written_marks.contains(name))
                throw Exception(ErrorCodes::LOGICAL_ERROR, "We have to add new mark for column, but already have non written mark. Current mark {}, total marks {}, offset {}", getCurrentMark(), index_granularity.getMarksCount(), rows_written_in_last_mark);
            last_non_written_marks[name] = getCurrentMarksForColumn(name_and_type, offset_columns);
        }

        writeSingleGranule(
           name_and_type,
           column,
           offset_columns,
           it->second,
           serialize_settings,
           granule
        );

        if (granule.is_complete)
        {
            auto marks_it = last_non_written_marks.find(name);
            if (marks_it == last_non_written_marks.end())
                throw Exception(ErrorCodes::LOGICAL_ERROR, "No mark was saved for incomplete granule for column {}", backQuoteIfNeed(name));

            for (const auto & mark : marks_it->second)
                flushMarkToFile(mark, index_granularity.getMarkRows(granule.mark_number));
            last_non_written_marks.erase(marks_it);
        }
    }

    serialization->enumerateStreams([&](const ISerialization::SubstreamPath & substream_path)
    {
        bool is_offsets = !substream_path.empty() && substream_path.back().type == ISerialization::Substream::ArraySizes;
        if (is_offsets)
        {
            String stream_name = ISerialization::getFileNameForStream(name_and_type, substream_path);
            offset_columns.insert(stream_name);
        }
    });
}


void MergeTreeDataPartWriterWide::validateColumnOfFixedSize(const NameAndTypePair & name_type)
{
    const auto & [name, type] = name_type;
    const auto & serialization = data_part->getSerialization(name_type.name);

    if (!type->isValueRepresentedByNumber() || type->haveSubtypes() || serialization->getKind() != ISerialization::Kind::DEFAULT)
        throw Exception(ErrorCodes::LOGICAL_ERROR, "Cannot validate column of non fixed type {}", type->getName());

    String escaped_name = escapeForFileName(name);
    String mrk_path = escaped_name + marks_file_extension;
    String bin_path = escaped_name + DATA_FILE_EXTENSION;

    auto data_part_storage = data_part_storage_builder->getStorage();

    /// Some columns may be removed because of ttl. Skip them.
    if (!data_part_storage->exists(mrk_path))
        return;

    auto mrk_file_in = data_part_storage->readFile(mrk_path, {}, std::nullopt, std::nullopt);
    std::unique_ptr<ReadBuffer> mrk_in;
    if (data_part->index_granularity_info.mark_type.compressed)
        mrk_in = std::make_unique<CompressedReadBufferFromFile>(std::move(mrk_file_in));
    else
        mrk_in = std::move(mrk_file_in);

    DB::CompressedReadBufferFromFile bin_in(data_part_storage->readFile(bin_path, {}, std::nullopt, std::nullopt));
    bool must_be_last = false;
    UInt64 offset_in_compressed_file = 0;
    UInt64 offset_in_decompressed_block = 0;
    UInt64 index_granularity_rows = data_part->index_granularity_info.fixed_index_granularity;

    size_t mark_num;

    for (mark_num = 0; !mrk_in->eof(); ++mark_num)
    {
        if (mark_num > index_granularity.getMarksCount())
            throw Exception(ErrorCodes::LOGICAL_ERROR, "Incorrect number of marks in memory {}, on disk (at least) {}", index_granularity.getMarksCount(), mark_num + 1);

        DB::readBinary(offset_in_compressed_file, *mrk_in);
        DB::readBinary(offset_in_decompressed_block, *mrk_in);
        if (settings.can_use_adaptive_granularity)
            DB::readBinary(index_granularity_rows, *mrk_in);
        else
            index_granularity_rows = data_part->index_granularity_info.fixed_index_granularity;

        if (must_be_last)
        {
            if (index_granularity_rows != 0)
                throw Exception(ErrorCodes::LOGICAL_ERROR, "We ran out of binary data but still have non empty mark #{} with rows number {}", mark_num, index_granularity_rows);

            if (!mrk_in->eof())
                throw Exception(ErrorCodes::LOGICAL_ERROR, "Mark #{} must be last, but we still have some to read", mark_num);

            break;
        }

        if (index_granularity_rows == 0)
        {
            auto column = type->createColumn();

            serialization->deserializeBinaryBulk(*column, bin_in, 1000000000, 0.0);

            throw Exception(ErrorCodes::LOGICAL_ERROR,
                        "Still have {} rows in bin stream, last mark #{} index granularity size {}, last rows {}", column->size(), mark_num, index_granularity.getMarksCount(), index_granularity_rows);
        }

        if (index_granularity_rows > data_part->index_granularity_info.fixed_index_granularity)
        {
            throw Exception(ErrorCodes::LOGICAL_ERROR,
                            "Mark #{} has {} rows, but max fixed granularity is {}, index granularity size {}",
                            mark_num, index_granularity_rows, data_part->index_granularity_info.fixed_index_granularity, index_granularity.getMarksCount());
        }

        if (index_granularity_rows != index_granularity.getMarkRows(mark_num))
            throw Exception(
                ErrorCodes::LOGICAL_ERROR, "Incorrect mark rows for part {} for mark #{} (compressed offset {}, decompressed offset {}), in-memory {}, on disk {}, total marks {}",
                data_part_storage_builder->getFullPath(), mark_num, offset_in_compressed_file, offset_in_decompressed_block, index_granularity.getMarkRows(mark_num), index_granularity_rows, index_granularity.getMarksCount());

        auto column = type->createColumn();

        serialization->deserializeBinaryBulk(*column, bin_in, index_granularity_rows, 0.0);

        if (bin_in.eof())
        {
            must_be_last = true;
        }

        /// Now they must be equal
        if (column->size() != index_granularity_rows)
        {

            if (must_be_last)
            {
                /// The only possible mark after bin.eof() is final mark. When we
                /// cannot use adaptive granularity we cannot have last mark.
                /// So finish validation.
                if (!settings.can_use_adaptive_granularity)
                    break;

                /// If we don't compute granularity then we are not responsible
                /// for last mark (for example we mutating some column from part
                /// with fixed granularity where last mark is not adjusted)
                if (!compute_granularity)
                    continue;
            }

            throw Exception(
                ErrorCodes::LOGICAL_ERROR, "Incorrect mark rows for mark #{} (compressed offset {}, decompressed offset {}), actually in bin file {}, in mrk file {}, total marks {}",
                mark_num, offset_in_compressed_file, offset_in_decompressed_block, column->size(), index_granularity.getMarkRows(mark_num), index_granularity.getMarksCount());
        }
    }

    if (!mrk_in->eof())
        throw Exception(ErrorCodes::LOGICAL_ERROR,
                        "Still have something in marks stream, last mark #{} index granularity size {}, last rows {}", mark_num, index_granularity.getMarksCount(), index_granularity_rows);
    if (!bin_in.eof())
    {
        auto column = type->createColumn();

        serialization->deserializeBinaryBulk(*column, bin_in, 1000000000, 0.0);

        throw Exception(ErrorCodes::LOGICAL_ERROR,
                        "Still have {} rows in bin stream, last mark #{} index granularity size {}, last rows {}", column->size(), mark_num, index_granularity.getMarksCount(), index_granularity_rows);
    }

}

void MergeTreeDataPartWriterWide::fillDataChecksums(IMergeTreeDataPart::Checksums & checksums)
{
    const auto & global_settings = storage.getContext()->getSettingsRef();
    ISerialization::SerializeBinaryBulkSettings serialize_settings;
    serialize_settings.low_cardinality_max_dictionary_size = global_settings.low_cardinality_max_dictionary_size;
    serialize_settings.low_cardinality_use_single_dictionary_for_part = global_settings.low_cardinality_use_single_dictionary_for_part != 0;
    WrittenOffsetColumns offset_columns;
    if (rows_written_in_last_mark > 0)
    {
        if (settings.can_use_adaptive_granularity && settings.blocks_are_granules_size)
            throw Exception(ErrorCodes::LOGICAL_ERROR, "Incomplete granule is not allowed while blocks are granules size even for last granule. "
                "Mark number {} (rows {}), rows written for last mark {}, total marks {}",
                getCurrentMark(), index_granularity.getMarkRows(getCurrentMark()), rows_written_in_last_mark, index_granularity.getMarksCount());

        adjustLastMarkIfNeedAndFlushToDisk(rows_written_in_last_mark);
    }

    bool write_final_mark = (with_final_mark && data_written);

    {
        auto it = columns_list.begin();
        for (size_t i = 0; i < columns_list.size(); ++i, ++it)
        {
            if (!serialization_states.empty())
            {
                serialize_settings.getter = createStreamGetter(*it, written_offset_columns ? *written_offset_columns : offset_columns);
                data_part->getSerialization(it->name)->serializeBinaryBulkStateSuffix(serialize_settings, serialization_states[it->name]);
            }

            if (write_final_mark)
                writeFinalMark(*it, offset_columns);
        }
    }

    for (auto & stream : column_streams)
    {
        stream.second->preFinalize();
        stream.second->addToChecksums(checksums);
    }
}

void MergeTreeDataPartWriterWide::finishDataSerialization(bool sync)
{
    for (auto & stream : column_streams)
    {
        stream.second->finalize();
        if (sync)
            stream.second->sync();
    }

    column_streams.clear();
    serialization_states.clear();

#ifndef NDEBUG
    /// Heavy weight validation of written data. Checks that we are able to read
    /// data according to marks. Otherwise throws LOGICAL_ERROR (equal to abort in debug mode)
    for (const auto & column : columns_list)
    {
        if (column.type->isValueRepresentedByNumber()
            && !column.type->haveSubtypes()
            && data_part->getSerialization(column.name)->getKind() == ISerialization::Kind::DEFAULT)
        {
            validateColumnOfFixedSize(column);
        }
    }
#endif

}

void MergeTreeDataPartWriterWide::fillChecksums(IMergeTreeDataPart::Checksums & checksums)
{
    // If we don't have anything to write, skip finalization.
    if (!columns_list.empty())
        fillDataChecksums(checksums);

    if (settings.rewrite_primary_key)
        fillPrimaryIndexChecksums(checksums);

    fillSkipIndicesChecksums(checksums);
}

void MergeTreeDataPartWriterWide::finish(bool sync)
{
    // If we don't have anything to write, skip finalization.
    if (!columns_list.empty())
        finishDataSerialization(sync);

    if (settings.rewrite_primary_key)
        finishPrimaryIndexSerialization(sync);

    finishSkipIndicesSerialization(sync);
}

void MergeTreeDataPartWriterWide::writeFinalMark(
    const NameAndTypePair & column,
    WrittenOffsetColumns & offset_columns)
{
    writeSingleMark(column, offset_columns, 0);
    /// Memoize information about offsets
    data_part->getSerialization(column.name)->enumerateStreams([&] (const ISerialization::SubstreamPath & substream_path)
    {
        bool is_offsets = !substream_path.empty() && substream_path.back().type == ISerialization::Substream::ArraySizes;
        if (is_offsets)
        {
            String stream_name = ISerialization::getFileNameForStream(column, substream_path);
            offset_columns.insert(stream_name);
        }
    });
}

static void fillIndexGranularityImpl(
    MergeTreeIndexGranularity & index_granularity,
    size_t index_offset,
    size_t index_granularity_for_block,
    size_t rows_in_block)
{
    for (size_t current_row = index_offset; current_row < rows_in_block; current_row += index_granularity_for_block)
        index_granularity.appendMark(index_granularity_for_block);
}

void MergeTreeDataPartWriterWide::fillIndexGranularity(size_t index_granularity_for_block, size_t rows_in_block)
{
    if (getCurrentMark() < index_granularity.getMarksCount() && getCurrentMark() != index_granularity.getMarksCount() - 1)
        throw Exception(ErrorCodes::LOGICAL_ERROR, "Trying to add marks, while current mark {}, but total marks {}", getCurrentMark(), index_granularity.getMarksCount());

    size_t index_offset = 0;
    if (rows_written_in_last_mark != 0)
        index_offset = index_granularity.getLastMarkRows() - rows_written_in_last_mark;

    fillIndexGranularityImpl(
        index_granularity,
        index_offset,
        index_granularity_for_block,
        rows_in_block);
}


void MergeTreeDataPartWriterWide::adjustLastMarkIfNeedAndFlushToDisk(size_t new_rows_in_last_mark)
{
    /// We don't want to split already written granules to smaller
    if (rows_written_in_last_mark > new_rows_in_last_mark)
        throw Exception(ErrorCodes::LOGICAL_ERROR, "Tryin to make mark #{} smaller ({} rows) then it already has {}",
                        getCurrentMark(), new_rows_in_last_mark, rows_written_in_last_mark);

    /// We can adjust marks only if we computed granularity for blocks.
    /// Otherwise we cannot change granularity because it will differ from
    /// other columns
    if (compute_granularity && settings.can_use_adaptive_granularity)
    {
        if (getCurrentMark() != index_granularity.getMarksCount() - 1)
            throw Exception(ErrorCodes::LOGICAL_ERROR, "Non last mark {} (with {} rows) having rows offset {}, total marks {}",
                            getCurrentMark(), index_granularity.getMarkRows(getCurrentMark()), rows_written_in_last_mark, index_granularity.getMarksCount());

        index_granularity.popMark();
        index_granularity.appendMark(new_rows_in_last_mark);
    }

    /// Last mark should be filled, otherwise it's a bug
    if (last_non_written_marks.empty())
        throw Exception(ErrorCodes::LOGICAL_ERROR, "No saved marks for last mark {} having rows offset {}, total marks {}",
                        getCurrentMark(), rows_written_in_last_mark, index_granularity.getMarksCount());

    if (rows_written_in_last_mark == new_rows_in_last_mark)
    {
        for (const auto & [name, marks] : last_non_written_marks)
        {
            for (const auto & mark : marks)
                flushMarkToFile(mark, index_granularity.getMarkRows(getCurrentMark()));
        }

        last_non_written_marks.clear();

        if (compute_granularity && settings.can_use_adaptive_granularity)
        {
            /// Also we add mark to each skip index because all of them
            /// already accumulated all rows from current adjusting mark
            for (size_t i = 0; i < skip_indices.size(); ++i)
                ++skip_index_accumulated_marks[i];

            /// This mark completed, go further
            setCurrentMark(getCurrentMark() + 1);
            /// Without offset
            rows_written_in_last_mark = 0;
        }
    }
}

}<|MERGE_RESOLUTION|>--- conflicted
+++ resolved
@@ -334,13 +334,8 @@
         if (is_offsets && offset_columns.contains(stream_name))
             return;
 
-<<<<<<< HEAD
         column_streams[stream_name]->compressed_hashing.nextIfAtEnd();
-    }, serialize_settings.path);
-=======
-        column_streams[stream_name]->compressed.nextIfAtEnd();
     });
->>>>>>> 583c530d
 }
 
 /// Column must not be empty. (column.size() !== 0)
