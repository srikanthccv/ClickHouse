#include <Storages/StorageReplicatedMergeTree.h>
#include <Storages/MergeTree/ReplicatedMergeTreeQuorumEntry.h>
#include <Storages/MergeTree/ReplicatedMergeTreeSink.h>
#include <Interpreters/PartLog.h>
#include <Common/SipHash.h>
#include <Common/ZooKeeper/KeeperException.h>
#include <Core/Block.h>
#include <IO/Operators.h>


namespace ProfileEvents
{
    extern const Event DuplicatedInsertedBlocks;
}

namespace DB
{

namespace ErrorCodes
{
    extern const int TOO_FEW_LIVE_REPLICAS;
    extern const int UNSATISFIED_QUORUM_FOR_PREVIOUS_WRITE;
    extern const int UNEXPECTED_ZOOKEEPER_ERROR;
    extern const int NO_ZOOKEEPER;
    extern const int READONLY;
    extern const int UNKNOWN_STATUS_OF_INSERT;
    extern const int INSERT_WAS_DEDUPLICATED;
    extern const int TIMEOUT_EXCEEDED;
    extern const int NO_ACTIVE_REPLICAS;
    extern const int DUPLICATE_DATA_PART;
    extern const int PART_IS_TEMPORARILY_LOCKED;
    extern const int LOGICAL_ERROR;
}

struct ReplicatedMergeTreeSink::DelayedChunk
{
    struct Partition
    {
        MergeTreeDataWriter::TemporaryPart temp_part;
        UInt64 elapsed_ns;
        String block_id;
    };

    std::vector<Partition> partitions;
};

ReplicatedMergeTreeSink::ReplicatedMergeTreeSink(
    StorageReplicatedMergeTree & storage_,
    const StorageMetadataPtr & metadata_snapshot_,
    size_t quorum_,
    size_t quorum_timeout_ms_,
    size_t max_parts_per_block_,
    bool quorum_parallel_,
    bool deduplicate_,
    ContextPtr context_,
    bool is_attach_)
    : SinkToStorage(metadata_snapshot_->getSampleBlock())
    , storage(storage_)
    , metadata_snapshot(metadata_snapshot_)
    , quorum(quorum_)
    , quorum_timeout_ms(quorum_timeout_ms_)
    , max_parts_per_block(max_parts_per_block_)
    , is_attach(is_attach_)
    , quorum_parallel(quorum_parallel_)
    , deduplicate(deduplicate_)
    , log(&Poco::Logger::get(storage.getLogName() + " (Replicated OutputStream)"))
    , context(context_)
{
    /// The quorum value `1` has the same meaning as if it is disabled.
    if (quorum == 1)
        quorum = 0;
}

ReplicatedMergeTreeSink::~ReplicatedMergeTreeSink() = default;


/// Allow to verify that the session in ZooKeeper is still alive.
static void assertSessionIsNotExpired(zkutil::ZooKeeperPtr & zookeeper)
{
    if (!zookeeper)
        throw Exception("No ZooKeeper session.", ErrorCodes::NO_ZOOKEEPER);

    if (zookeeper->expired())
        throw Exception("ZooKeeper session has been expired.", ErrorCodes::NO_ZOOKEEPER);
}


void ReplicatedMergeTreeSink::checkQuorumPrecondition(zkutil::ZooKeeperPtr & zookeeper)
{
    quorum_info.status_path = storage.zookeeper_path + "/quorum/status";

    Strings replicas = zookeeper->getChildren(fs::path(storage.zookeeper_path) / "replicas");
    std::vector<std::future<Coordination::ExistsResponse>> replicas_status_futures;
    replicas_status_futures.reserve(replicas.size());
    for (const auto & replica : replicas)
        if (replica != storage.replica_name)
            replicas_status_futures.emplace_back(zookeeper->asyncExists(fs::path(storage.zookeeper_path) / "replicas" / replica / "is_active"));

    std::future<Coordination::GetResponse> is_active_future = zookeeper->asyncTryGet(storage.replica_path + "/is_active");
    std::future<Coordination::GetResponse> host_future = zookeeper->asyncTryGet(storage.replica_path + "/host");

    size_t active_replicas = 1;     /// Assume current replica is active (will check below)
    for (auto & status : replicas_status_futures)
        if (status.get().error == Coordination::Error::ZOK)
            ++active_replicas;

    if (active_replicas < quorum)
        throw Exception(ErrorCodes::TOO_FEW_LIVE_REPLICAS, "Number of alive replicas ({}) is less than requested quorum ({}).",
                        active_replicas, quorum);

    /** Is there a quorum for the last part for which a quorum is needed?
        * Write of all the parts with the included quorum is linearly ordered.
        * This means that at any time there can be only one part,
        *  for which you need, but not yet reach the quorum.
        * Information about this part will be located in `/quorum/status` node.
        * If the quorum is reached, then the node is deleted.
        */

    String quorum_status;
    if (!quorum_parallel && zookeeper->tryGet(quorum_info.status_path, quorum_status))
        throw Exception("Quorum for previous write has not been satisfied yet. Status: " + quorum_status,
                        ErrorCodes::UNSATISFIED_QUORUM_FOR_PREVIOUS_WRITE);

    /// Both checks are implicitly made also later (otherwise there would be a race condition).

    auto is_active = is_active_future.get();
    auto host = host_future.get();

    if (is_active.error == Coordination::Error::ZNONODE || host.error == Coordination::Error::ZNONODE)
        throw Exception("Replica is not active right now", ErrorCodes::READONLY);

    quorum_info.is_active_node_value = is_active.data;
    quorum_info.is_active_node_version = is_active.stat.version;
    quorum_info.host_node_version = host.stat.version;
}


void ReplicatedMergeTreeSink::consume(Chunk chunk)
{
    auto block = getHeader().cloneWithColumns(chunk.detachColumns());

    auto zookeeper = storage.getZooKeeper();
    assertSessionIsNotExpired(zookeeper);

    /** If write is with quorum, then we check that the required number of replicas is now live,
      *  and also that for all previous parts for which quorum is required, this quorum is reached.
      * And also check that during the insertion, the replica was not reinitialized or disabled (by the value of `is_active` node).
      * TODO Too complex logic, you can do better.
      */
    if (quorum)
        checkQuorumPrecondition(zookeeper);

    auto part_blocks = storage.writer.splitBlockIntoParts(block, max_parts_per_block, metadata_snapshot, context);
<<<<<<< HEAD
    std::vector<ReplicatedMergeTreeSink::DelayedChunk::Partition> partitions;
=======
    String block_dedup_token;
>>>>>>> 29c15f8c

    for (auto & current_block : part_blocks)
    {
        Stopwatch watch;

        /// Write part to the filesystem under temporary name. Calculate a checksum.

        auto temp_part = storage.writer.writeTempPart(current_block, metadata_snapshot, context);

        /// If optimize_on_insert setting is true, current_block could become empty after merge
        /// and we didn't create part.
        if (!temp_part.part)
            continue;

        String block_id;

        if (deduplicate)
        {
            /// We add the hash from the data and partition identifier to deduplication ID.
            /// That is, do not insert the same data to the same partition twice.

            const String & dedup_token = context->getSettingsRef().insert_deduplication_token;
            if (!dedup_token.empty())
            {
                /// multiple blocks can be inserted within the same insert query
                /// an ordinal number is added to dedup token to generate a distinctive block id for each block
                block_dedup_token = fmt::format("{}_{}", dedup_token, chunk_dedup_seqnum);
                ++chunk_dedup_seqnum;
            }
            block_id = temp_part.part->getZeroLevelPartBlockID(block_dedup_token);
            LOG_DEBUG(log, "Wrote block with ID '{}', {} rows", block_id, current_block.block.rows());
        }
        else
        {
            LOG_DEBUG(log, "Wrote block with {} rows", current_block.block.rows());
        }

        UInt64 elapsed_ns = watch.elapsed();

        partitions.emplace_back(ReplicatedMergeTreeSink::DelayedChunk::Partition{
            .temp_part = std::move(temp_part),
            .elapsed_ns = elapsed_ns,
            .block_id = std::move(block_id)
        });
    }

    finishDelayedChunk(zookeeper);
    delayed_chunk = std::make_unique<ReplicatedMergeTreeSink::DelayedChunk>();
    delayed_chunk->partitions = std::move(partitions);

    /// If deduplicated data should not be inserted into MV, we need to set proper
    /// value for `last_block_is_duplicate`, which is possible only after the part is committed.
    /// Othervide we can delay commit.
    /// TODO: we can also delay commit if there is no MVs.
    if (!context->getSettingsRef().deduplicate_blocks_in_dependent_materialized_views)
        finishDelayedChunk(zookeeper);
}

void ReplicatedMergeTreeSink::finishDelayedChunk(zkutil::ZooKeeperPtr & zookeeper)
{
    if (!delayed_chunk)
        return;

    last_block_is_duplicate = false;

    for (auto & partition : delayed_chunk->partitions)
    {
        partition.temp_part.finalize();

        auto & part = partition.temp_part.part;

        try
        {
            commitPart(zookeeper, part, partition.block_id);

            last_block_is_duplicate = last_block_is_duplicate || part->is_duplicate;

            /// Set a special error code if the block is duplicate
            int error = (deduplicate && part->is_duplicate) ? ErrorCodes::INSERT_WAS_DEDUPLICATED : 0;
            PartLog::addNewPart(storage.getContext(), part, partition.elapsed_ns, ExecutionStatus(error));
        }
        catch (...)
        {
            PartLog::addNewPart(storage.getContext(), part, partition.elapsed_ns, ExecutionStatus::fromCurrentException(__PRETTY_FUNCTION__));
            throw;
        }
    }

    delayed_chunk.reset();
}


void ReplicatedMergeTreeSink::writeExistingPart(MergeTreeData::MutableDataPartPtr & part)
{
    /// NOTE: No delay in this case. That's Ok.

    auto zookeeper = storage.getZooKeeper();
    assertSessionIsNotExpired(zookeeper);

    if (quorum)
        checkQuorumPrecondition(zookeeper);

    Stopwatch watch;

    try
    {
        commitPart(zookeeper, part, "");
        PartLog::addNewPart(storage.getContext(), part, watch.elapsed());
    }
    catch (...)
    {
        PartLog::addNewPart(storage.getContext(), part, watch.elapsed(), ExecutionStatus::fromCurrentException(__PRETTY_FUNCTION__));
        throw;
    }
}


void ReplicatedMergeTreeSink::commitPart(
    zkutil::ZooKeeperPtr & zookeeper, MergeTreeData::MutableDataPartPtr & part, const String & block_id)
{
    metadata_snapshot->check(part->getColumns());
    assertSessionIsNotExpired(zookeeper);

    String temporary_part_relative_path = part->relative_path;

    /// There is one case when we need to retry transaction in a loop.
    /// But don't do it too many times - just as defensive measure.
    size_t loop_counter = 0;
    constexpr size_t max_iterations = 10;

    bool is_already_existing_part = false;

    String old_part_name = part->name;

    while (true)
    {
        /// Obtain incremental block number and lock it. The lock holds our intention to add the block to the filesystem.
        /// We remove the lock just after renaming the part. In case of exception, block number will be marked as abandoned.
        /// Also, make deduplication check. If a duplicate is detected, no nodes are created.

        /// Allocate new block number and check for duplicates
        bool deduplicate_block = !block_id.empty();
        String block_id_path = deduplicate_block ? storage.zookeeper_path + "/blocks/" + block_id : "";
        auto block_number_lock = storage.allocateBlockNumber(part->info.partition_id, zookeeper, block_id_path);

        /// Prepare transaction to ZooKeeper
        /// It will simultaneously add information about the part to all the necessary places in ZooKeeper and remove block_number_lock.
        Coordination::Requests ops;

        Int64 block_number = 0;
        String existing_part_name;
        if (block_number_lock)
        {
            is_already_existing_part = false;
            block_number = block_number_lock->getNumber();

            /// Set part attributes according to part_number. Prepare an entry for log.

            part->info.min_block = block_number;
            part->info.max_block = block_number;
            part->info.level = 0;
            part->info.mutation = 0;

            part->name = part->getNewName(part->info);

            StorageReplicatedMergeTree::LogEntry log_entry;

            if (is_attach)
            {
                log_entry.type = StorageReplicatedMergeTree::LogEntry::ATTACH_PART;

                /// We don't need to involve ZooKeeper to obtain checksums as by the time we get
                /// MutableDataPartPtr here, we already have the data thus being able to
                /// calculate the checksums.
                log_entry.part_checksum = part->checksums.getTotalChecksumHex();
            }
            else
                log_entry.type = StorageReplicatedMergeTree::LogEntry::GET_PART;

            log_entry.create_time = time(nullptr);
            log_entry.source_replica = storage.replica_name;
            log_entry.new_part_name = part->name;
            /// TODO maybe add UUID here as well?
            log_entry.quorum = quorum;
            log_entry.block_id = block_id;
            log_entry.new_part_type = part->getType();

            ops.emplace_back(zkutil::makeCreateRequest(
                storage.zookeeper_path + "/log/log-",
                log_entry.toString(),
                zkutil::CreateMode::PersistentSequential));

            /// Deletes the information that the block number is used for writing.
            block_number_lock->getUnlockOps(ops);

            /** If we need a quorum - create a node in which the quorum is monitored.
              * (If such a node already exists, then someone has managed to make another quorum record at the same time,
              *  but for it the quorum has not yet been reached.
              *  You can not do the next quorum record at this time.)
              */
            if (quorum)
            {
                ReplicatedMergeTreeQuorumEntry quorum_entry;
                quorum_entry.part_name = part->name;
                quorum_entry.required_number_of_replicas = quorum;
                quorum_entry.replicas.insert(storage.replica_name);

                /** At this point, this node will contain information that the current replica received a part.
                    * When other replicas will receive this part (in the usual way, processing the replication log),
                    *  they will add themselves to the contents of this node.
                    * When it contains information about `quorum` number of replicas, this node is deleted,
                    *  which indicates that the quorum has been reached.
                    */

                if (quorum_parallel)
                    quorum_info.status_path = storage.zookeeper_path + "/quorum/parallel/" + part->name;

                ops.emplace_back(
                    zkutil::makeCreateRequest(
                        quorum_info.status_path,
                        quorum_entry.toString(),
                        zkutil::CreateMode::Persistent));

                /// Make sure that during the insertion time, the replica was not reinitialized or disabled (when the server is finished).
                ops.emplace_back(
                    zkutil::makeCheckRequest(
                        storage.replica_path + "/is_active",
                        quorum_info.is_active_node_version));

                /// Unfortunately, just checking the above is not enough, because `is_active`
                /// node can be deleted and reappear with the same version.
                /// But then the `host` value will change. We will check this.
                /// It's great that these two nodes change in the same transaction (see MergeTreeRestartingThread).
                ops.emplace_back(
                    zkutil::makeCheckRequest(
                        storage.replica_path + "/host",
                        quorum_info.host_node_version));
            }
        }
        else
        {
            is_already_existing_part = true;

            /// This block was already written to some replica. Get the part name for it.
            /// Note: race condition with DROP PARTITION operation is possible. User will get "No node" exception and it is Ok.
            existing_part_name = zookeeper->get(storage.zookeeper_path + "/blocks/" + block_id);

            /// If it exists on our replica, ignore it.
            if (storage.getActiveContainingPart(existing_part_name))
            {
                part->is_duplicate = true;
                ProfileEvents::increment(ProfileEvents::DuplicatedInsertedBlocks);
                if (quorum)
                {
                    LOG_INFO(log, "Block with ID {} already exists locally as part {}; ignoring it, but checking quorum.", block_id, existing_part_name);

                    std::string quorum_path;
                    if (quorum_parallel)
                        quorum_path = storage.zookeeper_path + "/quorum/parallel/" + existing_part_name;
                    else
                        quorum_path = storage.zookeeper_path + "/quorum/status";

                    waitForQuorum(zookeeper, existing_part_name, quorum_path, quorum_info.is_active_node_value);
                }
                else
                {
                    LOG_INFO(log, "Block with ID {} already exists locally as part {}; ignoring it.", block_id, existing_part_name);
                }

                return;
            }
            LOG_INFO(log, "Block with ID {} already exists on other replicas as part {}; will write it locally with that name.",
                block_id, existing_part_name);

            /// If it does not exist, we will write a new part with existing name.
            /// Note that it may also appear on filesystem right now in PreActive state due to concurrent inserts of the same data.
            /// It will be checked when we will try to rename directory.

            part->name = existing_part_name;
            part->info = MergeTreePartInfo::fromPartName(existing_part_name, storage.format_version);
            /// Used only for exception messages.
            block_number = part->info.min_block;

            /// Do not check for duplicate on commit to ZK.
            block_id_path.clear();
        }

        /// Information about the part.
        storage.getCommitPartOps(ops, part, block_id_path);

        MergeTreeData::Transaction transaction(storage); /// If you can not add a part to ZK, we'll remove it back from the working set.
        bool renamed = false;

        try
        {
            renamed = storage.renameTempPartAndAdd(part, nullptr, &transaction);
        }
        catch (const Exception & e)
        {
            if (e.code() != ErrorCodes::DUPLICATE_DATA_PART
                && e.code() != ErrorCodes::PART_IS_TEMPORARILY_LOCKED)
                throw;
        }

        if (!renamed)
        {
            if (is_already_existing_part)
            {
                LOG_INFO(log, "Part {} is duplicate and it is already written by concurrent request or fetched; ignoring it.", part->name);
                return;
            }
            else
                throw Exception(ErrorCodes::LOGICAL_ERROR, "Part with name {} is already written by concurrent request."
                    " It should not happen for non-duplicate data parts because unique names are assigned for them. It's a bug",
                    part->name);
        }

        Coordination::Responses responses;
        Coordination::Error multi_code = zookeeper->tryMultiNoThrow(ops, responses); /// 1 RTT

        if (multi_code == Coordination::Error::ZOK)
        {
            transaction.commit();
            storage.merge_selecting_task->schedule();

            /// Lock nodes have been already deleted, do not delete them in destructor
            if (block_number_lock)
                block_number_lock->assumeUnlocked();
        }
        else if (multi_code == Coordination::Error::ZCONNECTIONLOSS
            || multi_code == Coordination::Error::ZOPERATIONTIMEOUT)
        {
            /** If the connection is lost, and we do not know if the changes were applied, we can not delete the local part
              *  if the changes were applied, the inserted block appeared in `/blocks/`, and it can not be inserted again.
              */
            transaction.commit();
            storage.enqueuePartForCheck(part->name, MAX_AGE_OF_LOCAL_PART_THAT_WASNT_ADDED_TO_ZOOKEEPER);

            /// We do not know whether or not data has been inserted.
            throw Exception("Unknown status, client must retry. Reason: " + String(Coordination::errorMessage(multi_code)),
                ErrorCodes::UNKNOWN_STATUS_OF_INSERT);
        }
        else if (Coordination::isUserError(multi_code))
        {
            String failed_op_path = zkutil::KeeperMultiException(multi_code, ops, responses).getPathForFirstFailedOp();

            if (multi_code == Coordination::Error::ZNODEEXISTS && deduplicate_block && failed_op_path == block_id_path)
            {
                /// Block with the same id have just appeared in table (or other replica), rollback thee insertion.
                LOG_INFO(log, "Block with ID {} already exists (it was just appeared). Renaming part {} back to {}. Will retry write.",
                    block_id, part->name, temporary_part_relative_path);

                /// We will try to add this part again on the new iteration as it's just a new part.
                /// So remove it from storage parts set immediately and transfer state to temporary.
                transaction.rollbackPartsToTemporaryState();

                part->is_temp = true;
                part->renameTo(temporary_part_relative_path, false);

                /// If this part appeared on other replica than it's better to try to write it locally one more time. If it's our part
                /// than it will be ignored on the next itration.
                ++loop_counter;
                if (loop_counter == max_iterations)
                {
                    part->is_duplicate = true; /// Part is duplicate, just remove it from local FS
                    throw Exception("Too many transaction retries - it may indicate an error", ErrorCodes::DUPLICATE_DATA_PART);
                }
                continue;
            }
            else if (multi_code == Coordination::Error::ZNODEEXISTS && failed_op_path == quorum_info.status_path)
            {
                transaction.rollback();
                throw Exception("Another quorum insert has been already started", ErrorCodes::UNSATISFIED_QUORUM_FOR_PREVIOUS_WRITE);
            }
            else
            {
                /// NOTE: We could be here if the node with the quorum existed, but was quickly removed.
                transaction.rollback();
                throw Exception("Unexpected logical error while adding block " + toString(block_number) + " with ID '" + block_id + "': "
                                + Coordination::errorMessage(multi_code) + ", path " + failed_op_path,
                                ErrorCodes::UNEXPECTED_ZOOKEEPER_ERROR);
            }
        }
        else if (Coordination::isHardwareError(multi_code))
        {
            transaction.rollback();
            throw Exception("Unrecoverable network error while adding block " + toString(block_number) + " with ID '" + block_id + "': "
                            + Coordination::errorMessage(multi_code), ErrorCodes::UNEXPECTED_ZOOKEEPER_ERROR);
        }
        else
        {
            transaction.rollback();
            throw Exception("Unexpected ZooKeeper error while adding block " + toString(block_number) + " with ID '" + block_id + "': "
                            + Coordination::errorMessage(multi_code), ErrorCodes::UNEXPECTED_ZOOKEEPER_ERROR);
        }

        break;
    }

    if (quorum)
    {
        if (is_already_existing_part)
        {
            /// We get duplicate part without fetch
            /// Check if this quorum insert is parallel or not
            if (zookeeper->exists(storage.zookeeper_path + "/quorum/parallel/" + part->name))
                storage.updateQuorum(part->name, true);
            else if (zookeeper->exists(storage.zookeeper_path + "/quorum/status"))
                storage.updateQuorum(part->name, false);
        }

        waitForQuorum(zookeeper, part->name, quorum_info.status_path, quorum_info.is_active_node_value);
    }

    /// Cleanup shared locks made with old name
    part->cleanupOldName(old_part_name);
}

void ReplicatedMergeTreeSink::onStart()
{
    /// Only check "too many parts" before write,
    /// because interrupting long-running INSERT query in the middle is not convenient for users.
    storage.delayInsertOrThrowIfNeeded(&storage.partial_shutdown_event);
}

void ReplicatedMergeTreeSink::onFinish()
{
    auto zookeeper = storage.getZooKeeper();
    assertSessionIsNotExpired(zookeeper);
    finishDelayedChunk(zookeeper);
}

void ReplicatedMergeTreeSink::waitForQuorum(
    zkutil::ZooKeeperPtr & zookeeper,
    const std::string & part_name,
    const std::string & quorum_path,
    const std::string & is_active_node_value) const
{
    /// We are waiting for quorum to be satisfied.
    LOG_TRACE(log, "Waiting for quorum");

    try
    {
        while (true)
        {
            zkutil::EventPtr event = std::make_shared<Poco::Event>();

            std::string value;
            /// `get` instead of `exists` so that `watch` does not leak if the node is no longer there.
            if (!zookeeper->tryGet(quorum_path, value, nullptr, event))
                break;

            LOG_TRACE(log, "Quorum node {} still exists, will wait for updates", quorum_path);

            ReplicatedMergeTreeQuorumEntry quorum_entry(value);

            /// If the node has time to disappear, and then appear again for the next insert.
            if (quorum_entry.part_name != part_name)
                break;

            if (!event->tryWait(quorum_timeout_ms))
                throw Exception("Timeout while waiting for quorum", ErrorCodes::TIMEOUT_EXCEEDED);

            LOG_TRACE(log, "Quorum {} updated, will check quorum node still exists", quorum_path);
        }

        /// And what if it is possible that the current replica at this time has ceased to be active
        /// and the quorum is marked as failed and deleted?
        String value;
        if (!zookeeper->tryGet(storage.replica_path + "/is_active", value, nullptr)
            || value != is_active_node_value)
            throw Exception("Replica become inactive while waiting for quorum", ErrorCodes::NO_ACTIVE_REPLICAS);
    }
    catch (...)
    {
        /// We do not know whether or not data has been inserted
        /// - whether other replicas have time to download the part and mark the quorum as done.
        throw Exception("Unknown status, client must retry. Reason: " + getCurrentExceptionMessage(false),
            ErrorCodes::UNKNOWN_STATUS_OF_INSERT);
    }

    LOG_TRACE(log, "Quorum satisfied");
}


}<|MERGE_RESOLUTION|>--- conflicted
+++ resolved
@@ -151,11 +151,8 @@
         checkQuorumPrecondition(zookeeper);
 
     auto part_blocks = storage.writer.splitBlockIntoParts(block, max_parts_per_block, metadata_snapshot, context);
-<<<<<<< HEAD
     std::vector<ReplicatedMergeTreeSink::DelayedChunk::Partition> partitions;
-=======
     String block_dedup_token;
->>>>>>> 29c15f8c
 
     for (auto & current_block : part_blocks)
     {
