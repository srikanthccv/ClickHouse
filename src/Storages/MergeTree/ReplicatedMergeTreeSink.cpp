#include <Storages/StorageReplicatedMergeTree.h>
#include <Storages/MergeTree/ReplicatedMergeTreeQuorumEntry.h>
#include <Storages/MergeTree/ReplicatedMergeTreeSink.h>
#include <Storages/MergeTree/InsertBlockInfo.h>
#include <Interpreters/PartLog.h>
#include "Common/Exception.h"
#include <Common/FailPoint.h>
#include <Common/ProfileEventsScope.h>
#include <Common/SipHash.h>
#include <Common/ZooKeeper/KeeperException.h>
#include <Common/ThreadFuzzer.h>
#include <Storages/MergeTree/MergeAlgorithm.h>
#include <Storages/MergeTree/MergeTreeDataWriter.h>
#include <Storages/MergeTree/AsyncBlockIDsCache.h>
#include <DataTypes/ObjectUtils.h>
#include <Core/Block.h>
#include <IO/Operators.h>
#include <fmt/core.h>

namespace ProfileEvents
{
    extern const Event DuplicatedInsertedBlocks;
}

namespace DB
{

namespace FailPoints
{
    extern const char replicated_merge_tree_commit_zk_fail_after_op[];
    extern const char replicated_merge_tree_insert_quorum_fail_0[];
    extern const char replicated_merge_tree_commit_zk_fail_when_recovering_from_hw_fault[];
}

namespace ErrorCodes
{
    extern const int TOO_FEW_LIVE_REPLICAS;
    extern const int UNSATISFIED_QUORUM_FOR_PREVIOUS_WRITE;
    extern const int UNEXPECTED_ZOOKEEPER_ERROR;
    extern const int READONLY;
    extern const int UNKNOWN_STATUS_OF_INSERT;
    extern const int INSERT_WAS_DEDUPLICATED;
    extern const int TIMEOUT_EXCEEDED;
    extern const int NO_ACTIVE_REPLICAS;
    extern const int DUPLICATE_DATA_PART;
    extern const int PART_IS_TEMPORARILY_LOCKED;
    extern const int LOGICAL_ERROR;
    extern const int TABLE_IS_READ_ONLY;
    extern const int QUERY_WAS_CANCELLED;
}

template<bool async_insert>
struct ReplicatedMergeTreeSinkImpl<async_insert>::DelayedChunk
{
    using BlockInfo = std::conditional_t<async_insert, AsyncInsertBlockInfo, SyncInsertBlockInfo>;
    struct Partition : public BlockInfo
    {
        MergeTreeDataWriter::TemporaryPart temp_part;
        UInt64 elapsed_ns;
        ProfileEvents::Counters part_counters;

        Partition() = default;
        Partition(Poco::Logger * log_,
                  MergeTreeDataWriter::TemporaryPart && temp_part_,
                  UInt64 elapsed_ns_,
                  BlockIDsType && block_id_,
                  BlockWithPartition && block_,
                  std::optional<BlockWithPartition> && unmerged_block_with_partition_,
                  ProfileEvents::Counters && part_counters_)
            : BlockInfo(log_, std::move(block_id_), std::move(block_), std::move(unmerged_block_with_partition_)),
              temp_part(std::move(temp_part_)),
              elapsed_ns(elapsed_ns_),
              part_counters(std::move(part_counters_))
        {}
    };

    DelayedChunk() = default;
    explicit DelayedChunk(size_t replicas_num_) : replicas_num(replicas_num_) {}

    size_t replicas_num = 0;

    std::vector<Partition> partitions;
};

std::vector<Int64> testSelfDeduplicate(std::vector<Int64> data, std::vector<size_t> offsets, std::vector<String> hashes)
{
    MutableColumnPtr column = DataTypeInt64().createColumn();
    for (auto datum : data)
    {
        column->insert(datum);
    }
    Block block({ColumnWithTypeAndName(std::move(column), DataTypePtr(new DataTypeInt64()), "a")});
    std::vector<String> tokens(offsets.size());
    BlockWithPartition block1(std::move(block), Row(), std::move(offsets), std::move(tokens));
    ProfileEvents::Counters profile_counters;
    ReplicatedMergeTreeSinkImpl<true>::DelayedChunk::Partition part(
        &Poco::Logger::get("testSelfDeduplicate"), MergeTreeDataWriter::TemporaryPart(), 0, std::move(hashes), std::move(block1), std::nullopt, std::move(profile_counters));

    part.filterSelfDuplicate();

    ColumnPtr col = part.block_with_partition.block.getColumns()[0];
    std::vector<Int64> result;
    for (size_t i = 0; i < col->size(); i++)
    {
        result.push_back(col->getInt(i));
    }
    return result;
}

namespace
{
    /// Convert block id vector to string. Output at most 50 ids.
    template<typename T>
    inline String toString(const std::vector<T> & vec)
    {
        size_t size = vec.size();
        if (size > 50) size = 50;
        return fmt::format("({})", fmt::join(vec.begin(), vec.begin() + size, ","));
    }
}

template<bool async_insert>
ReplicatedMergeTreeSinkImpl<async_insert>::ReplicatedMergeTreeSinkImpl(
    StorageReplicatedMergeTree & storage_,
    const StorageMetadataPtr & metadata_snapshot_,
    size_t quorum_size,
    size_t quorum_timeout_ms_,
    size_t max_parts_per_block_,
    bool quorum_parallel_,
    bool deduplicate_,
    bool majority_quorum,
    ContextPtr context_,
    bool is_attach_)
    : SinkToStorage(metadata_snapshot_->getSampleBlock())
    , storage(storage_)
    , metadata_snapshot(metadata_snapshot_)
    , required_quorum_size(majority_quorum ? std::nullopt : std::make_optional<size_t>(quorum_size))
    , quorum_timeout_ms(quorum_timeout_ms_)
    , max_parts_per_block(max_parts_per_block_)
    , is_attach(is_attach_)
    , quorum_parallel(quorum_parallel_)
    , deduplicate(deduplicate_)
    , log(&Poco::Logger::get(storage.getLogName() + " (Replicated OutputStream)"))
    , context(context_)
    , storage_snapshot(storage.getStorageSnapshotWithoutData(metadata_snapshot, context_))
{
    /// The quorum value `1` has the same meaning as if it is disabled.
    if (required_quorum_size == 1)
        required_quorum_size = 0;
}

template<bool async_insert>
ReplicatedMergeTreeSinkImpl<async_insert>::~ReplicatedMergeTreeSinkImpl() = default;

template<bool async_insert>
size_t ReplicatedMergeTreeSinkImpl<async_insert>::checkQuorumPrecondition(const ZooKeeperWithFaultInjectionPtr & zookeeper)
{
    if (!isQuorumEnabled())
        return 0;

    size_t replicas_number = 0;

    ZooKeeperRetriesControl quorum_retries_ctl("checkQuorumPrecondition", zookeeper_retries_info, context->getProcessListElement());
    quorum_retries_ctl.retryLoop(
        [&]()
        {
            zookeeper->setKeeper(storage.getZooKeeper());

            /// Stop retries if in shutdown, note that we need to check
            /// shutdown_prepared_called, not shutdown_called, since the table
            /// will be marked as readonly after calling
            /// StorageReplicatedMergeTree::flushAndPrepareForShutdown(), and
            /// the final shutdown() can not be called if you have Buffer table
            /// that writes to this replicated table, until all the retries
            /// will be made.
            if (storage.is_readonly && storage.shutdown_prepared_called)
                throw Exception(ErrorCodes::TABLE_IS_READ_ONLY, "Table is in readonly mode due to shutdown: replica_path={}", storage.replica_path);

            quorum_info.status_path = storage.zookeeper_path + "/quorum/status";

            Strings replicas = zookeeper->getChildren(fs::path(storage.zookeeper_path) / "replicas");

            Strings exists_paths;
            exists_paths.reserve(replicas.size());
            for (const auto & replica : replicas)
                if (replica != storage.replica_name)
                    exists_paths.emplace_back(fs::path(storage.zookeeper_path) / "replicas" / replica / "is_active");

            auto exists_result = zookeeper->exists(exists_paths);
            auto get_results = zookeeper->get(Strings{storage.replica_path + "/is_active", storage.replica_path + "/host"});

            Coordination::Error keeper_error = Coordination::Error::ZOK;
            size_t active_replicas = 1; /// Assume current replica is active (will check below)
            for (size_t i = 0; i < exists_paths.size(); ++i)
            {
                auto error = exists_result[i].error;
                if (error == Coordination::Error::ZOK)
                    ++active_replicas;
                else if (Coordination::isHardwareError(error))
                    keeper_error = error;
            }

            replicas_number = replicas.size();
            size_t quorum_size = getQuorumSize(replicas_number);

            if (active_replicas < quorum_size)
            {
                if (Coordination::isHardwareError(keeper_error))
                    throw Coordination::Exception::fromMessage(keeper_error, "Failed to check number of alive replicas");

                throw Exception(
                    ErrorCodes::TOO_FEW_LIVE_REPLICAS,
                    "Number of alive replicas ({}) is less than requested quorum ({}/{}).",
                    active_replicas,
                    quorum_size,
                    replicas_number);
            }

            /** Is there a quorum for the last part for which a quorum is needed?
                * Write of all the parts with the included quorum is linearly ordered.
                * This means that at any time there can be only one part,
                *  for which you need, but not yet reach the quorum.
                * Information about this part will be located in `/quorum/status` node.
                * If the quorum is reached, then the node is deleted.
                */

            String quorum_status;
            if (!quorum_parallel && zookeeper->tryGet(quorum_info.status_path, quorum_status))
                throw Exception(
                    ErrorCodes::UNSATISFIED_QUORUM_FOR_PREVIOUS_WRITE,
                    "Quorum for previous write has not been satisfied yet. Status: {}",
                    quorum_status);

            /// Both checks are implicitly made also later (otherwise there would be a race condition).

            auto is_active = get_results[0];
            auto host = get_results[1];

            if (is_active.error == Coordination::Error::ZNONODE || host.error == Coordination::Error::ZNONODE)
                throw Exception(ErrorCodes::READONLY, "Replica is not active right now");

            quorum_info.is_active_node_version = is_active.stat.version;
            quorum_info.host_node_version = host.stat.version;
        });

    return replicas_number;
}

template<bool async_insert>
void ReplicatedMergeTreeSinkImpl<async_insert>::consume(Chunk chunk)
{
    if (num_blocks_processed > 0)
        storage.delayInsertOrThrowIfNeeded(&storage.partial_shutdown_event, context, false);

    auto block = getHeader().cloneWithColumns(chunk.detachColumns());

    const auto & settings = context->getSettingsRef();
    zookeeper_retries_info = ZooKeeperRetriesInfo(
        "ReplicatedMergeTreeSink::consume",
        settings.insert_keeper_max_retries ? log : nullptr,
        settings.insert_keeper_max_retries,
        settings.insert_keeper_retry_initial_backoff_ms,
        settings.insert_keeper_retry_max_backoff_ms);

    ZooKeeperWithFaultInjectionPtr zookeeper = ZooKeeperWithFaultInjection::createInstance(
        settings.insert_keeper_fault_injection_probability,
        settings.insert_keeper_fault_injection_seed,
        storage.getZooKeeper(),
        "ReplicatedMergeTreeSink::consume",
        log);

    /** If write is with quorum, then we check that the required number of replicas is now live,
      *  and also that for all previous parts for which quorum is required, this quorum is reached.
      * And also check that during the insertion, the replica was not reinitialized or disabled (by the value of `is_active` node).
      * TODO Too complex logic, you can do better.
      */
    size_t replicas_num = checkQuorumPrecondition(zookeeper);

    if (!storage_snapshot->object_columns.empty())
        convertDynamicColumnsToTuples(block, storage_snapshot);


    AsyncInsertInfoPtr async_insert_info;

    if constexpr (async_insert)
    {
        const auto & chunk_info = chunk.getChunkInfo();
        if (const auto * async_insert_info_ptr = typeid_cast<const AsyncInsertInfo *>(chunk_info.get()))
            async_insert_info = std::make_shared<AsyncInsertInfo>(async_insert_info_ptr->offsets, async_insert_info_ptr->tokens);
        else
            throw Exception(ErrorCodes::LOGICAL_ERROR, "No chunk info for async inserts");
    }

    auto part_blocks = storage.writer.splitBlockIntoParts(block, max_parts_per_block, metadata_snapshot, context, async_insert_info);

    using DelayedPartition = typename ReplicatedMergeTreeSinkImpl<async_insert>::DelayedChunk::Partition;
    using DelayedPartitions = std::vector<DelayedPartition>;
    DelayedPartitions partitions;

    size_t streams = 0;
    bool support_parallel_write = false;

    for (auto & current_block : part_blocks)
    {
        Stopwatch watch;

        ProfileEvents::Counters part_counters;
        auto profile_events_scope = std::make_unique<ProfileEventsScope>(&part_counters);

        /// Some merging algorithms can mofidy the block which loses the information about the async insert offsets
        /// when preprocessing or filtering data for asnyc inserts deduplication we want to use the initial, unmerged block
        std::optional<BlockWithPartition> unmerged_block;

        if constexpr (async_insert)
        {
            /// we copy everything but offsets which we move because they are only used by async insert
            if (settings.optimize_on_insert && storage.writer.getMergingMode() != MergeTreeData::MergingParams::Mode::Ordinary)
                unmerged_block.emplace(Block(current_block.block), Row(current_block.partition), std::move(current_block.offsets), std::move(current_block.tokens));
        }

        /// Write part to the filesystem under temporary name. Calculate a checksum.
        auto temp_part = storage.writer.writeTempPart(current_block, metadata_snapshot, context);

        /// If optimize_on_insert setting is true, current_block could become empty after merge
        /// and we didn't create part.
        if (!temp_part.part)
            continue;

        BlockIDsType block_id;

        if constexpr (async_insert)
        {
            auto get_block_id = [&](BlockWithPartition & block_)
            {
                block_id = AsyncInsertBlockInfo::getHashesForBlocks(block_, temp_part.part->info.partition_id);
                LOG_TRACE(log, "async insert part, part id {}, block id {}, offsets {}, size {}", temp_part.part->info.partition_id, toString(block_id), toString(block_.offsets), block_.offsets.size());
            };
            get_block_id(unmerged_block ? *unmerged_block : current_block);
        }
        else
        {

            if (deduplicate)
            {
                String block_dedup_token;

                /// We add the hash from the data and partition identifier to deduplication ID.
                /// That is, do not insert the same data to the same partition twice.

                const String & dedup_token = settings.insert_deduplication_token;
                if (!dedup_token.empty())
                {
                    /// multiple blocks can be inserted within the same insert query
                    /// an ordinal number is added to dedup token to generate a distinctive block id for each block
                    block_dedup_token = fmt::format("{}_{}", dedup_token, chunk_dedup_seqnum);
                    ++chunk_dedup_seqnum;
                }

                block_id = temp_part.part->getZeroLevelPartBlockID(block_dedup_token);
                LOG_DEBUG(log, "Wrote block with ID '{}', {} rows{}", block_id, current_block.block.rows(), quorumLogMessage(replicas_num));
            }
            else
            {
                LOG_DEBUG(log, "Wrote block with {} rows{}", current_block.block.rows(), quorumLogMessage(replicas_num));
            }
        }

        profile_events_scope.reset();
        UInt64 elapsed_ns = watch.elapsed();

        size_t max_insert_delayed_streams_for_parallel_write = DEFAULT_DELAYED_STREAMS_FOR_PARALLEL_WRITE;
        if (!support_parallel_write || settings.max_insert_delayed_streams_for_parallel_write.changed)
            max_insert_delayed_streams_for_parallel_write = settings.max_insert_delayed_streams_for_parallel_write;

        /// In case of too much columns/parts in block, flush explicitly.
        streams += temp_part.streams.size();
        if (streams > max_insert_delayed_streams_for_parallel_write)
        {
            finishDelayedChunk(zookeeper);
            delayed_chunk = std::make_unique<ReplicatedMergeTreeSinkImpl<async_insert>::DelayedChunk>(replicas_num);
            delayed_chunk->partitions = std::move(partitions);
            finishDelayedChunk(zookeeper);

            streams = 0;
            support_parallel_write = false;
            partitions = DelayedPartitions{};
        }


        partitions.emplace_back(DelayedPartition(
            log,
            std::move(temp_part),
            elapsed_ns,
            std::move(block_id),
            std::move(current_block),
            std::move(unmerged_block),
            std::move(part_counters) /// profile_events_scope must be reset here.
        ));
    }

    finishDelayedChunk(zookeeper);
    delayed_chunk = std::make_unique<ReplicatedMergeTreeSinkImpl::DelayedChunk>();
    delayed_chunk->partitions = std::move(partitions);

    /// If deduplicated data should not be inserted into MV, we need to set proper
    /// value for `last_block_is_duplicate`, which is possible only after the part is committed.
    /// Othervide we can delay commit.
    /// TODO: we can also delay commit if there is no MVs.
    if (!settings.deduplicate_blocks_in_dependent_materialized_views)
        finishDelayedChunk(zookeeper);

    ++num_blocks_processed;
}

template<>
void ReplicatedMergeTreeSinkImpl<false>::finishDelayedChunk(const ZooKeeperWithFaultInjectionPtr & zookeeper)
{
    if (!delayed_chunk)
        return;

    last_block_is_duplicate = false;

    for (auto & partition : delayed_chunk->partitions)
    {
        ProfileEventsScope scoped_attach(&partition.part_counters);

        partition.temp_part.finalize();

        auto & part = partition.temp_part.part;

        try
        {
            bool deduplicated = commitPart(zookeeper, part, partition.block_id, delayed_chunk->replicas_num, false).second;

            last_block_is_duplicate = last_block_is_duplicate || deduplicated;

            /// Set a special error code if the block is duplicate
            int error = (deduplicate && deduplicated) ? ErrorCodes::INSERT_WAS_DEDUPLICATED : 0;
            auto counters_snapshot = std::make_shared<ProfileEvents::Counters::Snapshot>(partition.part_counters.getPartiallyAtomicSnapshot());
            PartLog::addNewPart(storage.getContext(), PartLog::PartLogEntry(part, partition.elapsed_ns, counters_snapshot), ExecutionStatus(error));
            storage.incrementInsertedPartsProfileEvent(part->getType());
        }
        catch (...)
        {
            auto counters_snapshot = std::make_shared<ProfileEvents::Counters::Snapshot>(partition.part_counters.getPartiallyAtomicSnapshot());
            PartLog::addNewPart(storage.getContext(), PartLog::PartLogEntry(part, partition.elapsed_ns, counters_snapshot), ExecutionStatus::fromCurrentException("", true));
            throw;
        }
    }

    delayed_chunk.reset();
}

template<>
void ReplicatedMergeTreeSinkImpl<true>::finishDelayedChunk(const ZooKeeperWithFaultInjectionPtr & zookeeper)
{
    if (!delayed_chunk)
        return;

    for (auto & partition: delayed_chunk->partitions)
    {
        int retry_times = 0;
        /// users may have lots of same inserts. It will be helpful to deduplicate in advance.
        if (partition.filterSelfDuplicate())
        {
            LOG_TRACE(log, "found duplicated inserts in the block");
            partition.block_with_partition.partition = std::move(partition.temp_part.part->partition.value);
            partition.temp_part.cancel();
            partition.temp_part = storage.writer.writeTempPart(partition.block_with_partition, metadata_snapshot, context);
        }

        /// reset the cache version to zero for every partition write.
        cache_version = 0;
        while (true)
        {
            partition.temp_part.finalize();
            auto conflict_block_ids = commitPart(zookeeper, partition.temp_part.part, partition.block_id, delayed_chunk->replicas_num, false).first;
            if (conflict_block_ids.empty())
                break;
            ++retry_times;
            LOG_DEBUG(log, "Found duplicate block IDs: {}, retry times {}", toString(conflict_block_ids), retry_times);
            /// partition clean conflict
            partition.filterBlockDuplicate(conflict_block_ids, false);
            if (partition.block_with_partition.block.rows() == 0)
                break;
            partition.block_with_partition.partition = std::move(partition.temp_part.part->partition.value);
            /// partition.temp_part is already finalized, no need to call cancel
            partition.temp_part = storage.writer.writeTempPart(partition.block_with_partition, metadata_snapshot, context);
        }
    }

    delayed_chunk.reset();
}

template<>
bool ReplicatedMergeTreeSinkImpl<false>::writeExistingPart(MergeTreeData::MutableDataPartPtr & part)
{
    /// NOTE: No delay in this case. That's Ok.
    auto origin_zookeeper = storage.getZooKeeper();
    auto zookeeper = std::make_shared<ZooKeeperWithFaultInjection>(origin_zookeeper);

    size_t replicas_num = checkQuorumPrecondition(zookeeper);

    Stopwatch watch;
    ProfileEventsScope profile_events_scope;

    String original_part_dir = part->getDataPartStorage().getPartDirectory();
    auto try_rollback_part_rename = [this, &part, &original_part_dir]()
    {
        if (original_part_dir == part->getDataPartStorage().getPartDirectory())
            return;

        if (part->new_part_was_committed_to_zookeeper_after_rename_on_disk)
            return;

        /// Probably we have renamed the part on disk, but then failed to commit it to ZK.
        /// We should rename it back, otherwise it will be lost (e.g. if it was a part from detached/ and we failed to attach it).
        try
        {
            part->renameTo(original_part_dir, /*remove_new_dir_if_exists*/ false);
        }
        catch (...)
        {
            tryLogCurrentException(log);
        }
    };

    try
    {
        part->version.setCreationTID(Tx::PrehistoricTID, nullptr);
        String block_id = deduplicate ? fmt::format("{}_{}", part->info.partition_id, part->checksums.getTotalChecksumHex()) : "";
        bool deduplicated = commitPart(zookeeper, part, block_id, replicas_num, /* writing_existing_part */ true).second;

        /// Set a special error code if the block is duplicate
        int error = (deduplicate && deduplicated) ? ErrorCodes::INSERT_WAS_DEDUPLICATED : 0;
        PartLog::addNewPart(storage.getContext(), PartLog::PartLogEntry(part, watch.elapsed(), profile_events_scope.getSnapshot()), ExecutionStatus(error));
        return deduplicated;
    }
    catch (...)
    {
        try_rollback_part_rename();
        PartLog::addNewPart(storage.getContext(), PartLog::PartLogEntry(part, watch.elapsed(), profile_events_scope.getSnapshot()), ExecutionStatus::fromCurrentException("", true));
        throw;
    }
}

template<bool async_insert>
std::vector<String> ReplicatedMergeTreeSinkImpl<async_insert>::detectConflictsInAsyncBlockIDs(const std::vector<String> & ids)
{
    auto conflict_block_ids = storage.async_block_ids_cache.detectConflicts(ids, cache_version);
    if (!conflict_block_ids.empty())
    {
        cache_version = 0;
    }
    return conflict_block_ids;
}

namespace
{

bool contains(const std::vector<String> & block_ids, const String & path)
{
    for (const auto & local_block_id : block_ids)
       if (local_block_id == path)
            return true;
    return false;
}

bool contains(const String & block_ids, const String & path)
{
    return block_ids == path;
}

String getBlockIdPath(const String & zookeeper_path, const String & block_id)
{
    if (!block_id.empty())
        return zookeeper_path + "/blocks/" + block_id;
    return String();
}

std::vector<String> getBlockIdPath(const String & zookeeper_path, const std::vector<String> & block_id)
{
    std::vector<String> result;
    result.reserve(block_id.size());
    for (const auto & single_block_id : block_id)
        result.push_back(zookeeper_path + "/async_blocks/" + single_block_id);
    return result;
}

}

struct CommitRetryContext
{
    enum Stages
    {
        LOCK_AND_COMMIT,
        DUPLICATED_PART,
        UNCERTAIN_COMMIT,
        SUCCESS,
        ERROR
    };

    /// Possible ways:

    /// LOCK_AND_COMMIT -> DUPLICATED_PART
    /// LOCK_AND_COMMIT -> UNCERTAIN_COMMIT
    /// LOCK_AND_COMMIT -> SUCCESS

    /// DUPLICATED_PART -> SUCCESS
    /// UNCERTAIN_COMMIT -> SUCCESS
    /// * -> ERROR

    Stages stage = LOCK_AND_COMMIT;

    String actual_part_name;
    std::vector<String> conflict_block_ids;
    bool part_was_deduplicated = false;
    Coordination::Error uncertain_keeper_error = Coordination::Error::ZOK;
};

template<bool async_insert>
std::pair<std::vector<String>, bool> ReplicatedMergeTreeSinkImpl<async_insert>::commitPart(
    const ZooKeeperWithFaultInjectionPtr & zookeeper,
    MergeTreeData::MutableDataPartPtr & part,
    const BlockIDsType & block_id,
    size_t replicas_num,
    bool writing_existing_part)
{
    /// It is possible that we alter a part with different types of source columns.
    /// In this case, if column was not altered, the result type will be different with what we have in metadata.
    /// For now, consider it is ok. See 02461_alter_update_respect_part_column_type_bug for an example.
    ///
    /// metadata_snapshot->check(part->getColumns());

    auto block_id_path = getBlockIdPath(storage.zookeeper_path, block_id);

<<<<<<< HEAD
    bool is_already_existing_part = false;

    /// for retries due to keeper error
    bool part_was_deduplicated = false;
    std::vector<String> conflict_block_ids;
=======
    CommitRetryContext retry_context;
>>>>>>> ef8068ed

    ZooKeeperRetriesControl retries_ctl("commitPart", zookeeper_retries_info, context->getProcessListElement());

    auto resolve_duplicate_stage = [&] () -> CommitRetryContext::Stages
    {
        if constexpr (async_insert)
        {
<<<<<<< HEAD
            /// stop retries if in shutdown
            if (storage.shutdown_prepared_called)
                throw Exception(
                    ErrorCodes::TABLE_IS_READ_ONLY, "Table is in readonly mode due to shutdown: replica_path={}", storage.replica_path);

            /// When we attach existing parts it's okay to be in read-only mode
            /// For example during RESTORE REPLICA.
            if (!writing_existing_part)
            {
                /// We have lost connection to all keepers but it might be recovered, so we use setUserError to keep retrying
                retries_ctl.setUserError(ErrorCodes::TABLE_IS_READ_ONLY, "Table is in readonly mode: replica_path={}", storage.replica_path);
                return;
            }
        }

        /// Obtain incremental block number and lock it. The lock holds our intention to add the block to the filesystem.
        /// We remove the lock just after renaming the part. In case of exception, block number will be marked as abandoned.
        /// Also, make deduplication check. If a duplicate is detected, no nodes are created.
=======
            throw Exception(ErrorCodes::LOGICAL_ERROR,
                            "Conflict block ids and block number lock should not "
                            "be empty at the same time for async inserts");
        }
        else
        {
            /// This block was already written to some replica. Get the part name for it.
            /// Note: race condition with DROP PARTITION operation is possible. User will get "No node" exception and it is Ok.
            retry_context.actual_part_name = zookeeper->get(block_id_path);

            bool exists_locally = bool(storage.getActiveContainingPart(retry_context.actual_part_name));

            if (exists_locally)
                ProfileEvents::increment(ProfileEvents::DuplicatedInsertedBlocks);
>>>>>>> ef8068ed

            LOG_INFO(log, "Block with ID {} {} as part {}; ignoring it.",
                     block_id,
                     exists_locally ? "already exists locally" : "already exists on other replicas",
                     retry_context.actual_part_name);

            retry_context.part_was_deduplicated = true;

            return CommitRetryContext::SUCCESS;
        }
    };

    auto resolve_uncertain_commit_stage = [&] () -> CommitRetryContext::Stages
    {
        /// check that info about the part was actually written in zk
        if (zookeeper->exists(fs::path(storage.replica_path) / "parts" / retry_context.actual_part_name))
        {
            LOG_DEBUG(log, "Part was successfully committed on previous iteration: part_id={}", part->name);
            return CommitRetryContext::SUCCESS;
        }
        else
        {
            /// if all retries will be exhausted by accessing zookeeper on fresh retry -> we'll add committed part to queue in the action
            /// here lambda capture part name, it's ok since we'll not generate new one for this insert,
            retries_ctl.actionAfterLastFailedRetry(
                    [&] ()
                    {
                        storage.enqueuePartForCheck(retry_context.actual_part_name, MAX_AGE_OF_LOCAL_PART_THAT_WASNT_ADDED_TO_ZOOKEEPER);
                    });

            retries_ctl.setUserError(
                    ErrorCodes::UNEXPECTED_ZOOKEEPER_ERROR,
                    "Insert failed due to zookeeper error. Please retry. Reason: {}",
                    retry_context.uncertain_keeper_error);

            /// trigger next keeper retry
            return CommitRetryContext::UNCERTAIN_COMMIT;
        }
    };

    auto get_quorum_ops = [&] (Coordination::Requests & ops)
    {
        /** If we need a quorum - create a node in which the quorum is monitored.
         * (If such a node already exists, then someone has managed to make another quorum record at the same time,
         *  but for it the quorum has not yet been reached.
         *  You can not do the next quorum record at this time.)
         */
        if (isQuorumEnabled())
        {
            ReplicatedMergeTreeQuorumEntry quorum_entry;
            quorum_entry.part_name = part->name;
            quorum_entry.required_number_of_replicas = getQuorumSize(replicas_num);
            quorum_entry.replicas.insert(storage.replica_name);

            /** At this point, this node will contain information that the current replica received a part.
                * When other replicas will receive this part (in the usual way, processing the replication log),
                *  they will add themselves to the contents of this node.
                * When it contains information about `quorum` number of replicas, this node is deleted,
                *  which indicates that the quorum has been reached.
                */

            quorum_info.status_path = storage.zookeeper_path + "/quorum/status";
            if (quorum_parallel)
                quorum_info.status_path = storage.zookeeper_path + "/quorum/parallel/" + retry_context.actual_part_name;

            ops.emplace_back(
                    zkutil::makeCreateRequest(
                            quorum_info.status_path,
                            quorum_entry.toString(),
                            zkutil::CreateMode::Persistent));

            /// Make sure that during the insertion time, the replica was not reinitialized or disabled (when the server is finished).
            ops.emplace_back(
                    zkutil::makeCheckRequest(
                            storage.replica_path + "/is_active",
                            quorum_info.is_active_node_version));

            /// Unfortunately, just checking the above is not enough, because `is_active`
            /// node can be deleted and reappear with the same version.
            /// But then the `host` value will change. We will check this.
            /// It's great that these two nodes change in the same transaction (see MergeTreeRestartingThread).
            ops.emplace_back(
                    zkutil::makeCheckRequest(
                            storage.replica_path + "/host",
                            quorum_info.host_node_version));
        }
    };

    auto get_logs_ops = [&] (Coordination::Requests & ops)
    {
        ReplicatedMergeTreeLogEntryData log_entry;

        if (is_attach)
        {
            log_entry.type = ReplicatedMergeTreeLogEntry::ATTACH_PART;

            /// We don't need to involve ZooKeeper to obtain checksums as by the time we get
            /// MutableDataPartPtr here, we already have the data thus being able to
            /// calculate the checksums.
            log_entry.part_checksum = part->checksums.getTotalChecksumHex();
        }
        else
            log_entry.type = ReplicatedMergeTreeLogEntry::GET_PART;

        log_entry.create_time = time(nullptr);
        log_entry.source_replica = storage.replica_name;
        log_entry.new_part_name = part->name;
        /// TODO maybe add UUID here as well?
        log_entry.quorum = getQuorumSize(replicas_num);
        log_entry.new_part_format = part->getFormat();

        if constexpr (!async_insert)
            log_entry.block_id = block_id;

        /// Prepare an entry for log.
        ops.emplace_back(zkutil::makeCreateRequest(
                storage.zookeeper_path + "/log/log-",
                log_entry.toString(),
                zkutil::CreateMode::PersistentSequential));
    };

    auto sleep_before_commit_for_tests = [&] ()
    {
        auto sleep_before_commit_local_part_in_replicated_table_ms = storage.getSettings()->sleep_before_commit_local_part_in_replicated_table_ms;
        if (sleep_before_commit_local_part_in_replicated_table_ms.totalMilliseconds())
        {
            LOG_INFO(log, "committing part {}, triggered sleep_before_commit_local_part_in_replicated_table_ms {}",
                     part->name, sleep_before_commit_local_part_in_replicated_table_ms.totalMilliseconds());
            sleepForMilliseconds(sleep_before_commit_local_part_in_replicated_table_ms.totalMilliseconds());
        }
    };

    auto commit_new_part_stage = [&] () -> CommitRetryContext::Stages
    {
        if constexpr (async_insert)
        {
            /// prefilter by cache
            retry_context.conflict_block_ids = detectConflictsInAsyncBlockIDs(block_id);
            if (!retry_context.conflict_block_ids.empty())
            {
                return CommitRetryContext::ERROR;
            }
        }

        LOG_INFO(log, "commit_new_part_stage");

        /// Obtain incremental block number and lock it. The lock holds our intention to add the block to the filesystem.
        /// We remove the lock just after renaming the part. In case of exception, block number will be marked as abandoned.
        /// Also, make deduplication check. If a duplicate is detected, no nodes are created.

        /// Allocate new block number and check for duplicates
        auto block_number_lock = storage.allocateBlockNumber(part->info.partition_id, zookeeper, block_id_path); /// 1 RTT

        ThreadFuzzer::maybeInjectSleep();

        if (!block_number_lock.has_value())
        {
            return CommitRetryContext::DUPLICATED_PART;
        }

        if constexpr (async_insert)
        {
            /// The truth is that we always get only one path from block_number_lock.
            /// This is a restriction of Keeper. Here I would like to use vector because
            /// I wanna keep extensibility for future optimization, for instance, using
            /// cache to resolve conflicts in advance.
            String conflict_path = block_number_lock->getConflictPath();
            if (!conflict_path.empty())
            {
                LOG_TRACE(log, "Cannot get lock, the conflict path is {}", conflict_path);
                retry_context.conflict_block_ids.push_back(conflict_path);

                return CommitRetryContext::ERROR;
            }
        }

        auto block_number = block_number_lock->getNumber();

        LOG_INFO(log, "lock_part_number_stage {}", block_number);

        /// Set part attributes according to part_number.
        part->info.min_block = block_number;
        part->info.max_block = block_number;
        part->info.level = 0;
        part->info.mutation = 0;

        part->setName(part->getNewName(part->info));
        retry_context.actual_part_name = part->name;

        /// Prepare transaction to ZooKeeper
        /// It will simultaneously add information about the part to all the necessary places in ZooKeeper and remove block_number_lock.
        Coordination::Requests ops;

        get_logs_ops(ops);

        /// Deletes the information that the block number is used for writing.
        size_t block_unlock_op_idx = ops.size();
        block_number_lock->getUnlockOp(ops);

        get_quorum_ops(ops);

        size_t shared_lock_ops_id_begin = ops.size();
        storage.getLockSharedDataOps(*part, zookeeper, /*replace_zero_copy_lock*/ false, {}, ops);
        size_t shared_lock_op_id_end = ops.size();

        storage.getCommitPartOps(ops, part, block_id_path);

        /// It's important to create it outside of lock scope because
        /// otherwise it can lock parts in destructor and deadlock is possible.
        MergeTreeData::Transaction transaction(storage, NO_TRANSACTION_RAW); /// If you can not add a part to ZK, we'll remove it back from the working set.
        try
        {
            auto lock = storage.lockParts();
            storage.renameTempPartAndAdd(part, transaction, lock);
        }
        catch (const Exception & e)
        {
            if (e.code() == ErrorCodes::DUPLICATE_DATA_PART || e.code() == ErrorCodes::PART_IS_TEMPORARILY_LOCKED)
            {
                throw Exception(ErrorCodes::LOGICAL_ERROR,
                                "Part with name {} is already written by concurrent request."
                                " It should not happen for non-duplicate data parts because unique names are assigned for them. It's a bug",
                                part->name);
            }

            throw;
        }

        ThreadFuzzer::maybeInjectSleep();

<<<<<<< HEAD
        fiu_do_on(FailPoints::replicated_merge_tree_commit_zk_fail_after_op, { zookeeper->forceFailureAfterOperation(); });

        auto action_when_ok = [&]
        {
            auto sleep_before_commit_ms = storage.getSettings()->sleep_before_commit_local_part_in_replicated_table_ms.totalMilliseconds();
            if (sleep_before_commit_ms)
            {
                LOG_DEBUG(
                    log,
                    "committing part {}, triggered sleep_before_commit_local_part_in_replicated_table_ms {}",
                    part->name,
                    sleep_before_commit_ms);
                sleepForMilliseconds(sleep_before_commit_ms);
            }

=======
        fiu_do_on(FailPoints::replicated_merge_tree_commit_zk_fail_after_op,
                  {
                      if (!zookeeper->fault_policy)
                      {
                          zookeeper->logger = log;
                          zookeeper->fault_policy = std::make_unique<RandomFaultInjection>(0, 0);
                      }
                      zookeeper->fault_policy->must_fail_after_op = true;
                  });

        Coordination::Responses responses;
        Coordination::Error multi_code = zookeeper->tryMultiNoThrow(ops, responses); /// 1 RTT

        if (multi_code == Coordination::Error::ZOK)
        {
>>>>>>> ef8068ed
            part->new_part_was_committed_to_zookeeper_after_rename_on_disk = true;
            sleep_before_commit_for_tests();
            transaction.commit();

            /// Lock nodes have been already deleted, do not delete them in destructor
<<<<<<< HEAD
            if (block_number_lock)
                block_number_lock->assumeUnlocked();
        };

        Coordination::Responses responses;
        Coordination::Error multi_code = zookeeper->tryMultiNoThrow(ops, responses); /// 1 RTT
        if (multi_code == Coordination::Error::ZOK)
        {
            action_when_ok();
=======
            block_number_lock->assumeUnlocked();
            return CommitRetryContext::SUCCESS;
>>>>>>> ef8068ed
        }

        if (Coordination::isHardwareError(multi_code))
        {
<<<<<<< HEAD
            LOG_TRACE(
                    log, "Insert of part {} failed when committing to keeper (Reason: {}). Attempting to recover it", part->name, multi_code);
            ZooKeeperRetriesControl new_retry_controller = retries_ctl;

            /// We are going to try to verify if the transaction was written into keeper
            /// If we fail to do so (keeper unavailable) then we don't know if the changes were applied or not so
            /// we can't delete the local part, as if the changes were applied then inserted block appeared in
            /// `/blocks/`, and it can not be inserted again.
            new_retry_controller.actionAfterLastFailedRetry([&]
            {
                transaction.commit();
                storage.enqueuePartForCheck(part->name, MAX_AGE_OF_LOCAL_PART_THAT_WASNT_ADDED_TO_ZOOKEEPER);
                throw Exception(ErrorCodes::UNKNOWN_STATUS_OF_INSERT,
                        "Unknown status of part {} (Reason: {}). Data was written locally but we don't know the status in keeper. It will be verified in ~{} seconds.",
                        part->name, multi_code, MAX_AGE_OF_LOCAL_PART_THAT_WASNT_ADDED_TO_ZOOKEEPER);
            });
            /// Independently of how many retries we had left we want to do at least one check of this inner retry
            /// at least once so a) we try to verify at least once if metadata was written and b) we set the proper
            /// final error (UNKNOWN_STATUS_OF_INSERT) if we fail to reconnect to keeper
            new_retry_controller.requestUnconditionalRetry();

            bool node_exists = false;
            new_retry_controller.retryLoop([&]
            {
                fiu_do_on(FailPoints::replicated_merge_tree_commit_zk_fail_when_recovering_from_hw_fault, { zookeeper->forceFailureBeforeOperation(); });
                zookeeper->setKeeper(storage.getZooKeeper());
                node_exists = zookeeper->exists(fs::path(storage.replica_path) / "parts" / part->name);
            });

            if (node_exists)
            {
                LOG_TRACE(log, "Insert of part {} recovered from keeper successfully. It will be committed", part->name);
                action_when_ok();
            }
            else
            {
                LOG_TRACE(log, "Insert of part {} was not committed to keeper. Will try again with a new block", part->name);
                rename_part_to_temporary();
                retries_ctl.setUserError(
                    ErrorCodes::UNEXPECTED_ZOOKEEPER_ERROR,
                    "Insert of part {} failed when committing to keeper (Reason: {})",
                    part->name,
                    multi_code);
            }
        }
        else if (Coordination::isUserError(multi_code))
=======
            retry_context.uncertain_keeper_error = multi_code;

            /** If the connection is lost, and we do not know if the changes were applied, we can not delete the local part
             *  if the changes were applied, the inserted block appeared in `/blocks/`, and it can not be inserted again.
             */
            sleep_before_commit_for_tests();
            transaction.commit();
            return CommitRetryContext::UNCERTAIN_COMMIT;
        }

        transaction.rollback();

        if (!Coordination::isUserError(multi_code))
            throw Exception(
                    ErrorCodes::UNEXPECTED_ZOOKEEPER_ERROR,
                    "Unexpected ZooKeeper error while adding block {} with ID '{}': {}",
                    block_number,
                    toString(block_id),
                    multi_code);

        auto failed_op_idx = zkutil::getFailedOpIndex(multi_code, responses);
        String failed_op_path = ops[failed_op_idx]->getPath();

        if (multi_code == Coordination::Error::ZNODEEXISTS && !block_id_path.empty() && contains(block_id_path, failed_op_path))
>>>>>>> ef8068ed
        {
            /// Block with the same id have just appeared in table (or other replica), rollback the insertion.
            LOG_INFO(log, "Block with ID {} already exists (it was just appeared) for part {}. Ignore it.",
                     toString(block_id), part->name);

            if constexpr (async_insert)
            {
                retry_context.conflict_block_ids = std::vector<String>({failed_op_path});
                LOG_TRACE(log, "conflict when committing, the conflict block ids are {}",
                          toString(retry_context.conflict_block_ids));
                return CommitRetryContext::ERROR;
            }

            return CommitRetryContext::DUPLICATED_PART;
        }

        if (multi_code == Coordination::Error::ZNONODE && failed_op_idx == block_unlock_op_idx)
            throw Exception(ErrorCodes::QUERY_WAS_CANCELLED,
                            "Insert query (for block {}) was canceled by concurrent ALTER PARTITION or TRUNCATE",
                            block_number_lock->getPath());

        if (shared_lock_ops_id_begin <= failed_op_idx && failed_op_idx < shared_lock_op_id_end)
            throw Exception(ErrorCodes::LOGICAL_ERROR,
                            "Creating shared lock for part {} has failed with error: {}. It's a bug. "
                            "No race is possible since it is a new part.",
                            part->name, multi_code);

        if (multi_code == Coordination::Error::ZNODEEXISTS && failed_op_path == quorum_info.status_path)
            throw Exception(ErrorCodes::UNSATISFIED_QUORUM_FOR_PREVIOUS_WRITE,
                            "Another quorum insert has been already started");

        throw Exception(
                ErrorCodes::UNEXPECTED_ZOOKEEPER_ERROR,
                "Unexpected logical error while adding block {} with ID '{}': {}, path {}",
                block_number,
                toString(block_id),
                multi_code,
                failed_op_path);
    };

    auto stage_switcher = [&] ()
    {
        try
        {
            switch (retry_context.stage)
            {
                case CommitRetryContext::LOCK_AND_COMMIT:
                    retry_context.stage = commit_new_part_stage();
                    break;
                case CommitRetryContext::DUPLICATED_PART:
                    retry_context.stage = resolve_duplicate_stage();
                    break;
                case CommitRetryContext::UNCERTAIN_COMMIT:
                    retry_context.stage = resolve_uncertain_commit_stage();
                    break;
                case CommitRetryContext::SUCCESS:
                    throw Exception(ErrorCodes::LOGICAL_ERROR,
                                    "Operation is already succeed.");

                case CommitRetryContext::ERROR:
                    throw Exception(ErrorCodes::LOGICAL_ERROR,
                                    "Operation is already in error state.");
            }
        }
        catch (const zkutil::KeeperException &)
        {
            throw;
        }
        catch (DB::Exception &)
        {
            retry_context.stage = CommitRetryContext::ERROR;
            throw;
        }

        return retry_context.stage;
    };

    retries_ctl.retryLoop([&]()
    {
        zookeeper->setKeeper(storage.getZooKeeper());

        if (storage.is_readonly)
        {
            /// stop retries if in shutdown
            if (storage.shutdown_prepared_called)
                throw Exception(
                    ErrorCodes::TABLE_IS_READ_ONLY, "Table is in readonly mode due to shutdown: replica_path={}", storage.replica_path);

            /// When we attach existing parts it's okay to be in read-only mode
            /// For example during RESTORE REPLICA.
            if (!writing_existing_part)
            {
                retries_ctl.setUserError(ErrorCodes::TABLE_IS_READ_ONLY, "Table is in readonly mode: replica_path={}", storage.replica_path);
                return;
            }
        }

        while (true)
        {
            const auto prev_stage = retry_context.stage;

            stage_switcher();

            if (prev_stage == retry_context.stage)
            {
                /// trigger next retry in retries_ctl.retryLoop when stage has not changed
                return;
            }

            if (retry_context.stage == CommitRetryContext::SUCCESS
                || retry_context.stage == CommitRetryContext::ERROR)
            {
                /// operation is done
                return;
            }
        }
<<<<<<< HEAD
        else
        {
            storage.unlockSharedData(*part, zookeeper);
            transaction.rollback();
            throw Exception(
                ErrorCodes::UNEXPECTED_ZOOKEEPER_ERROR,
                "Unexpected ZooKeeper error while adding block {} with ID '{}': {}",
                block_number,
                toString(block_id),
                multi_code);
        }
    });
=======
    },
    [&zookeeper]() { zookeeper->cleanupEphemeralNodes(); });
>>>>>>> ef8068ed

    if (!retry_context.conflict_block_ids.empty())
        return {retry_context.conflict_block_ids, false};

    if (retry_context.stage == CommitRetryContext::SUCCESS)
    {
        storage.merge_selecting_task->schedule();

        if (isQuorumEnabled())
        {
            quorum_info.status_path = storage.zookeeper_path + "/quorum/status";
            if (quorum_parallel)
                quorum_info.status_path = storage.zookeeper_path + "/quorum/parallel/" + retry_context.actual_part_name;

            waitForQuorum(zookeeper, retry_context.actual_part_name, quorum_info.status_path, quorum_info.is_active_node_version, replicas_num);
        }
    }

    return {retry_context.conflict_block_ids, retry_context.part_was_deduplicated};
}

template<bool async_insert>
void ReplicatedMergeTreeSinkImpl<async_insert>::onStart()
{
    /// It's only allowed to throw "too many parts" before write,
    /// because interrupting long-running INSERT query in the middle is not convenient for users.
    storage.delayInsertOrThrowIfNeeded(&storage.partial_shutdown_event, context, true);
}

template<bool async_insert>
void ReplicatedMergeTreeSinkImpl<async_insert>::onFinish()
{
    auto zookeeper = storage.getZooKeeper();
    finishDelayedChunk(std::make_shared<ZooKeeperWithFaultInjection>(zookeeper));
}

template<bool async_insert>
void ReplicatedMergeTreeSinkImpl<async_insert>::waitForQuorum(
    const ZooKeeperWithFaultInjectionPtr & zookeeper,
    const std::string & part_name,
    const std::string & quorum_path,
    Int32 is_active_node_version,
    size_t replicas_num) const
{
    /// We are waiting for quorum to be satisfied.
    LOG_TRACE(log, "Waiting for quorum '{}' for part {}{}", quorum_path, part_name, quorumLogMessage(replicas_num));

    try
    {
        fiu_do_on(FailPoints::replicated_merge_tree_insert_quorum_fail_0, { zookeeper->forceFailureBeforeOperation(); });

        while (true)
        {
            zkutil::EventPtr event = std::make_shared<Poco::Event>();

            std::string value;
            /// `get` instead of `exists` so that `watch` does not leak if the node is no longer there.
            if (!zookeeper->tryGet(quorum_path, value, nullptr, event))
                break;

            LOG_TRACE(log, "Quorum node {} still exists, will wait for updates", quorum_path);

            ReplicatedMergeTreeQuorumEntry quorum_entry(value);

            /// If the node has time to disappear, and then appear again for the next insert.
            if (quorum_entry.part_name != part_name)
                break;

            if (!event->tryWait(quorum_timeout_ms))
                throw Exception(ErrorCodes::TIMEOUT_EXCEEDED, "Timeout while waiting for quorum");

            LOG_TRACE(log, "Quorum {} for part {} updated, will check quorum node still exists", quorum_path, part_name);
        }

        /// And what if it is possible that the current replica at this time has ceased to be active
        /// and the quorum is marked as failed and deleted?
        Coordination::Stat stat;
        String value;
        if (!zookeeper->tryGet(storage.replica_path + "/is_active", value, &stat)
            || stat.version != is_active_node_version)
            throw Exception(ErrorCodes::NO_ACTIVE_REPLICAS, "Replica become inactive while waiting for quorum");
    }
    catch (...)
    {
        /// We do not know whether or not data has been inserted
        /// - whether other replicas have time to download the part and mark the quorum as done.
        throw Exception(ErrorCodes::UNKNOWN_STATUS_OF_INSERT, "Unknown status, client must retry. Reason: {}",
            getCurrentExceptionMessage(false));
    }

    LOG_TRACE(log, "Quorum '{}' for part {} satisfied", quorum_path, part_name);
}

template<bool async_insert>
String ReplicatedMergeTreeSinkImpl<async_insert>::quorumLogMessage(size_t replicas_num) const
{
    if (!isQuorumEnabled())
        return "";
    return fmt::format(" (quorum {} of {} replicas)", getQuorumSize(replicas_num), replicas_num);
}

template<bool async_insert>
size_t ReplicatedMergeTreeSinkImpl<async_insert>::getQuorumSize(size_t replicas_num) const
{
    if (!isQuorumEnabled())
        return 0;

    if (required_quorum_size)
        return required_quorum_size.value();

    return replicas_num / 2 + 1;
}

template<bool async_insert>
bool ReplicatedMergeTreeSinkImpl<async_insert>::isQuorumEnabled() const
{
    return !required_quorum_size.has_value() || required_quorum_size.value() > 1;
}

template class ReplicatedMergeTreeSinkImpl<true>;
template class ReplicatedMergeTreeSinkImpl<false>;

}<|MERGE_RESOLUTION|>--- conflicted
+++ resolved
@@ -29,7 +29,6 @@
 {
     extern const char replicated_merge_tree_commit_zk_fail_after_op[];
     extern const char replicated_merge_tree_insert_quorum_fail_0[];
-    extern const char replicated_merge_tree_commit_zk_fail_when_recovering_from_hw_fault[];
 }
 
 namespace ErrorCodes
@@ -634,15 +633,7 @@
 
     auto block_id_path = getBlockIdPath(storage.zookeeper_path, block_id);
 
-<<<<<<< HEAD
-    bool is_already_existing_part = false;
-
-    /// for retries due to keeper error
-    bool part_was_deduplicated = false;
-    std::vector<String> conflict_block_ids;
-=======
     CommitRetryContext retry_context;
->>>>>>> ef8068ed
 
     ZooKeeperRetriesControl retries_ctl("commitPart", zookeeper_retries_info, context->getProcessListElement());
 
@@ -650,26 +641,6 @@
     {
         if constexpr (async_insert)
         {
-<<<<<<< HEAD
-            /// stop retries if in shutdown
-            if (storage.shutdown_prepared_called)
-                throw Exception(
-                    ErrorCodes::TABLE_IS_READ_ONLY, "Table is in readonly mode due to shutdown: replica_path={}", storage.replica_path);
-
-            /// When we attach existing parts it's okay to be in read-only mode
-            /// For example during RESTORE REPLICA.
-            if (!writing_existing_part)
-            {
-                /// We have lost connection to all keepers but it might be recovered, so we use setUserError to keep retrying
-                retries_ctl.setUserError(ErrorCodes::TABLE_IS_READ_ONLY, "Table is in readonly mode: replica_path={}", storage.replica_path);
-                return;
-            }
-        }
-
-        /// Obtain incremental block number and lock it. The lock holds our intention to add the block to the filesystem.
-        /// We remove the lock just after renaming the part. In case of exception, block number will be marked as abandoned.
-        /// Also, make deduplication check. If a duplicate is detected, no nodes are created.
-=======
             throw Exception(ErrorCodes::LOGICAL_ERROR,
                             "Conflict block ids and block number lock should not "
                             "be empty at the same time for async inserts");
@@ -684,7 +655,6 @@
 
             if (exists_locally)
                 ProfileEvents::increment(ProfileEvents::DuplicatedInsertedBlocks);
->>>>>>> ef8068ed
 
             LOG_INFO(log, "Block with ID {} {} as part {}; ignoring it.",
                      block_id,
@@ -915,23 +885,6 @@
 
         ThreadFuzzer::maybeInjectSleep();
 
-<<<<<<< HEAD
-        fiu_do_on(FailPoints::replicated_merge_tree_commit_zk_fail_after_op, { zookeeper->forceFailureAfterOperation(); });
-
-        auto action_when_ok = [&]
-        {
-            auto sleep_before_commit_ms = storage.getSettings()->sleep_before_commit_local_part_in_replicated_table_ms.totalMilliseconds();
-            if (sleep_before_commit_ms)
-            {
-                LOG_DEBUG(
-                    log,
-                    "committing part {}, triggered sleep_before_commit_local_part_in_replicated_table_ms {}",
-                    part->name,
-                    sleep_before_commit_ms);
-                sleepForMilliseconds(sleep_before_commit_ms);
-            }
-
-=======
         fiu_do_on(FailPoints::replicated_merge_tree_commit_zk_fail_after_op,
                   {
                       if (!zookeeper->fault_policy)
@@ -947,78 +900,17 @@
 
         if (multi_code == Coordination::Error::ZOK)
         {
->>>>>>> ef8068ed
             part->new_part_was_committed_to_zookeeper_after_rename_on_disk = true;
             sleep_before_commit_for_tests();
             transaction.commit();
 
             /// Lock nodes have been already deleted, do not delete them in destructor
-<<<<<<< HEAD
-            if (block_number_lock)
-                block_number_lock->assumeUnlocked();
-        };
-
-        Coordination::Responses responses;
-        Coordination::Error multi_code = zookeeper->tryMultiNoThrow(ops, responses); /// 1 RTT
-        if (multi_code == Coordination::Error::ZOK)
-        {
-            action_when_ok();
-=======
             block_number_lock->assumeUnlocked();
             return CommitRetryContext::SUCCESS;
->>>>>>> ef8068ed
         }
 
         if (Coordination::isHardwareError(multi_code))
         {
-<<<<<<< HEAD
-            LOG_TRACE(
-                    log, "Insert of part {} failed when committing to keeper (Reason: {}). Attempting to recover it", part->name, multi_code);
-            ZooKeeperRetriesControl new_retry_controller = retries_ctl;
-
-            /// We are going to try to verify if the transaction was written into keeper
-            /// If we fail to do so (keeper unavailable) then we don't know if the changes were applied or not so
-            /// we can't delete the local part, as if the changes were applied then inserted block appeared in
-            /// `/blocks/`, and it can not be inserted again.
-            new_retry_controller.actionAfterLastFailedRetry([&]
-            {
-                transaction.commit();
-                storage.enqueuePartForCheck(part->name, MAX_AGE_OF_LOCAL_PART_THAT_WASNT_ADDED_TO_ZOOKEEPER);
-                throw Exception(ErrorCodes::UNKNOWN_STATUS_OF_INSERT,
-                        "Unknown status of part {} (Reason: {}). Data was written locally but we don't know the status in keeper. It will be verified in ~{} seconds.",
-                        part->name, multi_code, MAX_AGE_OF_LOCAL_PART_THAT_WASNT_ADDED_TO_ZOOKEEPER);
-            });
-            /// Independently of how many retries we had left we want to do at least one check of this inner retry
-            /// at least once so a) we try to verify at least once if metadata was written and b) we set the proper
-            /// final error (UNKNOWN_STATUS_OF_INSERT) if we fail to reconnect to keeper
-            new_retry_controller.requestUnconditionalRetry();
-
-            bool node_exists = false;
-            new_retry_controller.retryLoop([&]
-            {
-                fiu_do_on(FailPoints::replicated_merge_tree_commit_zk_fail_when_recovering_from_hw_fault, { zookeeper->forceFailureBeforeOperation(); });
-                zookeeper->setKeeper(storage.getZooKeeper());
-                node_exists = zookeeper->exists(fs::path(storage.replica_path) / "parts" / part->name);
-            });
-
-            if (node_exists)
-            {
-                LOG_TRACE(log, "Insert of part {} recovered from keeper successfully. It will be committed", part->name);
-                action_when_ok();
-            }
-            else
-            {
-                LOG_TRACE(log, "Insert of part {} was not committed to keeper. Will try again with a new block", part->name);
-                rename_part_to_temporary();
-                retries_ctl.setUserError(
-                    ErrorCodes::UNEXPECTED_ZOOKEEPER_ERROR,
-                    "Insert of part {} failed when committing to keeper (Reason: {})",
-                    part->name,
-                    multi_code);
-            }
-        }
-        else if (Coordination::isUserError(multi_code))
-=======
             retry_context.uncertain_keeper_error = multi_code;
 
             /** If the connection is lost, and we do not know if the changes were applied, we can not delete the local part
@@ -1043,7 +935,6 @@
         String failed_op_path = ops[failed_op_idx]->getPath();
 
         if (multi_code == Coordination::Error::ZNODEEXISTS && !block_id_path.empty() && contains(block_id_path, failed_op_path))
->>>>>>> ef8068ed
         {
             /// Block with the same id have just appeared in table (or other replica), rollback the insertion.
             LOG_INFO(log, "Block with ID {} already exists (it was just appeared) for part {}. Ignore it.",
@@ -1160,23 +1051,8 @@
                 return;
             }
         }
-<<<<<<< HEAD
-        else
-        {
-            storage.unlockSharedData(*part, zookeeper);
-            transaction.rollback();
-            throw Exception(
-                ErrorCodes::UNEXPECTED_ZOOKEEPER_ERROR,
-                "Unexpected ZooKeeper error while adding block {} with ID '{}': {}",
-                block_number,
-                toString(block_id),
-                multi_code);
-        }
-    });
-=======
     },
     [&zookeeper]() { zookeeper->cleanupEphemeralNodes(); });
->>>>>>> ef8068ed
 
     if (!retry_context.conflict_block_ids.empty())
         return {retry_context.conflict_block_ids, false};
@@ -1226,7 +1102,15 @@
 
     try
     {
-        fiu_do_on(FailPoints::replicated_merge_tree_insert_quorum_fail_0, { zookeeper->forceFailureBeforeOperation(); });
+        fiu_do_on(FailPoints::replicated_merge_tree_insert_quorum_fail_0,
+        {
+            if (!zookeeper->fault_policy)
+            {
+                zookeeper->logger = log;
+                zookeeper->fault_policy = std::make_unique<RandomFaultInjection>(0, 0);
+            }
+            zookeeper->fault_policy->must_fail_before_op = true;
+        });
 
         while (true)
         {
