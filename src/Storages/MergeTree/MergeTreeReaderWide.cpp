#include <Storages/MergeTree/MergeTreeReaderWide.h>

#include <Columns/ColumnArray.h>
#include <Columns/ColumnSparse.h>
#include <DataTypes/DataTypeArray.h>
#include <DataTypes/NestedUtils.h>
#include <DataTypes/DataTypeNested.h>
#include <Interpreters/inplaceBlockConversions.h>
#include <Interpreters/Context.h>
#include <Storages/MergeTree/IMergeTreeReader.h>
#include <Storages/MergeTree/MergeTreeDataPartWide.h>
#include <Common/escapeForFileName.h>
#include <Common/typeid_cast.h>

namespace DB
{

namespace
{
    constexpr auto DATA_FILE_EXTENSION = ".bin";
}

namespace ErrorCodes
{
    extern const int MEMORY_LIMIT_EXCEEDED;
}

MergeTreeReaderWide::MergeTreeReaderWide(
    MergeTreeDataPartInfoForReaderPtr data_part_info_,
    NamesAndTypesList columns_,
    const StorageMetadataPtr & metadata_snapshot_,
    UncompressedCache * uncompressed_cache_,
    MarkCache * mark_cache_,
    MarkRanges mark_ranges_,
    MergeTreeReaderSettings settings_,
    IMergeTreeDataPart::ValueSizeMap avg_value_size_hints_,
    const ReadBufferFromFileBase::ProfileCallback & profile_callback_,
    clockid_t clock_type_)
    : IMergeTreeReader(
        data_part_info_,
        columns_,
        metadata_snapshot_,
        uncompressed_cache_,
        mark_cache_,
        mark_ranges_,
        settings_,
        avg_value_size_hints_)
{
    try
    {
        for (size_t i = 0; i < columns_to_read.size(); ++i)
            addStreams(columns_to_read[i], serializations[i], profile_callback_, clock_type_);
    }
    catch (...)
    {
        data_part_info_for_read->reportBroken();
        throw;
    }
}

size_t MergeTreeReaderWide::readRows(
    size_t from_mark, size_t current_task_last_mark, bool continue_reading, size_t max_rows_to_read, Columns & res_columns)
{
    size_t read_rows = 0;
    try
    {
        size_t num_columns = res_columns.size();
        checkNumberOfColumns(num_columns);

        if (num_columns == 0)
            return max_rows_to_read;

        std::unordered_map<String, ISerialization::SubstreamsCache> caches;

        std::unordered_set<std::string> prefetched_streams;
        if (data_part_info_for_read->getDataPartStorage()->isStoredOnRemoteDisk() ? settings.read_settings.remote_fs_prefetch : settings.read_settings.local_fs_prefetch)
        {
            /// Request reading of data in advance,
            /// so if reading can be asynchronous, it will also be performed in parallel for all columns.
            for (size_t pos = 0; pos < num_columns; ++pos)
            {
                try
                {
                    auto & cache = caches[columns_to_read[pos].getNameInStorage()];
                    prefetch(columns_to_read[pos], serializations[pos], from_mark, continue_reading, current_task_last_mark, cache, prefetched_streams);
                }
                catch (Exception & e)
                {
                    /// Better diagnostics.
                    e.addMessage("(while reading column " + columns_to_read[pos].name + ")");
                    throw;
                }
            }
        }

        for (size_t pos = 0; pos < num_columns; ++pos)
        {
            const auto & column_to_read = columns_to_read[pos];

            /// The column is already present in the block so we will append the values to the end.
            bool append = res_columns[pos] != nullptr;
            if (!append)
                res_columns[pos] = column_to_read.type->createColumn(*serializations[pos]);

            auto & column = res_columns[pos];
            try
            {
                size_t column_size_before_reading = column->size();
                auto & cache = caches[column_to_read.getNameInStorage()];

                readData(
                    column_to_read, serializations[pos], column,
                    from_mark, continue_reading, current_task_last_mark,
                    max_rows_to_read, cache, /* was_prefetched =*/ !prefetched_streams.empty());

                /// For elements of Nested, column_size_before_reading may be greater than column size
                ///  if offsets are not empty and were already read, but elements are empty.
                if (!column->empty())
                    read_rows = std::max(read_rows, column->size() - column_size_before_reading);
            }
            catch (Exception & e)
            {
                /// Better diagnostics.
                e.addMessage("(while reading column " + column_to_read.name + ")");
                throw;
            }

            if (column->empty())
                res_columns[pos] = nullptr;
        }

        /// NOTE: positions for all streams must be kept in sync.
        /// In particular, even if for some streams there are no rows to be read,
        /// you must ensure that no seeks are skipped and at this point they all point to to_mark.
    }
    catch (Exception & e)
    {
        if (e.code() != ErrorCodes::MEMORY_LIMIT_EXCEEDED)
            data_part_info_for_read->reportBroken();

        /// Better diagnostics.
        e.addMessage("(while reading from part " + data_part_info_for_read->getDataPartStorage()->getFullPath() + " "
                     "from mark " + toString(from_mark) + " "
                     "with max_rows_to_read = " + toString(max_rows_to_read) + ")");
        throw;
    }
    catch (...)
    {
        data_part_info_for_read->reportBroken();

        throw;
    }

    return read_rows;
}

void MergeTreeReaderWide::addStreams(
    const NameAndTypePair & name_and_type,
    const SerializationPtr & serialization,
    const ReadBufferFromFileBase::ProfileCallback & profile_callback,
    clockid_t clock_type)
{
    bool has_any_stream = false;
    bool has_all_streams = true;

    ISerialization::StreamCallback callback = [&] (const ISerialization::SubstreamPath & substream_path)
    {
        String stream_name = ISerialization::getFileNameForStream(name_and_type, substream_path);

        if (streams.contains(stream_name))
        {
            has_any_stream = true;
            return;
        }

        bool data_file_exists = data_part_info_for_read->getChecksums().files.contains(stream_name + DATA_FILE_EXTENSION);

        /** If data file is missing then we will not try to open it.
          * It is necessary since it allows to add new column to structure of the table without creating new files for old parts.
          */
        if (!data_file_exists)
        {
            has_all_streams = false;
            return;
        }

        has_any_stream = true;
        bool is_lc_dict = substream_path.size() > 1 && substream_path[substream_path.size() - 2].type == ISerialization::Substream::Type::DictionaryKeys;

        auto context = data_part->storage.getContext();
        auto * load_marks_threadpool = settings.read_settings.load_marks_asynchronously ? &context->getLoadMarksThreadpool() : nullptr;

        streams.emplace(stream_name, std::make_unique<MergeTreeReaderStream>(
<<<<<<< HEAD
            data_part->data_part_storage, stream_name, DATA_FILE_EXTENSION,
            data_part->getMarksCount(), all_mark_ranges, settings, mark_cache,
            uncompressed_cache, data_part->getFileSizeOrZero(stream_name + DATA_FILE_EXTENSION),
            &data_part->index_granularity_info,
            profile_callback, clock_type, is_lc_dict, load_marks_threadpool));
=======
            data_part_info_for_read->getDataPartStorage(), stream_name, DATA_FILE_EXTENSION,
            data_part_info_for_read->getMarksCount(), all_mark_ranges, settings, mark_cache,
            uncompressed_cache, data_part_info_for_read->getFileSizeOrZero(stream_name + DATA_FILE_EXTENSION),
            &data_part_info_for_read->getIndexGranularityInfo(),
            profile_callback, clock_type, is_lc_dict));
>>>>>>> a1b5582a
    };

    serialization->enumerateStreams(callback);

    if (has_any_stream && !has_all_streams)
        partially_read_columns.insert(name_and_type.name);
}


static ReadBuffer * getStream(
    bool seek_to_start,
    const ISerialization::SubstreamPath & substream_path,
    MergeTreeReaderWide::FileStreams & streams,
    const NameAndTypePair & name_and_type,
    size_t from_mark, bool seek_to_mark,
    size_t current_task_last_mark,
    ISerialization::SubstreamsCache & cache)
{
    /// If substream have already been read.
    if (cache.contains(ISerialization::getSubcolumnNameForStream(substream_path)))
        return nullptr;

    String stream_name = ISerialization::getFileNameForStream(name_and_type, substream_path);

    auto it = streams.find(stream_name);
    if (it == streams.end())
        return nullptr;

    MergeTreeReaderStream & stream = *it->second;
    stream.adjustRightMark(current_task_last_mark);

    if (seek_to_start)
        stream.seekToStart();
    else if (seek_to_mark)
        stream.seekToMark(from_mark);

    return stream.getDataBuffer();
}

void MergeTreeReaderWide::deserializePrefix(
    const SerializationPtr & serialization,
    const NameAndTypePair & name_and_type,
    size_t current_task_last_mark,
    ISerialization::SubstreamsCache & cache)
{
    const auto & name = name_and_type.name;
    if (!deserialize_binary_bulk_state_map.contains(name))
    {
        ISerialization::DeserializeBinaryBulkSettings deserialize_settings;
        deserialize_settings.getter = [&](const ISerialization::SubstreamPath & substream_path)
        {
            return getStream(/* seek_to_start = */true, substream_path, streams, name_and_type, 0, /* seek_to_mark = */false, current_task_last_mark, cache);
        };
        serialization->deserializeBinaryBulkStatePrefix(deserialize_settings, deserialize_binary_bulk_state_map[name]);
    }
}

void MergeTreeReaderWide::prefetch(
    const NameAndTypePair & name_and_type,
    const SerializationPtr & serialization,
    size_t from_mark,
    bool continue_reading,
    size_t current_task_last_mark,
    ISerialization::SubstreamsCache & cache,
    std::unordered_set<std::string> & prefetched_streams)
{
    deserializePrefix(serialization, name_and_type, current_task_last_mark, cache);

    serialization->enumerateStreams([&](const ISerialization::SubstreamPath & substream_path)
    {
        String stream_name = ISerialization::getFileNameForStream(name_and_type, substream_path);

        if (!prefetched_streams.contains(stream_name))
        {
            bool seek_to_mark = !continue_reading;
            if (ReadBuffer * buf = getStream(false, substream_path, streams, name_and_type, from_mark, seek_to_mark, current_task_last_mark, cache))
                buf->prefetch();

            prefetched_streams.insert(stream_name);
        }
    });
}


void MergeTreeReaderWide::readData(
    const NameAndTypePair & name_and_type, const SerializationPtr & serialization, ColumnPtr & column,
    size_t from_mark, bool continue_reading, size_t current_task_last_mark,
    size_t max_rows_to_read, ISerialization::SubstreamsCache & cache, bool was_prefetched)
{
    double & avg_value_size_hint = avg_value_size_hints[name_and_type.name];
    ISerialization::DeserializeBinaryBulkSettings deserialize_settings;
    deserialize_settings.avg_value_size_hint = avg_value_size_hint;

    deserializePrefix(serialization, name_and_type, current_task_last_mark, cache);

    deserialize_settings.getter = [&](const ISerialization::SubstreamPath & substream_path)
    {
        bool seek_to_mark = !was_prefetched && !continue_reading;

        return getStream(
            /* seek_to_start = */false, substream_path, streams, name_and_type, from_mark,
            seek_to_mark, current_task_last_mark, cache);
    };

    deserialize_settings.continuous_reading = continue_reading;
    auto & deserialize_state = deserialize_binary_bulk_state_map[name_and_type.name];

    serialization->deserializeBinaryBulkWithMultipleStreams(column, max_rows_to_read, deserialize_settings, deserialize_state, &cache);
    IDataType::updateAvgValueSizeHint(*column, avg_value_size_hint);
}

}<|MERGE_RESOLUTION|>--- conflicted
+++ resolved
@@ -187,23 +187,15 @@
         has_any_stream = true;
         bool is_lc_dict = substream_path.size() > 1 && substream_path[substream_path.size() - 2].type == ISerialization::Substream::Type::DictionaryKeys;
 
-        auto context = data_part->storage.getContext();
+        auto context = data_part_info_for_read->getContext();
         auto * load_marks_threadpool = settings.read_settings.load_marks_asynchronously ? &context->getLoadMarksThreadpool() : nullptr;
 
         streams.emplace(stream_name, std::make_unique<MergeTreeReaderStream>(
-<<<<<<< HEAD
-            data_part->data_part_storage, stream_name, DATA_FILE_EXTENSION,
-            data_part->getMarksCount(), all_mark_ranges, settings, mark_cache,
-            uncompressed_cache, data_part->getFileSizeOrZero(stream_name + DATA_FILE_EXTENSION),
-            &data_part->index_granularity_info,
-            profile_callback, clock_type, is_lc_dict, load_marks_threadpool));
-=======
             data_part_info_for_read->getDataPartStorage(), stream_name, DATA_FILE_EXTENSION,
             data_part_info_for_read->getMarksCount(), all_mark_ranges, settings, mark_cache,
             uncompressed_cache, data_part_info_for_read->getFileSizeOrZero(stream_name + DATA_FILE_EXTENSION),
             &data_part_info_for_read->getIndexGranularityInfo(),
-            profile_callback, clock_type, is_lc_dict));
->>>>>>> a1b5582a
+            profile_callback, clock_type, is_lc_dict, load_marks_threadpool));
     };
 
     serialization->enumerateStreams(callback);
