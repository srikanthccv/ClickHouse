--- conflicted
+++ resolved
@@ -150,23 +150,16 @@
 
         if (require_part_metadata)
         {
-<<<<<<< HEAD
-            if (!checksums.files.count(mrk_file_name))
+            if (!checksums.files.contains(mrk_file_name))
                 throw Exception(
                     ErrorCodes::NO_FILE_IN_DATA_PART,
                     "No marks file checksum for column in part {}",
                     data_part_storage->getFullPath());
-            if (!checksums.files.count(DATA_FILE_NAME_WITH_EXTENSION))
+            if (!checksums.files.contains(DATA_FILE_NAME_WITH_EXTENSION))
                 throw Exception(
                     ErrorCodes::NO_FILE_IN_DATA_PART,
                     "No data file checksum for in part {}",
                     data_part_storage->getFullPath());
-=======
-            if (!checksums.files.contains(mrk_file_name))
-                throw Exception("No marks file checksum for column in part " + fullPath(volume->getDisk(), path), ErrorCodes::NO_FILE_IN_DATA_PART);
-            if (!checksums.files.contains(DATA_FILE_NAME_WITH_EXTENSION))
-                throw Exception("No data file checksum for in part " + fullPath(volume->getDisk(), path), ErrorCodes::NO_FILE_IN_DATA_PART);
->>>>>>> e0517510
         }
     }
     else
