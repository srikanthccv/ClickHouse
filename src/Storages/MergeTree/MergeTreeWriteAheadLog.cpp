--- conflicted
+++ resolved
@@ -261,29 +261,18 @@
 {
     {
         std::unique_lock lock(write_mutex);
-<<<<<<< HEAD
-        if (shutted_down)
-=======
         if (shutdown_called)
->>>>>>> 1994e616
              return;
 
         if (sync_scheduled)
             sync_cv.wait(lock, [this] { return !sync_scheduled; });
 
-<<<<<<< HEAD
-        shutted_down = true;
-=======
         shutdown_called = true;
->>>>>>> 1994e616
         out->finalize();
         out.reset();
     }
 
-<<<<<<< HEAD
-=======
     /// Do it without lock, otherwise inversion between pool lock and write_mutex is possible
->>>>>>> 1994e616
     sync_task->deactivate();
 }
 
