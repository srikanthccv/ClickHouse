#include <Storages/MergeTree/MergeList.h>
#include <Storages/MergeTree/MergeTreeDataMergerMutator.h>
#include <Common/CurrentMetrics.h>
#include <common/getThreadId.h>
#include <Common/CurrentThread.h>


namespace CurrentMetrics
{
    extern const Metric MemoryTrackingForMerges;
}


namespace DB
{

MergeListElement::MergeListElement(const std::string & database_, const std::string & table_, const FutureMergedMutatedPart & future_part)
    : database{database_}
    , table{table_}
    , partition_id{future_part.part_info.partition_id}
    , result_part_name{future_part.name}
    , result_part_path{future_part.path}
    , result_data_version{future_part.part_info.getDataVersion()}
    , num_parts{future_part.parts.size()}
    , thread_id{getThreadId()}
<<<<<<< HEAD
    , merge_type{toString(future_part.merge_type)}
=======
    , merge_type{future_part.merge_type}
>>>>>>> efbc068a
{
    for (const auto & source_part : future_part.parts)
    {
        source_part_names.emplace_back(source_part->name);
        source_part_paths.emplace_back(source_part->getFullPath());

        total_size_bytes_compressed += source_part->getBytesOnDisk();
        total_size_marks += source_part->getMarksCount();
        total_rows_count += source_part->index_granularity.getTotalRows();
    }

    if (!future_part.parts.empty())
    {
        source_data_version = future_part.parts[0]->info.getDataVersion();
        is_mutation = (result_data_version != source_data_version);
    }

    /// Each merge is executed into separate background processing pool thread
    background_thread_memory_tracker = CurrentThread::getMemoryTracker();
    if (background_thread_memory_tracker)
    {
        memory_tracker.setMetric(CurrentMetrics::MemoryTrackingForMerges);
        background_thread_memory_tracker_prev_parent = background_thread_memory_tracker->getParent();
        background_thread_memory_tracker->setParent(&memory_tracker);
    }
}

MergeInfo MergeListElement::getInfo() const
{
    MergeInfo res;
    res.database = database;
    res.table = table;
    res.result_part_name = result_part_name;
    res.result_part_path = result_part_path;
    res.partition_id = partition_id;
    res.is_mutation = is_mutation;
    res.elapsed = watch.elapsedSeconds();
    res.progress = progress.load(std::memory_order_relaxed);
    res.num_parts = num_parts;
    res.total_size_bytes_compressed = total_size_bytes_compressed;
    res.total_size_marks = total_size_marks;
    res.total_rows_count = total_rows_count;
    res.bytes_read_uncompressed = bytes_read_uncompressed.load(std::memory_order_relaxed);
    res.bytes_written_uncompressed = bytes_written_uncompressed.load(std::memory_order_relaxed);
    res.rows_read = rows_read.load(std::memory_order_relaxed);
    res.rows_written = rows_written.load(std::memory_order_relaxed);
    res.columns_written = columns_written.load(std::memory_order_relaxed);
    res.memory_usage = memory_tracker.get();
    res.thread_id = thread_id;
<<<<<<< HEAD
    res.merge_type = merge_type;
=======
    res.merge_type = toString(merge_type);
>>>>>>> efbc068a

    for (const auto & source_part_name : source_part_names)
        res.source_part_names.emplace_back(source_part_name);

    for (const auto & source_part_path : source_part_paths)
        res.source_part_paths.emplace_back(source_part_path);

    return res;
}

MergeListElement::~MergeListElement()
{
    /// Unplug memory_tracker from current background processing pool thread
    if (background_thread_memory_tracker)
        background_thread_memory_tracker->setParent(background_thread_memory_tracker_prev_parent);
}

}<|MERGE_RESOLUTION|>--- conflicted
+++ resolved
@@ -23,11 +23,7 @@
     , result_data_version{future_part.part_info.getDataVersion()}
     , num_parts{future_part.parts.size()}
     , thread_id{getThreadId()}
-<<<<<<< HEAD
-    , merge_type{toString(future_part.merge_type)}
-=======
     , merge_type{future_part.merge_type}
->>>>>>> efbc068a
 {
     for (const auto & source_part : future_part.parts)
     {
@@ -77,11 +73,7 @@
     res.columns_written = columns_written.load(std::memory_order_relaxed);
     res.memory_usage = memory_tracker.get();
     res.thread_id = thread_id;
-<<<<<<< HEAD
-    res.merge_type = merge_type;
-=======
     res.merge_type = toString(merge_type);
->>>>>>> efbc068a
 
     for (const auto & source_part_name : source_part_names)
         res.source_part_names.emplace_back(source_part_name);
