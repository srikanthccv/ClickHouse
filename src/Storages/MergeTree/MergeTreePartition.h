--- conflicted
+++ resolved
@@ -44,13 +44,8 @@
 
     /// Store functions return write buffer with written but not finalized data.
     /// User must call finish() for returned object.
-<<<<<<< HEAD
     [[nodiscard]] std::unique_ptr<WriteBufferFromFileBase> store(const MergeTreeData & storage, const DataPartStorageBuilderPtr & data_part_storage_builder, MergeTreeDataPartChecksums & checksums) const;
-    [[nodiscard]] std::unique_ptr<WriteBufferFromFileBase> store(const Block & partition_key_sample, const DataPartStorageBuilderPtr & data_part_storage_builder, MergeTreeDataPartChecksums & checksums) const;
-=======
-    [[nodiscard]] std::unique_ptr<WriteBufferFromFileBase> store(const MergeTreeData & storage, const DiskPtr & disk, const String & part_path, MergeTreeDataPartChecksums & checksums) const;
-    [[nodiscard]] std::unique_ptr<WriteBufferFromFileBase> store(const Block & partition_key_sample, const DiskPtr & disk, const String & part_path, MergeTreeDataPartChecksums & checksums, const WriteSettings & settings) const;
->>>>>>> 6059b336
+    [[nodiscard]] std::unique_ptr<WriteBufferFromFileBase> store(const Block & partition_key_sample, const DataPartStorageBuilderPtr & data_part_storage_builder, MergeTreeDataPartChecksums & checksums, const WriteSettings & settings) const;
 
     void assign(const MergeTreePartition & other) { value = other.value; }
 
