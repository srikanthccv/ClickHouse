--- conflicted
+++ resolved
@@ -1,9 +1,5 @@
-<<<<<<< HEAD
 #include "config.h"
-=======
-#include <Common/config.h>
 #include "Interpreters/Context_fwd.h"
->>>>>>> 77db4068
 
 #if USE_HDFS
 
