--- conflicted
+++ resolved
@@ -643,13 +643,9 @@
 
     void onFinish() override
     {
-<<<<<<< HEAD
-        writer->doWriteSuffix();
+        writer->finalize();
         writer->flush();
         write_buf->finalize();
-=======
-        writer->finalize();
->>>>>>> 4498aeca
     }
 
 private:
