namespace DB
{

namespace ErrorCodes
{
    /** Previously, these constants were located in one enum.
      * But in this case there is a problem: when you add a new constant, you need to recompile
      *  all translation units that use at least one constant (almost the whole project).
      * Therefore it is made so that definitions of constants are located here, in one file,
      *  and their declaration are in different files, at the place of use.
      */

    extern const int UNSUPPORTED_METHOD = 1;
    extern const int UNSUPPORTED_PARAMETER = 2;
    extern const int UNEXPECTED_END_OF_FILE = 3;
    extern const int EXPECTED_END_OF_FILE = 4;
    extern const int CANNOT_PARSE_TEXT = 6;
    extern const int INCORRECT_NUMBER_OF_COLUMNS = 7;
    extern const int THERE_IS_NO_COLUMN = 8;
    extern const int SIZES_OF_COLUMNS_DOESNT_MATCH = 9;
    extern const int NOT_FOUND_COLUMN_IN_BLOCK = 10;
    extern const int POSITION_OUT_OF_BOUND = 11;
    extern const int PARAMETER_OUT_OF_BOUND = 12;
    extern const int SIZES_OF_COLUMNS_IN_TUPLE_DOESNT_MATCH = 13;
    extern const int DUPLICATE_COLUMN = 15;
    extern const int NO_SUCH_COLUMN_IN_TABLE = 16;
    extern const int DELIMITER_IN_STRING_LITERAL_DOESNT_MATCH = 17;
    extern const int CANNOT_INSERT_ELEMENT_INTO_CONSTANT_COLUMN = 18;
    extern const int SIZE_OF_FIXED_STRING_DOESNT_MATCH = 19;
    extern const int NUMBER_OF_COLUMNS_DOESNT_MATCH = 20;
    extern const int CANNOT_READ_ALL_DATA_FROM_TAB_SEPARATED_INPUT = 21;
    extern const int CANNOT_PARSE_ALL_VALUE_FROM_TAB_SEPARATED_INPUT = 22;
    extern const int CANNOT_READ_FROM_ISTREAM = 23;
    extern const int CANNOT_WRITE_TO_OSTREAM = 24;
    extern const int CANNOT_PARSE_ESCAPE_SEQUENCE = 25;
    extern const int CANNOT_PARSE_QUOTED_STRING = 26;
    extern const int CANNOT_PARSE_INPUT_ASSERTION_FAILED = 27;
    extern const int CANNOT_PRINT_FLOAT_OR_DOUBLE_NUMBER = 28;
    extern const int CANNOT_PRINT_INTEGER = 29;
    extern const int CANNOT_READ_SIZE_OF_COMPRESSED_CHUNK = 30;
    extern const int CANNOT_READ_COMPRESSED_CHUNK = 31;
    extern const int ATTEMPT_TO_READ_AFTER_EOF = 32;
    extern const int CANNOT_READ_ALL_DATA = 33;
    extern const int TOO_MANY_ARGUMENTS_FOR_FUNCTION = 34;
    extern const int TOO_FEW_ARGUMENTS_FOR_FUNCTION = 35;
    extern const int BAD_ARGUMENTS = 36;
    extern const int UNKNOWN_ELEMENT_IN_AST = 37;
    extern const int CANNOT_PARSE_DATE = 38;
    extern const int TOO_LARGE_SIZE_COMPRESSED = 39;
    extern const int CHECKSUM_DOESNT_MATCH = 40;
    extern const int CANNOT_PARSE_DATETIME = 41;
    extern const int NUMBER_OF_ARGUMENTS_DOESNT_MATCH = 42;
    extern const int ILLEGAL_TYPE_OF_ARGUMENT = 43;
    extern const int ILLEGAL_COLUMN = 44;
    extern const int ILLEGAL_NUMBER_OF_RESULT_COLUMNS = 45;
    extern const int UNKNOWN_FUNCTION = 46;
    extern const int UNKNOWN_IDENTIFIER = 47;
    extern const int NOT_IMPLEMENTED = 48;
    extern const int LOGICAL_ERROR = 49;
    extern const int UNKNOWN_TYPE = 50;
    extern const int EMPTY_LIST_OF_COLUMNS_QUERIED = 51;
    extern const int COLUMN_QUERIED_MORE_THAN_ONCE = 52;
    extern const int TYPE_MISMATCH = 53;
    extern const int STORAGE_DOESNT_ALLOW_PARAMETERS = 54;
    extern const int STORAGE_REQUIRES_PARAMETER = 55;
    extern const int UNKNOWN_STORAGE = 56;
    extern const int TABLE_ALREADY_EXISTS = 57;
    extern const int TABLE_METADATA_ALREADY_EXISTS = 58;
    extern const int ILLEGAL_TYPE_OF_COLUMN_FOR_FILTER = 59;
    extern const int UNKNOWN_TABLE = 60;
    extern const int ONLY_FILTER_COLUMN_IN_BLOCK = 61;
    extern const int SYNTAX_ERROR = 62;
    extern const int UNKNOWN_AGGREGATE_FUNCTION = 63;
    extern const int CANNOT_READ_AGGREGATE_FUNCTION_FROM_TEXT = 64;
    extern const int CANNOT_WRITE_AGGREGATE_FUNCTION_AS_TEXT = 65;
    extern const int NOT_A_COLUMN = 66;
    extern const int ILLEGAL_KEY_OF_AGGREGATION = 67;
    extern const int CANNOT_GET_SIZE_OF_FIELD = 68;
    extern const int ARGUMENT_OUT_OF_BOUND = 69;
    extern const int CANNOT_CONVERT_TYPE = 70;
    extern const int CANNOT_WRITE_AFTER_END_OF_BUFFER = 71;
    extern const int CANNOT_PARSE_NUMBER = 72;
    extern const int UNKNOWN_FORMAT = 73;
    extern const int CANNOT_READ_FROM_FILE_DESCRIPTOR = 74;
    extern const int CANNOT_WRITE_TO_FILE_DESCRIPTOR = 75;
    extern const int CANNOT_OPEN_FILE = 76;
    extern const int CANNOT_CLOSE_FILE = 77;
    extern const int UNKNOWN_TYPE_OF_QUERY = 78;
    extern const int INCORRECT_FILE_NAME = 79;
    extern const int INCORRECT_QUERY = 80;
    extern const int UNKNOWN_DATABASE = 81;
    extern const int DATABASE_ALREADY_EXISTS = 82;
    extern const int DIRECTORY_DOESNT_EXIST = 83;
    extern const int DIRECTORY_ALREADY_EXISTS = 84;
    extern const int FORMAT_IS_NOT_SUITABLE_FOR_INPUT = 85;
    extern const int RECEIVED_ERROR_FROM_REMOTE_IO_SERVER = 86;
    extern const int CANNOT_SEEK_THROUGH_FILE = 87;
    extern const int CANNOT_TRUNCATE_FILE = 88;
    extern const int UNKNOWN_COMPRESSION_METHOD = 89;
    extern const int EMPTY_LIST_OF_COLUMNS_PASSED = 90;
    extern const int SIZES_OF_MARKS_FILES_ARE_INCONSISTENT = 91;
    extern const int EMPTY_DATA_PASSED = 92;
    extern const int UNKNOWN_AGGREGATED_DATA_VARIANT = 93;
    extern const int CANNOT_MERGE_DIFFERENT_AGGREGATED_DATA_VARIANTS = 94;
    extern const int CANNOT_READ_FROM_SOCKET = 95;
    extern const int CANNOT_WRITE_TO_SOCKET = 96;
    extern const int CANNOT_READ_ALL_DATA_FROM_CHUNKED_INPUT = 97;
    extern const int CANNOT_WRITE_TO_EMPTY_BLOCK_OUTPUT_STREAM = 98;
    extern const int UNKNOWN_PACKET_FROM_CLIENT = 99;
    extern const int UNKNOWN_PACKET_FROM_SERVER = 100;
    extern const int UNEXPECTED_PACKET_FROM_CLIENT = 101;
    extern const int UNEXPECTED_PACKET_FROM_SERVER = 102;
    extern const int RECEIVED_DATA_FOR_WRONG_QUERY_ID = 103;
    extern const int TOO_SMALL_BUFFER_SIZE = 104;
    extern const int CANNOT_READ_HISTORY = 105;
    extern const int CANNOT_APPEND_HISTORY = 106;
    extern const int FILE_DOESNT_EXIST = 107;
    extern const int NO_DATA_TO_INSERT = 108;
    extern const int CANNOT_BLOCK_SIGNAL = 109;
    extern const int CANNOT_UNBLOCK_SIGNAL = 110;
    extern const int CANNOT_MANIPULATE_SIGSET = 111;
    extern const int CANNOT_WAIT_FOR_SIGNAL = 112;
    extern const int THERE_IS_NO_SESSION = 113;
    extern const int CANNOT_CLOCK_GETTIME = 114;
    extern const int UNKNOWN_SETTING = 115;
    extern const int THERE_IS_NO_DEFAULT_VALUE = 116;
    extern const int INCORRECT_DATA = 117;
    extern const int ENGINE_REQUIRED = 119;
    extern const int CANNOT_INSERT_VALUE_OF_DIFFERENT_SIZE_INTO_TUPLE = 120;
    extern const int UNSUPPORTED_JOIN_KEYS = 121;
    extern const int INCOMPATIBLE_COLUMNS = 122;
    extern const int UNKNOWN_TYPE_OF_AST_NODE = 123;
    extern const int INCORRECT_ELEMENT_OF_SET = 124;
    extern const int INCORRECT_RESULT_OF_SCALAR_SUBQUERY = 125;
    extern const int CANNOT_GET_RETURN_TYPE = 126;
    extern const int ILLEGAL_INDEX = 127;
    extern const int TOO_LARGE_ARRAY_SIZE = 128;
    extern const int FUNCTION_IS_SPECIAL = 129;
    extern const int CANNOT_READ_ARRAY_FROM_TEXT = 130;
    extern const int TOO_LARGE_STRING_SIZE = 131;
    extern const int AGGREGATE_FUNCTION_DOESNT_ALLOW_PARAMETERS = 133;
    extern const int PARAMETERS_TO_AGGREGATE_FUNCTIONS_MUST_BE_LITERALS = 134;
    extern const int ZERO_ARRAY_OR_TUPLE_INDEX = 135;
    extern const int UNKNOWN_ELEMENT_IN_CONFIG = 137;
    extern const int EXCESSIVE_ELEMENT_IN_CONFIG = 138;
    extern const int NO_ELEMENTS_IN_CONFIG = 139;
    extern const int ALL_REQUESTED_COLUMNS_ARE_MISSING = 140;
    extern const int SAMPLING_NOT_SUPPORTED = 141;
    extern const int NOT_FOUND_NODE = 142;
    extern const int FOUND_MORE_THAN_ONE_NODE = 143;
    extern const int FIRST_DATE_IS_BIGGER_THAN_LAST_DATE = 144;
    extern const int UNKNOWN_OVERFLOW_MODE = 145;
    extern const int QUERY_SECTION_DOESNT_MAKE_SENSE = 146;
    extern const int NOT_FOUND_FUNCTION_ELEMENT_FOR_AGGREGATE = 147;
    extern const int NOT_FOUND_RELATION_ELEMENT_FOR_CONDITION = 148;
    extern const int NOT_FOUND_RHS_ELEMENT_FOR_CONDITION = 149;
    extern const int EMPTY_LIST_OF_ATTRIBUTES_PASSED = 150;
    extern const int INDEX_OF_COLUMN_IN_SORT_CLAUSE_IS_OUT_OF_RANGE = 151;
    extern const int UNKNOWN_DIRECTION_OF_SORTING = 152;
    extern const int ILLEGAL_DIVISION = 153;
    extern const int AGGREGATE_FUNCTION_NOT_APPLICABLE = 154;
    extern const int UNKNOWN_RELATION = 155;
    extern const int DICTIONARIES_WAS_NOT_LOADED = 156;
    extern const int ILLEGAL_OVERFLOW_MODE = 157;
    extern const int TOO_MANY_ROWS = 158;
    extern const int TIMEOUT_EXCEEDED = 159;
    extern const int TOO_SLOW = 160;
    extern const int TOO_MANY_COLUMNS = 161;
    extern const int TOO_DEEP_SUBQUERIES = 162;
    extern const int TOO_DEEP_PIPELINE = 163;
    extern const int READONLY = 164;
    extern const int TOO_MANY_TEMPORARY_COLUMNS = 165;
    extern const int TOO_MANY_TEMPORARY_NON_CONST_COLUMNS = 166;
    extern const int TOO_DEEP_AST = 167;
    extern const int TOO_BIG_AST = 168;
    extern const int BAD_TYPE_OF_FIELD = 169;
    extern const int BAD_GET = 170;
    extern const int BLOCKS_HAVE_DIFFERENT_STRUCTURE = 171;
    extern const int CANNOT_CREATE_DIRECTORY = 172;
    extern const int CANNOT_ALLOCATE_MEMORY = 173;
    extern const int CYCLIC_ALIASES = 174;
    extern const int CHUNK_NOT_FOUND = 176;
    extern const int DUPLICATE_CHUNK_NAME = 177;
    extern const int MULTIPLE_ALIASES_FOR_EXPRESSION = 178;
    extern const int MULTIPLE_EXPRESSIONS_FOR_ALIAS = 179;
    extern const int THERE_IS_NO_PROFILE = 180;
    extern const int ILLEGAL_FINAL = 181;
    extern const int ILLEGAL_PREWHERE = 182;
    extern const int UNEXPECTED_EXPRESSION = 183;
    extern const int ILLEGAL_AGGREGATION = 184;
    extern const int UNSUPPORTED_MYISAM_BLOCK_TYPE = 185;
    extern const int UNSUPPORTED_COLLATION_LOCALE = 186;
    extern const int COLLATION_COMPARISON_FAILED = 187;
    extern const int UNKNOWN_ACTION = 188;
    extern const int TABLE_MUST_NOT_BE_CREATED_MANUALLY = 189;
    extern const int SIZES_OF_ARRAYS_DOESNT_MATCH = 190;
    extern const int SET_SIZE_LIMIT_EXCEEDED = 191;
    extern const int UNKNOWN_USER = 192;
    extern const int WRONG_PASSWORD = 193;
    extern const int REQUIRED_PASSWORD = 194;
    extern const int IP_ADDRESS_NOT_ALLOWED = 195;
    extern const int UNKNOWN_ADDRESS_PATTERN_TYPE = 196;
    extern const int SERVER_REVISION_IS_TOO_OLD = 197;
    extern const int DNS_ERROR = 198;
    extern const int UNKNOWN_QUOTA = 199;
    extern const int QUOTA_DOESNT_ALLOW_KEYS = 200;
    extern const int QUOTA_EXPIRED = 201;
    extern const int TOO_MANY_SIMULTANEOUS_QUERIES = 202;
    extern const int NO_FREE_CONNECTION = 203;
    extern const int CANNOT_FSYNC = 204;
    extern const int NESTED_TYPE_TOO_DEEP = 205;
    extern const int ALIAS_REQUIRED = 206;
    extern const int AMBIGUOUS_IDENTIFIER = 207;
    extern const int EMPTY_NESTED_TABLE = 208;
    extern const int SOCKET_TIMEOUT = 209;
    extern const int NETWORK_ERROR = 210;
    extern const int EMPTY_QUERY = 211;
    extern const int UNKNOWN_LOAD_BALANCING = 212;
    extern const int UNKNOWN_TOTALS_MODE = 213;
    extern const int CANNOT_STATVFS = 214;
    extern const int NOT_AN_AGGREGATE = 215;
    extern const int QUERY_WITH_SAME_ID_IS_ALREADY_RUNNING = 216;
    extern const int CLIENT_HAS_CONNECTED_TO_WRONG_PORT = 217;
    extern const int TABLE_IS_DROPPED = 218;
    extern const int DATABASE_NOT_EMPTY = 219;
    extern const int DUPLICATE_INTERSERVER_IO_ENDPOINT = 220;
    extern const int NO_SUCH_INTERSERVER_IO_ENDPOINT = 221;
    extern const int ADDING_REPLICA_TO_NON_EMPTY_TABLE = 222;
    extern const int UNEXPECTED_AST_STRUCTURE = 223;
    extern const int REPLICA_IS_ALREADY_ACTIVE = 224;
    extern const int NO_ZOOKEEPER = 225;
    extern const int NO_FILE_IN_DATA_PART = 226;
    extern const int UNEXPECTED_FILE_IN_DATA_PART = 227;
    extern const int BAD_SIZE_OF_FILE_IN_DATA_PART = 228;
    extern const int QUERY_IS_TOO_LARGE = 229;
    extern const int NOT_FOUND_EXPECTED_DATA_PART = 230;
    extern const int TOO_MANY_UNEXPECTED_DATA_PARTS = 231;
    extern const int NO_SUCH_DATA_PART = 232;
    extern const int BAD_DATA_PART_NAME = 233;
    extern const int NO_REPLICA_HAS_PART = 234;
    extern const int DUPLICATE_DATA_PART = 235;
    extern const int ABORTED = 236;
    extern const int NO_REPLICA_NAME_GIVEN = 237;
    extern const int FORMAT_VERSION_TOO_OLD = 238;
    extern const int CANNOT_MUNMAP = 239;
    extern const int CANNOT_MREMAP = 240;
    extern const int MEMORY_LIMIT_EXCEEDED = 241;
    extern const int TABLE_IS_READ_ONLY = 242;
    extern const int NOT_ENOUGH_SPACE = 243;
    extern const int UNEXPECTED_ZOOKEEPER_ERROR = 244;
    extern const int CORRUPTED_DATA = 246;
    extern const int INCORRECT_MARK = 247;
    extern const int INVALID_PARTITION_VALUE = 248;
    extern const int NOT_ENOUGH_BLOCK_NUMBERS = 250;
    extern const int NO_SUCH_REPLICA = 251;
    extern const int TOO_MANY_PARTS = 252;
    extern const int REPLICA_IS_ALREADY_EXIST = 253;
    extern const int NO_ACTIVE_REPLICAS = 254;
    extern const int TOO_MANY_RETRIES_TO_FETCH_PARTS = 255;
    extern const int PARTITION_ALREADY_EXISTS = 256;
    extern const int PARTITION_DOESNT_EXIST = 257;
    extern const int UNION_ALL_RESULT_STRUCTURES_MISMATCH = 258;
    extern const int CLIENT_OUTPUT_FORMAT_SPECIFIED = 260;
    extern const int UNKNOWN_BLOCK_INFO_FIELD = 261;
    extern const int BAD_COLLATION = 262;
    extern const int CANNOT_COMPILE_CODE = 263;
    extern const int INCOMPATIBLE_TYPE_OF_JOIN = 264;
    extern const int NO_AVAILABLE_REPLICA = 265;
    extern const int MISMATCH_REPLICAS_DATA_SOURCES = 266;
    extern const int STORAGE_DOESNT_SUPPORT_PARALLEL_REPLICAS = 267;
    extern const int CPUID_ERROR = 268;
    extern const int INFINITE_LOOP = 269;
    extern const int CANNOT_COMPRESS = 270;
    extern const int CANNOT_DECOMPRESS = 271;
    extern const int CANNOT_IO_SUBMIT = 272;
    extern const int CANNOT_IO_GETEVENTS = 273;
    extern const int AIO_READ_ERROR = 274;
    extern const int AIO_WRITE_ERROR = 275;
    extern const int INDEX_NOT_USED = 277;
    extern const int ALL_CONNECTION_TRIES_FAILED = 279;
    extern const int NO_AVAILABLE_DATA = 280;
    extern const int DICTIONARY_IS_EMPTY = 281;
    extern const int INCORRECT_INDEX = 282;
    extern const int UNKNOWN_DISTRIBUTED_PRODUCT_MODE = 283;
    extern const int UNKNOWN_GLOBAL_SUBQUERIES_METHOD = 284;
    extern const int TOO_FEW_LIVE_REPLICAS = 285;
    extern const int UNSATISFIED_QUORUM_FOR_PREVIOUS_WRITE = 286;
    extern const int UNKNOWN_FORMAT_VERSION = 287;
    extern const int DISTRIBUTED_IN_JOIN_SUBQUERY_DENIED = 288;
    extern const int REPLICA_IS_NOT_IN_QUORUM = 289;
    extern const int LIMIT_EXCEEDED = 290;
    extern const int DATABASE_ACCESS_DENIED = 291;
    extern const int MONGODB_CANNOT_AUTHENTICATE = 293;
    extern const int INVALID_BLOCK_EXTRA_INFO = 294;
    extern const int RECEIVED_EMPTY_DATA = 295;
    extern const int NO_REMOTE_SHARD_FOUND = 296;
    extern const int SHARD_HAS_NO_CONNECTIONS = 297;
    extern const int CANNOT_PIPE = 298;
    extern const int CANNOT_FORK = 299;
    extern const int CANNOT_DLSYM = 300;
    extern const int CANNOT_CREATE_CHILD_PROCESS = 301;
    extern const int CHILD_WAS_NOT_EXITED_NORMALLY = 302;
    extern const int CANNOT_SELECT = 303;
    extern const int CANNOT_WAITPID = 304;
    extern const int TABLE_WAS_NOT_DROPPED = 305;
    extern const int TOO_DEEP_RECURSION = 306;
    extern const int TOO_MANY_BYTES = 307;
    extern const int UNEXPECTED_NODE_IN_ZOOKEEPER = 308;
    extern const int FUNCTION_CANNOT_HAVE_PARAMETERS = 309;
    extern const int INVALID_SHARD_WEIGHT = 317;
    extern const int INVALID_CONFIG_PARAMETER = 318;
    extern const int UNKNOWN_STATUS_OF_INSERT = 319;
    extern const int VALUE_IS_OUT_OF_RANGE_OF_DATA_TYPE = 321;
    extern const int BARRIER_TIMEOUT = 335;
    extern const int UNKNOWN_DATABASE_ENGINE = 336;
    extern const int DDL_GUARD_IS_ACTIVE = 337;
    extern const int UNFINISHED = 341;
    extern const int METADATA_MISMATCH = 342;
    extern const int SUPPORT_IS_DISABLED = 344;
    extern const int TABLE_DIFFERS_TOO_MUCH = 345;
    extern const int CANNOT_CONVERT_CHARSET = 346;
    extern const int CANNOT_LOAD_CONFIG = 347;
    extern const int CANNOT_INSERT_NULL_IN_ORDINARY_COLUMN = 349;
    extern const int INCOMPATIBLE_SOURCE_TABLES = 350;
    extern const int AMBIGUOUS_TABLE_NAME = 351;
    extern const int AMBIGUOUS_COLUMN_NAME = 352;
    extern const int INDEX_OF_POSITIONAL_ARGUMENT_IS_OUT_OF_RANGE = 353;
    extern const int ZLIB_INFLATE_FAILED = 354;
    extern const int ZLIB_DEFLATE_FAILED = 355;
    extern const int BAD_LAMBDA = 356;
    extern const int RESERVED_IDENTIFIER_NAME = 357;
    extern const int INTO_OUTFILE_NOT_ALLOWED = 358;
    extern const int TABLE_SIZE_EXCEEDS_MAX_DROP_SIZE_LIMIT = 359;
    extern const int CANNOT_CREATE_CHARSET_CONVERTER = 360;
    extern const int SEEK_POSITION_OUT_OF_BOUND = 361;
    extern const int CURRENT_WRITE_BUFFER_IS_EXHAUSTED = 362;
    extern const int CANNOT_CREATE_IO_BUFFER = 363;
    extern const int RECEIVED_ERROR_TOO_MANY_REQUESTS = 364;
    extern const int OUTPUT_IS_NOT_SORTED = 365;
    extern const int SIZES_OF_NESTED_COLUMNS_ARE_INCONSISTENT = 366;
    extern const int TOO_MANY_FETCHES = 367;
    extern const int ALL_REPLICAS_ARE_STALE = 369;
    extern const int DATA_TYPE_CANNOT_BE_USED_IN_TABLES = 370;
    extern const int INCONSISTENT_CLUSTER_DEFINITION = 371;
    extern const int SESSION_NOT_FOUND = 372;
    extern const int SESSION_IS_LOCKED = 373;
    extern const int INVALID_SESSION_TIMEOUT = 374;
    extern const int CANNOT_DLOPEN = 375;
    extern const int CANNOT_PARSE_UUID = 376;
    extern const int ILLEGAL_SYNTAX_FOR_DATA_TYPE = 377;
    extern const int DATA_TYPE_CANNOT_HAVE_ARGUMENTS = 378;
    extern const int UNKNOWN_STATUS_OF_DISTRIBUTED_DDL_TASK = 379;
    extern const int CANNOT_KILL = 380;
    extern const int HTTP_LENGTH_REQUIRED = 381;
    extern const int CANNOT_LOAD_CATBOOST_MODEL = 382;
    extern const int CANNOT_APPLY_CATBOOST_MODEL = 383;
    extern const int PART_IS_TEMPORARILY_LOCKED = 384;
    extern const int MULTIPLE_STREAMS_REQUIRED = 385;
    extern const int NO_COMMON_TYPE = 386;
    extern const int DICTIONARY_ALREADY_EXISTS = 387;
    extern const int CANNOT_ASSIGN_OPTIMIZE = 388;
    extern const int INSERT_WAS_DEDUPLICATED = 389;
    extern const int CANNOT_GET_CREATE_TABLE_QUERY = 390;
    extern const int EXTERNAL_LIBRARY_ERROR = 391;
    extern const int QUERY_IS_PROHIBITED = 392;
    extern const int THERE_IS_NO_QUERY = 393;
    extern const int QUERY_WAS_CANCELLED = 394;
    extern const int FUNCTION_THROW_IF_VALUE_IS_NON_ZERO = 395;
    extern const int TOO_MANY_ROWS_OR_BYTES = 396;
    extern const int QUERY_IS_NOT_SUPPORTED_IN_MATERIALIZED_VIEW = 397;
    extern const int UNKNOWN_MUTATION_COMMAND = 398;
    extern const int FORMAT_IS_NOT_SUITABLE_FOR_OUTPUT = 399;
    extern const int CANNOT_STAT = 400;
    extern const int FEATURE_IS_NOT_ENABLED_AT_BUILD_TIME = 401;
    extern const int CANNOT_IOSETUP = 402;
    extern const int INVALID_JOIN_ON_EXPRESSION = 403;
    extern const int BAD_ODBC_CONNECTION_STRING = 404;
    extern const int PARTITION_SIZE_EXCEEDS_MAX_DROP_SIZE_LIMIT = 405;
    extern const int TOP_AND_LIMIT_TOGETHER = 406;
    extern const int DECIMAL_OVERFLOW = 407;
    extern const int BAD_REQUEST_PARAMETER = 408;
    extern const int EXTERNAL_EXECUTABLE_NOT_FOUND = 409;
    extern const int EXTERNAL_SERVER_IS_NOT_RESPONDING = 410;
    extern const int PTHREAD_ERROR = 411;
    extern const int NETLINK_ERROR = 412;
    extern const int CANNOT_SET_SIGNAL_HANDLER = 413;
    extern const int ALL_REPLICAS_LOST = 415;
    extern const int REPLICA_STATUS_CHANGED = 416;
    extern const int EXPECTED_ALL_OR_ANY = 417;
    extern const int UNKNOWN_JOIN = 418;
    extern const int MULTIPLE_ASSIGNMENTS_TO_COLUMN = 419;
    extern const int CANNOT_UPDATE_COLUMN = 420;
    extern const int CANNOT_ADD_DIFFERENT_AGGREGATE_STATES = 421;
    extern const int UNSUPPORTED_URI_SCHEME = 422;
    extern const int CANNOT_GETTIMEOFDAY = 423;
    extern const int CANNOT_LINK = 424;
    extern const int SYSTEM_ERROR = 425;
    extern const int CANNOT_COMPILE_REGEXP = 427;
    extern const int UNKNOWN_LOG_LEVEL = 428;
    extern const int FAILED_TO_GETPWUID = 429;
    extern const int MISMATCHING_USERS_FOR_PROCESS_AND_DATA = 430;
    extern const int ILLEGAL_SYNTAX_FOR_CODEC_TYPE = 431;
    extern const int UNKNOWN_CODEC = 432;
    extern const int ILLEGAL_CODEC_PARAMETER = 433;
    extern const int CANNOT_PARSE_PROTOBUF_SCHEMA = 434;
    extern const int NO_DATA_FOR_REQUIRED_PROTOBUF_FIELD = 435;
    extern const int PROTOBUF_BAD_CAST = 436;
    extern const int PROTOBUF_FIELD_NOT_REPEATED = 437;
    extern const int DATA_TYPE_CANNOT_BE_PROMOTED = 438;
    extern const int CANNOT_SCHEDULE_TASK = 439;
    extern const int INVALID_LIMIT_EXPRESSION = 440;
    extern const int CANNOT_PARSE_DOMAIN_VALUE_FROM_STRING = 441;
    extern const int BAD_DATABASE_FOR_TEMPORARY_TABLE = 442;
    extern const int NO_COMMON_COLUMNS_WITH_PROTOBUF_SCHEMA = 443;
    extern const int UNKNOWN_PROTOBUF_FORMAT = 444;
    extern const int CANNOT_MPROTECT = 445;
    extern const int FUNCTION_NOT_ALLOWED = 446;
    extern const int HYPERSCAN_CANNOT_SCAN_TEXT = 447;
    extern const int BROTLI_READ_FAILED = 448;
    extern const int BROTLI_WRITE_FAILED = 449;
    extern const int BAD_TTL_EXPRESSION = 450;
    extern const int BAD_TTL_FILE = 451;
    extern const int SETTING_CONSTRAINT_VIOLATION = 452;
    extern const int MYSQL_CLIENT_INSUFFICIENT_CAPABILITIES = 453;
    extern const int OPENSSL_ERROR = 454;
    extern const int SUSPICIOUS_TYPE_FOR_LOW_CARDINALITY = 455;
    extern const int UNKNOWN_QUERY_PARAMETER = 456;
    extern const int BAD_QUERY_PARAMETER = 457;
    extern const int CANNOT_UNLINK = 458;
    extern const int CANNOT_SET_THREAD_PRIORITY = 459;
    extern const int CANNOT_CREATE_TIMER = 460;
    extern const int CANNOT_SET_TIMER_PERIOD = 461;
    extern const int CANNOT_DELETE_TIMER = 462;
    extern const int CANNOT_FCNTL = 463;
    extern const int CANNOT_PARSE_ELF = 464;
    extern const int CANNOT_PARSE_DWARF = 465;
    extern const int INSECURE_PATH = 466;
    extern const int CANNOT_PARSE_BOOL = 467;
    extern const int CANNOT_PTHREAD_ATTR = 468;
    extern const int VIOLATED_CONSTRAINT = 469;
    extern const int QUERY_IS_NOT_SUPPORTED_IN_LIVE_VIEW = 470;
    extern const int INVALID_SETTING_VALUE = 471;
    extern const int READONLY_SETTING = 472;
    extern const int DEADLOCK_AVOIDED = 473;
    extern const int INVALID_TEMPLATE_FORMAT = 474;
    extern const int INVALID_WITH_FILL_EXPRESSION = 475;
    extern const int WITH_TIES_WITHOUT_ORDER_BY = 476;
    extern const int INVALID_USAGE_OF_INPUT = 477;
    extern const int UNKNOWN_POLICY = 478;
    extern const int UNKNOWN_DISK = 479;
    extern const int UNKNOWN_PROTOCOL = 480;
    extern const int PATH_ACCESS_DENIED = 481;
    extern const int DICTIONARY_ACCESS_DENIED = 482;
    extern const int TOO_MANY_REDIRECTS = 483;
    extern const int INTERNAL_REDIS_ERROR = 484;
    extern const int SCALAR_ALREADY_EXISTS = 485;
    extern const int CANNOT_GET_CREATE_DICTIONARY_QUERY = 487;
    extern const int UNKNOWN_DICTIONARY = 488;
    extern const int INCORRECT_DICTIONARY_DEFINITION = 489;
    extern const int CANNOT_FORMAT_DATETIME = 490;
    extern const int UNACCEPTABLE_URL = 491;
    extern const int ACCESS_ENTITY_NOT_FOUND = 492;
    extern const int ACCESS_ENTITY_ALREADY_EXISTS = 493;
    extern const int ACCESS_ENTITY_FOUND_DUPLICATES = 494;
    extern const int ACCESS_STORAGE_READONLY = 495;
    extern const int QUOTA_REQUIRES_CLIENT_KEY = 496;
    extern const int ACCESS_DENIED = 497;
    extern const int LIMIT_BY_WITH_TIES_IS_NOT_SUPPORTED = 498;
    extern const int S3_ERROR = 499;
    extern const int CANNOT_CREATE_DATABASE = 501;
    extern const int CANNOT_SIGQUEUE = 502;
    extern const int AGGREGATE_FUNCTION_THROW = 503;
    extern const int FILE_ALREADY_EXISTS = 504;
    extern const int CANNOT_DELETE_DIRECTORY = 505;
    extern const int UNEXPECTED_ERROR_CODE = 506;
    extern const int UNABLE_TO_SKIP_UNUSED_SHARDS = 507;
    extern const int UNKNOWN_ACCESS_TYPE = 508;
    extern const int INVALID_GRANT = 509;
    extern const int CACHE_DICTIONARY_UPDATE_FAIL = 510;
    extern const int UNKNOWN_ROLE = 511;
    extern const int SET_NON_GRANTED_ROLE = 512;
    extern const int UNKNOWN_PART_TYPE = 513;
    extern const int ACCESS_STORAGE_FOR_INSERTION_NOT_FOUND = 514;
    extern const int INCORRECT_ACCESS_ENTITY_DEFINITION = 515;
    extern const int AUTHENTICATION_FAILED = 516;
    extern const int CANNOT_ASSIGN_ALTER = 517;
    extern const int CANNOT_COMMIT_OFFSET = 518;
    extern const int NO_REMOTE_SHARD_AVAILABLE = 519;
    extern const int CANNOT_DETACH_DICTIONARY_AS_TABLE = 520;
    extern const int ATOMIC_RENAME_FAIL = 521;
    extern const int OPENCL_ERROR = 522;
    extern const int UNKNOWN_ROW_POLICY = 523;
    extern const int ALTER_OF_COLUMN_IS_FORBIDDEN = 524;
    extern const int INCORRECT_DISK_INDEX = 525;
    extern const int UNKNOWN_VOLUME_TYPE = 526;
    extern const int NO_SUITABLE_FUNCTION_IMPLEMENTATION = 527;
    extern const int CASSANDRA_INTERNAL_ERROR = 528;
    extern const int NOT_A_LEADER = 529;
    extern const int CANNOT_CONNECT_RABBITMQ = 530;
<<<<<<< HEAD
    extern const int LDAP_ERROR = 531;
=======
    extern const int CANNOT_FSTAT = 531;
>>>>>>> 5c4f518d

    extern const int KEEPER_EXCEPTION = 999;
    extern const int POCO_EXCEPTION = 1000;
    extern const int STD_EXCEPTION = 1001;
    extern const int UNKNOWN_EXCEPTION = 1002;

    extern const int CONDITIONAL_TREE_PARENT_NOT_FOUND = 2001;
    extern const int ILLEGAL_PROJECTION_MANIPULATOR = 2002;
    extern const int UNRECOGNIZED_ARGUMENTS = 2003;
}

}<|MERGE_RESOLUTION|>--- conflicted
+++ resolved
@@ -497,11 +497,8 @@
     extern const int CASSANDRA_INTERNAL_ERROR = 528;
     extern const int NOT_A_LEADER = 529;
     extern const int CANNOT_CONNECT_RABBITMQ = 530;
-<<<<<<< HEAD
-    extern const int LDAP_ERROR = 531;
-=======
     extern const int CANNOT_FSTAT = 531;
->>>>>>> 5c4f518d
+    extern const int LDAP_ERROR = 532;
 
     extern const int KEEPER_EXCEPTION = 999;
     extern const int POCO_EXCEPTION = 1000;
