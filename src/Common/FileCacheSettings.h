#pragma once

#include <Common/FileCache_fwd.h>

namespace Poco { namespace Util { class AbstractConfiguration; } }

namespace DB
{

struct FileCacheSettings
{
    size_t max_size = 0;
    size_t max_elements = REMOTE_FS_OBJECTS_CACHE_DEFAULT_MAX_ELEMENTS;
    size_t max_file_segment_size = REMOTE_FS_OBJECTS_CACHE_DEFAULT_MAX_FILE_SEGMENT_SIZE;
    bool cache_on_write_operations = false;
<<<<<<< HEAD
    bool do_not_evict_index_and_mark_files = true;
    bool allow_remove_persistent_cache_by_default = true;
=======
    bool enable_filesystem_query_cache_limit = false;
>>>>>>> 88dfcaa8

    size_t enable_cache_hits_threshold = REMOTE_FS_OBJECTS_CACHE_ENABLE_HITS_THRESHOLD;

    void loadFromConfig(const Poco::Util::AbstractConfiguration & config, const std::string & config_prefix);
};

}<|MERGE_RESOLUTION|>--- conflicted
+++ resolved
@@ -12,15 +12,14 @@
     size_t max_size = 0;
     size_t max_elements = REMOTE_FS_OBJECTS_CACHE_DEFAULT_MAX_ELEMENTS;
     size_t max_file_segment_size = REMOTE_FS_OBJECTS_CACHE_DEFAULT_MAX_FILE_SEGMENT_SIZE;
+
     bool cache_on_write_operations = false;
-<<<<<<< HEAD
+
+    size_t enable_cache_hits_threshold = REMOTE_FS_OBJECTS_CACHE_ENABLE_HITS_THRESHOLD;
+    bool enable_filesystem_query_cache_limit = false;
+
     bool do_not_evict_index_and_mark_files = true;
     bool allow_remove_persistent_cache_by_default = true;
-=======
-    bool enable_filesystem_query_cache_limit = false;
->>>>>>> 88dfcaa8
-
-    size_t enable_cache_hits_threshold = REMOTE_FS_OBJECTS_CACHE_ENABLE_HITS_THRESHOLD;
 
     void loadFromConfig(const Poco::Util::AbstractConfiguration & config, const std::string & config_prefix);
 };
