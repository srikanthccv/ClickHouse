#include <Common/MemoryTracker.h>
#include <Common/CurrentThread.h>

#include <Common/CurrentMemoryTracker.h>


#ifdef MEMORY_TRACKER_DEBUG_CHECKS
thread_local bool memory_tracker_always_throw_logical_error_on_allocation = false;
#endif

namespace DB
{
namespace ErrorCodes
{
    extern const int LOGICAL_ERROR;
}
}

namespace
{

MemoryTracker * getMemoryTracker()
{
    if (auto * thread_memory_tracker = DB::CurrentThread::getMemoryTracker())
        return thread_memory_tracker;

    /// Once the main thread is initialized,
    /// total_memory_tracker is initialized too.
    /// And can be used, since MainThreadStatus is required for profiling.
    if (DB::MainThreadStatus::get())
        return &total_memory_tracker;

    return nullptr;
}

}

using DB::current_thread;

AllocationTrace CurrentMemoryTracker::allocImpl(Int64 size, bool throw_if_memory_exceeded)
{
#ifdef MEMORY_TRACKER_DEBUG_CHECKS
    if (unlikely(memory_tracker_always_throw_logical_error_on_allocation))
    {
        memory_tracker_always_throw_logical_error_on_allocation = false;
        throw DB::Exception(DB::ErrorCodes::LOGICAL_ERROR, "Memory tracker: allocations not allowed.");
    }
#endif

    if (auto * memory_tracker = getMemoryTracker())
    {
        if (current_thread)
        {
            Int64 will_be = current_thread->untracked_memory + size;

            if (will_be > current_thread->untracked_memory_limit)
            {
                memory_tracker->allocImpl(will_be, throw_if_memory_exceeded);
                current_thread->untracked_memory = 0;
<<<<<<< HEAD
                return memory_tracker->allocImpl(tmp, throw_if_memory_exceeded);
=======
            }
            else
            {
                /// Update after successful allocations,
                /// since failed allocations should not be take into account.
                current_thread->untracked_memory = will_be;
>>>>>>> e5734161
            }
        }
        /// total_memory_tracker only, ignore untracked_memory
        else
        {
            return memory_tracker->allocImpl(size, throw_if_memory_exceeded);
        }

        return AllocationTrace(memory_tracker->getSampleProbability());
    }

    return AllocationTrace(0);
}

void CurrentMemoryTracker::check()
{
    if (auto * memory_tracker = getMemoryTracker())
        std::ignore = memory_tracker->allocImpl(0, true);
}

AllocationTrace CurrentMemoryTracker::alloc(Int64 size)
{
    bool throw_if_memory_exceeded = true;
    return allocImpl(size, throw_if_memory_exceeded);
}

AllocationTrace CurrentMemoryTracker::allocNoThrow(Int64 size)
{
    bool throw_if_memory_exceeded = false;
    return allocImpl(size, throw_if_memory_exceeded);
}

AllocationTrace CurrentMemoryTracker::realloc(Int64 old_size, Int64 new_size)
{
    Int64 addition = new_size - old_size;
    return addition > 0 ? alloc(addition) : free(-addition);
}

AllocationTrace CurrentMemoryTracker::free(Int64 size)
{
    if (auto * memory_tracker = getMemoryTracker())
    {
        if (current_thread)
        {
            current_thread->untracked_memory -= size;
            if (current_thread->untracked_memory < -current_thread->untracked_memory_limit)
            {
                Int64 untracked_memory = current_thread->untracked_memory;
                current_thread->untracked_memory = 0;
                return memory_tracker->free(-untracked_memory);
            }
        }
        /// total_memory_tracker only, ignore untracked_memory
        else
        {
            return memory_tracker->free(size);
        }

        return AllocationTrace(memory_tracker->getSampleProbability());
    }

    return AllocationTrace(0);
}
<|MERGE_RESOLUTION|>--- conflicted
+++ resolved
@@ -55,18 +55,15 @@
 
             if (will_be > current_thread->untracked_memory_limit)
             {
-                memory_tracker->allocImpl(will_be, throw_if_memory_exceeded);
+                auto res = memory_tracker->allocImpl(will_be, throw_if_memory_exceeded);
                 current_thread->untracked_memory = 0;
-<<<<<<< HEAD
-                return memory_tracker->allocImpl(tmp, throw_if_memory_exceeded);
-=======
+                return res;
             }
             else
             {
                 /// Update after successful allocations,
                 /// since failed allocations should not be take into account.
                 current_thread->untracked_memory = will_be;
->>>>>>> e5734161
             }
         }
         /// total_memory_tracker only, ignore untracked_memory
