#pragma once

#include <Common/NamePrompter.h>
#include <Core/BaseSettings.h>
#include <Core/SettingsEnums.h>
#include <Core/Defines.h>
#include <IO/ReadSettings.h>
#include <base/unit.h>


namespace Poco::Util
{
    class AbstractConfiguration;
}

namespace boost::program_options
{
    class options_description;
}


namespace DB
{
class IColumn;

/** List of settings: type, name, default value, description, flags
  *
  * This looks rather unconvenient. It is done that way to avoid repeating settings in different places.
  * Note: as an alternative, we could implement settings to be completely dynamic in form of map: String -> Field,
  *  but we are not going to do it, because settings is used everywhere as static struct fields.
  *
  * `flags` can be either 0 or IMPORTANT.
  * A setting is "IMPORTANT" if it affects the results of queries and can't be ignored by older versions.
  *
  * When adding new settings that control some backward incompatible changes or when changing some settings values,
  * consider adding them to settings changes history in SettingsChangesHistory.h for special `compatibility` setting
  * to work correctly.
  */

#define COMMON_SETTINGS(M) \
    M(Dialect, dialect, Dialect::clickhouse, "Which dialect will be used to parse query", 0)\
    M(UInt64, min_compress_block_size, 65536, "The actual size of the block to compress, if the uncompressed data less than max_compress_block_size is no less than this value and no less than the volume of data for one mark.", 0) \
    M(UInt64, max_compress_block_size, 1048576, "The maximum size of blocks of uncompressed data before compressing for writing to a table.", 0) \
    M(UInt64, max_block_size, DEFAULT_BLOCK_SIZE, "Maximum block size for reading", 0) \
    M(UInt64, max_insert_block_size, DEFAULT_INSERT_BLOCK_SIZE, "The maximum block size for insertion, if we control the creation of blocks for insertion.", 0) \
    M(UInt64, min_insert_block_size_rows, DEFAULT_INSERT_BLOCK_SIZE, "Squash blocks passed to INSERT query to specified size in rows, if blocks are not big enough.", 0) \
    M(UInt64, min_insert_block_size_bytes, (DEFAULT_INSERT_BLOCK_SIZE * 256), "Squash blocks passed to INSERT query to specified size in bytes, if blocks are not big enough.", 0) \
    M(UInt64, min_insert_block_size_rows_for_materialized_views, 0, "Like min_insert_block_size_rows, but applied only during pushing to MATERIALIZED VIEW (default: min_insert_block_size_rows)", 0) \
    M(UInt64, min_insert_block_size_bytes_for_materialized_views, 0, "Like min_insert_block_size_bytes, but applied only during pushing to MATERIALIZED VIEW (default: min_insert_block_size_bytes)", 0) \
    M(UInt64, max_joined_block_size_rows, DEFAULT_BLOCK_SIZE, "Maximum block size for JOIN result (if join algorithm supports it). 0 means unlimited.", 0) \
    M(UInt64, max_insert_threads, 0, "The maximum number of threads to execute the INSERT SELECT query. Values 0 or 1 means that INSERT SELECT is not run in parallel. Higher values will lead to higher memory usage. Parallel INSERT SELECT has effect only if the SELECT part is run on parallel, see 'max_threads' setting.", 0) \
    M(UInt64, max_insert_delayed_streams_for_parallel_write, 0, "The maximum number of streams (columns) to delay final part flush. Default - auto (1000 in case of underlying storage supports parallel write, for example S3 and disabled otherwise)", 0) \
    M(UInt64, max_final_threads, 16, "The maximum number of threads to read from table with FINAL.", 0) \
    M(MaxThreads, max_threads, 0, "The maximum number of threads to execute the request. By default, it is determined automatically.", 0) \
    M(MaxThreads, max_download_threads, 4, "The maximum number of threads to download data (e.g. for URL engine).", 0) \
    M(UInt64, max_download_buffer_size, 10*1024*1024, "The maximal size of buffer for parallel downloading (e.g. for URL engine) per each thread.", 0) \
    M(UInt64, max_read_buffer_size, DBMS_DEFAULT_BUFFER_SIZE, "The maximum size of the buffer to read from the filesystem.", 0) \
    M(UInt64, max_distributed_connections, 1024, "The maximum number of connections for distributed processing of one query (should be greater than max_threads).", 0) \
    M(UInt64, max_query_size, DBMS_DEFAULT_MAX_QUERY_SIZE, "Which part of the query can be read into RAM for parsing (the remaining data for INSERT, if any, is read later)", 0) \
    M(UInt64, interactive_delay, 100000, "The interval in microseconds to check if the request is cancelled, and to send progress info.", 0) \
    M(Seconds, connect_timeout, DBMS_DEFAULT_CONNECT_TIMEOUT_SEC, "Connection timeout if there are no replicas.", 0) \
    M(Milliseconds, connect_timeout_with_failover_ms, 50, "Connection timeout for selecting first healthy replica.", 0) \
    M(Milliseconds, connect_timeout_with_failover_secure_ms, 100, "Connection timeout for selecting first healthy replica (for secure connections).", 0) \
    M(Seconds, receive_timeout, DBMS_DEFAULT_RECEIVE_TIMEOUT_SEC, "Timeout for receiving data from network, in seconds. If no bytes were received in this interval, exception is thrown. If you set this setting on client, the 'send_timeout' for the socket will be also set on the corresponding connection end on the server.", 0) \
    M(Seconds, send_timeout, DBMS_DEFAULT_SEND_TIMEOUT_SEC, "Timeout for sending data to network, in seconds. If client needs to sent some data, but it did not able to send any bytes in this interval, exception is thrown. If you set this setting on client, the 'receive_timeout' for the socket will be also set on the corresponding connection end on the server.", 0) \
    M(Seconds, drain_timeout, 3, "Timeout for draining remote connections, -1 means synchronous drain without ignoring errors", 0) \
    M(Seconds, tcp_keep_alive_timeout, 290 /* less than DBMS_DEFAULT_RECEIVE_TIMEOUT_SEC */, "The time in seconds the connection needs to remain idle before TCP starts sending keepalive probes", 0) \
    M(Milliseconds, hedged_connection_timeout_ms, 100, "Connection timeout for establishing connection with replica for Hedged requests", 0) \
    M(Milliseconds, receive_data_timeout_ms, 2000, "Connection timeout for receiving first packet of data or packet with positive progress from replica", 0) \
    M(Bool, use_hedged_requests, true, "Use hedged requests for distributed queries", 0) \
    M(Bool, allow_changing_replica_until_first_data_packet, false, "Allow HedgedConnections to change replica until receiving first data packet", 0) \
    M(Milliseconds, queue_max_wait_ms, 0, "The wait time in the request queue, if the number of concurrent requests exceeds the maximum.", 0) \
    M(Milliseconds, connection_pool_max_wait_ms, 0, "The wait time when the connection pool is full.", 0) \
    M(Milliseconds, replace_running_query_max_wait_ms, 5000, "The wait time for running query with the same query_id to finish when setting 'replace_running_query' is active.", 0) \
    M(Milliseconds, kafka_max_wait_ms, 5000, "The wait time for reading from Kafka before retry.", 0) \
    M(Milliseconds, rabbitmq_max_wait_ms, 5000, "The wait time for reading from RabbitMQ before retry.", 0) \
    M(UInt64, poll_interval, DBMS_DEFAULT_POLL_INTERVAL, "Block at the query wait loop on the server for the specified number of seconds.", 0) \
    M(UInt64, idle_connection_timeout, 3600, "Close idle TCP connections after specified number of seconds.", 0) \
    M(UInt64, distributed_connections_pool_size, 1024, "Maximum number of connections with one remote server in the pool.", 0) \
    M(UInt64, connections_with_failover_max_tries, DBMS_CONNECTION_POOL_WITH_FAILOVER_DEFAULT_MAX_TRIES, "The maximum number of attempts to connect to replicas.", 0) \
    M(UInt64, s3_min_upload_part_size, 16*1024*1024, "The minimum size of part to upload during multipart upload to S3.", 0) \
    M(UInt64, s3_max_upload_part_size, 5ull*1024*1024*1024, "The maximum size of part to upload during multipart upload to S3.", 0) \
    M(UInt64, s3_upload_part_size_multiply_factor, 2, "Multiply s3_min_upload_part_size by this factor each time s3_multiply_parts_count_threshold parts were uploaded from a single write to S3.", 0) \
    M(UInt64, s3_upload_part_size_multiply_parts_count_threshold, 500, "Each time this number of parts was uploaded to S3 s3_min_upload_part_size multiplied by s3_upload_part_size_multiply_factor.", 0) \
    M(UInt64, s3_max_single_part_upload_size, 32*1024*1024, "The maximum size of object to upload using singlepart upload to S3.", 0) \
    M(UInt64, s3_max_single_read_retries, 4, "The maximum number of retries during single S3 read.", 0) \
    M(UInt64, s3_max_unexpected_write_error_retries, 4, "The maximum number of retries in case of unexpected errors during S3 write.", 0) \
    M(UInt64, s3_max_redirects, 10, "Max number of S3 redirects hops allowed.", 0) \
    M(UInt64, s3_max_connections, 1024, "The maximum number of connections per server.", 0) \
    M(UInt64, s3_max_get_rps, 0, "Limit on S3 GET request per second rate before throttling. Zero means unlimited.", 0) \
    M(UInt64, s3_max_get_burst, 0, "Max number of requests that can be issued simultaneously before hitting request per second limit. By default (0) equals to `s3_max_get_rps`", 0) \
    M(UInt64, s3_max_put_rps, 0, "Limit on S3 PUT request per second rate before throttling. Zero means unlimited.", 0) \
    M(UInt64, s3_max_put_burst, 0, "Max number of requests that can be issued simultaneously before hitting request per second limit. By default (0) equals to `s3_max_put_rps`", 0) \
    M(UInt64, s3_list_object_keys_size, 1000, "Maximum number of files that could be returned in batch by ListObject request", 0) \
    M(Bool, s3_truncate_on_insert, false, "Enables or disables truncate before insert in s3 engine tables.", 0) \
    M(Bool, s3_create_new_file_on_insert, false, "Enables or disables creating a new file on each insert in s3 engine tables", 0) \
    M(Bool, s3_check_objects_after_upload, false, "Check each uploaded object to s3 with head request to be sure that upload was successful", 0) \
    M(Bool, s3_allow_parallel_part_upload, true, "Use multiple threads for s3 multipart upload. It may lead to slightly higher memory usage", 0) \
    M(Bool, enable_s3_requests_logging, false, "Enable very explicit logging of S3 requests. Makes sense for debug only.", 0) \
    M(UInt64, hdfs_replication, 0, "The actual number of replications can be specified when the hdfs file is created.", 0) \
    M(Bool, hdfs_truncate_on_insert, false, "Enables or disables truncate before insert in s3 engine tables", 0) \
    M(Bool, hdfs_create_new_file_on_insert, false, "Enables or disables creating a new file on each insert in hdfs engine tables", 0) \
    M(UInt64, hsts_max_age, 0, "Expired time for hsts. 0 means disable HSTS.", 0) \
    M(Bool, extremes, false, "Calculate minimums and maximums of the result columns. They can be output in JSON-formats.", IMPORTANT) \
    M(Bool, use_uncompressed_cache, false, "Whether to use the cache of uncompressed blocks.", 0) \
    M(Bool, replace_running_query, false, "Whether the running request should be canceled with the same id as the new one.", 0) \
    M(UInt64, max_replicated_fetches_network_bandwidth_for_server, 0, "The maximum speed of data exchange over the network in bytes per second for replicated fetches. Zero means unlimited. Only has meaning at server startup.", 0) \
    M(UInt64, max_replicated_sends_network_bandwidth_for_server, 0, "The maximum speed of data exchange over the network in bytes per second for replicated sends. Zero means unlimited. Only has meaning at server startup.", 0) \
    M(UInt64, max_remote_read_network_bandwidth_for_server, 0, "The maximum speed of data exchange over the network in bytes per second for read. Zero means unlimited. Only has meaning at server startup.", 0) \
    M(UInt64, max_remote_write_network_bandwidth_for_server, 0, "The maximum speed of data exchange over the network in bytes per second for write. Zero means unlimited. Only has meaning at server startup.", 0) \
    M(Bool, stream_like_engine_allow_direct_select, false, "Allow direct SELECT query for Kafka, RabbitMQ, FileLog, Redis Streams and NATS engines. In case there are attached materialized views, SELECT query is not allowed even if this setting is enabled.", 0) \
    M(String, stream_like_engine_insert_queue, "", "When stream like engine reads from multiple queues, user will need to select one queue to insert into when writing. Used by Redis Streams and NATS.", 0) \
    \
    M(Milliseconds, distributed_directory_monitor_sleep_time_ms, 100, "Sleep time for StorageDistributed DirectoryMonitors, in case of any errors delay grows exponentially.", 0) \
    M(Milliseconds, distributed_directory_monitor_max_sleep_time_ms, 30000, "Maximum sleep time for StorageDistributed DirectoryMonitors, it limits exponential growth too.", 0) \
    \
    M(Bool, distributed_directory_monitor_batch_inserts, false, "Should StorageDistributed DirectoryMonitors try to batch individual inserts into bigger ones.", 0) \
    M(Bool, distributed_directory_monitor_split_batch_on_failure, false, "Should StorageDistributed DirectoryMonitors try to split batch into smaller in case of failures.", 0) \
    \
    M(Bool, optimize_move_to_prewhere, true, "Allows disabling WHERE to PREWHERE optimization in SELECT queries from MergeTree.", 0) \
    M(Bool, optimize_move_to_prewhere_if_final, false, "If query has `FINAL`, the optimization `move_to_prewhere` is not always correct and it is enabled only if both settings `optimize_move_to_prewhere` and `optimize_move_to_prewhere_if_final` are turned on", 0) \
    \
    M(UInt64, replication_alter_partitions_sync, 1, "Wait for actions to manipulate the partitions. 0 - do not wait, 1 - wait for execution only of itself, 2 - wait for everyone.", 0) \
    M(Int64, replication_wait_for_inactive_replica_timeout, 120, "Wait for inactive replica to execute ALTER/OPTIMIZE. Time in seconds, 0 - do not wait, negative - wait for unlimited time.", 0) \
    \
    M(LoadBalancing, load_balancing, LoadBalancing::RANDOM, "Which replicas (among healthy replicas) to preferably send a query to (on the first attempt) for distributed processing.", 0) \
    M(UInt64, load_balancing_first_offset, 0, "Which replica to preferably send a query when FIRST_OR_RANDOM load balancing strategy is used.", 0) \
    \
    M(TotalsMode, totals_mode, TotalsMode::AFTER_HAVING_EXCLUSIVE, "How to calculate TOTALS when HAVING is present, as well as when max_rows_to_group_by and group_by_overflow_mode = ‘any’ are present.", IMPORTANT) \
    M(Float, totals_auto_threshold, 0.5, "The threshold for totals_mode = 'auto'.", 0) \
    \
    M(Bool, allow_suspicious_low_cardinality_types, false, "In CREATE TABLE statement allows specifying LowCardinality modifier for types of small fixed size (8 or less). Enabling this may increase merge times and memory consumption.", 0) \
    M(Bool, allow_suspicious_fixed_string_types, false, "In CREATE TABLE statement allows creating columns of type FixedString(n) with n > 256. FixedString with length >= 256 is suspicious and most likely indicates misusage", 0) \
    M(Bool, compile_expressions, true, "Compile some scalar functions and operators to native code.", 0) \
    M(UInt64, min_count_to_compile_expression, 3, "The number of identical expressions before they are JIT-compiled", 0) \
    M(Bool, compile_aggregate_expressions, true, "Compile aggregate functions to native code.", 0) \
    M(UInt64, min_count_to_compile_aggregate_expression, 3, "The number of identical aggregate expressions before they are JIT-compiled", 0) \
    M(Bool, compile_sort_description, true, "Compile sort description to native code.", 0) \
    M(UInt64, min_count_to_compile_sort_description, 3, "The number of identical sort descriptions before they are JIT-compiled", 0) \
    M(UInt64, group_by_two_level_threshold, 100000, "From what number of keys, a two-level aggregation starts. 0 - the threshold is not set.", 0) \
    M(UInt64, group_by_two_level_threshold_bytes, 50000000, "From what size of the aggregation state in bytes, a two-level aggregation begins to be used. 0 - the threshold is not set. Two-level aggregation is used when at least one of the thresholds is triggered.", 0) \
    M(Bool, distributed_aggregation_memory_efficient, true, "Is the memory-saving mode of distributed aggregation enabled.", 0) \
    M(UInt64, aggregation_memory_efficient_merge_threads, 0, "Number of threads to use for merge intermediate aggregation results in memory efficient mode. When bigger, then more memory is consumed. 0 means - same as 'max_threads'.", 0) \
    M(Bool, enable_memory_bound_merging_of_aggregation_results, false, "Enable memory bound merging strategy for aggregation. Set it to true only if all nodes of your clusters have versions >= 22.12.", 0) \
    M(Bool, enable_positional_arguments, true, "Enable positional arguments in ORDER BY, GROUP BY and LIMIT BY", 0) \
    M(Bool, enable_extended_results_for_datetime_functions, false, "Enable date functions like toLastDayOfMonth return Date32 results (instead of Date results) for Date32/DateTime64 arguments.", 0) \
    \
    M(Bool, group_by_use_nulls, false, "Treat columns mentioned in ROLLUP, CUBE or GROUPING SETS as Nullable", 0) \
    \
    M(UInt64, max_parallel_replicas, 1, "The maximum number of replicas of each shard used when the query is executed. For consistency (to get different parts of the same partition), this option only works for the specified sampling key. The lag of the replicas is not controlled.", 0) \
    M(UInt64, parallel_replicas_count, 0, "This is internal setting that should not be used directly and represents an implementation detail of the 'parallel replicas' mode. This setting will be automatically set up by the initiator server for distributed queries to the number of parallel replicas participating in query processing.", 0) \
    M(UInt64, parallel_replica_offset, 0, "This is internal setting that should not be used directly and represents an implementation detail of the 'parallel replicas' mode. This setting will be automatically set up by the initiator server for distributed queries to the index of the replica participating in query processing among parallel replicas.", 0) \
    \
    M(Bool, allow_experimental_parallel_reading_from_replicas, false, "If true, ClickHouse will send a SELECT query to all replicas of a table. It will work for any kind on MergeTree table.", 0) \
    \
    M(Bool, skip_unavailable_shards, false, "If true, ClickHouse silently skips unavailable shards and nodes unresolvable through DNS. Shard is marked as unavailable when none of the replicas can be reached.", 0) \
    \
    M(UInt64, parallel_distributed_insert_select, 0, "Process distributed INSERT SELECT query in the same cluster on local tables on every shard; if set to 1 - SELECT is executed on each shard; if set to 2 - SELECT and INSERT are executed on each shard", 0) \
    M(UInt64, distributed_group_by_no_merge, 0, "If 1, Do not merge aggregation states from different servers for distributed queries (shards will process query up to the Complete stage, initiator just proxies the data from the shards). If 2 the initiator will apply ORDER BY and LIMIT stages (it is not in case when shard process query up to the Complete stage)", 0) \
    M(UInt64, distributed_push_down_limit, 1, "If 1, LIMIT will be applied on each shard separately. Usually you don't need to use it, since this will be done automatically if it is possible, i.e. for simple query SELECT FROM LIMIT.", 0) \
    M(Bool, optimize_distributed_group_by_sharding_key, true, "Optimize GROUP BY sharding_key queries (by avoiding costly aggregation on the initiator server).", 0) \
    M(UInt64, optimize_skip_unused_shards_limit, 1000, "Limit for number of sharding key values, turns off optimize_skip_unused_shards if the limit is reached", 0) \
    M(Bool, optimize_skip_unused_shards, false, "Assumes that data is distributed by sharding_key. Optimization to skip unused shards if SELECT query filters by sharding_key.", 0) \
    M(Bool, optimize_skip_unused_shards_rewrite_in, true, "Rewrite IN in query for remote shards to exclude values that does not belong to the shard (requires optimize_skip_unused_shards)", 0) \
    M(Bool, allow_nondeterministic_optimize_skip_unused_shards, false, "Allow non-deterministic functions (includes dictGet) in sharding_key for optimize_skip_unused_shards", 0) \
    M(UInt64, force_optimize_skip_unused_shards, 0, "Throw an exception if unused shards cannot be skipped (1 - throw only if the table has the sharding key, 2 - always throw.", 0) \
    M(UInt64, optimize_skip_unused_shards_nesting, 0, "Same as optimize_skip_unused_shards, but accept nesting level until which it will work.", 0) \
    M(UInt64, force_optimize_skip_unused_shards_nesting, 0, "Same as force_optimize_skip_unused_shards, but accept nesting level until which it will work.", 0) \
    \
    M(Bool, input_format_parallel_parsing, true, "Enable parallel parsing for some data formats.", 0) \
    M(UInt64, min_chunk_bytes_for_parallel_parsing, (10 * 1024 * 1024), "The minimum chunk size in bytes, which each thread will parse in parallel.", 0) \
    M(Bool, output_format_parallel_formatting, true, "Enable parallel formatting for some data formats.", 0) \
    \
    M(UInt64, merge_tree_min_rows_for_concurrent_read, (20 * 8192), "If at least as many lines are read from one file, the reading can be parallelized.", 0) \
    M(UInt64, merge_tree_min_bytes_for_concurrent_read, (24 * 10 * 1024 * 1024), "If at least as many bytes are read from one file, the reading can be parallelized.", 0) \
    M(UInt64, merge_tree_min_rows_for_seek, 0, "You can skip reading more than that number of rows at the price of one seek per file.", 0) \
    M(UInt64, merge_tree_min_bytes_for_seek, 0, "You can skip reading more than that number of bytes at the price of one seek per file.", 0) \
    M(UInt64, merge_tree_coarse_index_granularity, 8, "If the index segment can contain the required keys, divide it into as many parts and recursively check them.", 0) \
    M(UInt64, merge_tree_max_rows_to_use_cache, (128 * 8192), "The maximum number of rows per request, to use the cache of uncompressed data. If the request is large, the cache is not used. (For large queries not to flush out the cache.)", 0) \
    M(UInt64, merge_tree_max_bytes_to_use_cache, (192 * 10 * 1024 * 1024), "The maximum number of bytes per request, to use the cache of uncompressed data. If the request is large, the cache is not used. (For large queries not to flush out the cache.)", 0) \
    M(Bool, do_not_merge_across_partitions_select_final, false, "Merge parts only in one partition in select final", 0) \
    M(Bool, allow_experimental_inverted_index, false, "If it is set to true, allow to use experimental inverted index.", 0) \
    \
    M(UInt64, mysql_max_rows_to_insert, 65536, "The maximum number of rows in MySQL batch insertion of the MySQL storage engine", 0) \
    \
    M(UInt64, optimize_min_equality_disjunction_chain_length, 3, "The minimum length of the expression `expr = x1 OR ... expr = xN` for optimization ", 0) \
    \
    M(UInt64, min_bytes_to_use_direct_io, 0, "The minimum number of bytes for reading the data with O_DIRECT option during SELECT queries execution. 0 - disabled.", 0) \
    M(UInt64, min_bytes_to_use_mmap_io, 0, "The minimum number of bytes for reading the data with mmap option during SELECT queries execution. 0 - disabled.", 0) \
    M(Bool, checksum_on_read, true, "Validate checksums on reading. It is enabled by default and should be always enabled in production. Please do not expect any benefits in disabling this setting. It may only be used for experiments and benchmarks. The setting only applicable for tables of MergeTree family. Checksums are always validated for other table engines and when receiving data over network.", 0) \
    \
    M(Bool, force_index_by_date, false, "Throw an exception if there is a partition key in a table, and it is not used.", 0) \
    M(Bool, force_primary_key, false, "Throw an exception if there is primary key in a table, and it is not used.", 0) \
    M(Bool, use_skip_indexes, true, "Use data skipping indexes during query execution.", 0) \
    M(Bool, use_skip_indexes_if_final, false, "If query has FINAL, then skipping data based on indexes may produce incorrect result, hence disabled by default.", 0) \
    M(String, force_data_skipping_indices, "", "Comma separated list of strings or literals with the name of the data skipping indices that should be used during query execution, otherwise an exception will be thrown.", 0) \
    \
    M(Float, max_streams_to_max_threads_ratio, 1, "Allows you to use more sources than the number of threads - to more evenly distribute work across threads. It is assumed that this is a temporary solution, since it will be possible in the future to make the number of sources equal to the number of threads, but for each source to dynamically select available work for itself.", 0) \
    M(Float, max_streams_multiplier_for_merge_tables, 5, "Ask more streams when reading from Merge table. Streams will be spread across tables that Merge table will use. This allows more even distribution of work across threads and especially helpful when merged tables differ in size.", 0) \
    \
    M(String, network_compression_method, "LZ4", "Allows you to select the method of data compression when writing.", 0) \
    \
    M(Int64, network_zstd_compression_level, 1, "Allows you to select the level of ZSTD compression.", 0) \
    \
    M(Int64, zstd_window_log_max, 0, "Allows you to select the max window log of ZSTD (it will not be used for MergeTree family)", 0) \
    \
    M(UInt64, priority, 0, "Priority of the query. 1 - the highest, higher value - lower priority; 0 - do not use priorities.", 0) \
    M(Int64, os_thread_priority, 0, "If non zero - set corresponding 'nice' value for query processing threads. Can be used to adjust query priority for OS scheduler.", 0) \
    \
    M(Bool, log_queries, true, "Log requests and write the log to the system table.", 0) \
    M(Bool, log_formatted_queries, false, "Log formatted queries and write the log to the system table.", 0) \
    M(LogQueriesType, log_queries_min_type, QueryLogElementType::QUERY_START, "Minimal type in query_log to log, possible values (from low to high): QUERY_START, QUERY_FINISH, EXCEPTION_BEFORE_START, EXCEPTION_WHILE_PROCESSING.", 0) \
    M(Milliseconds, log_queries_min_query_duration_ms, 0, "Minimal time for the query to run, to get to the query_log/query_thread_log/query_views_log.", 0) \
    M(UInt64, log_queries_cut_to_length, 100000, "If query length is greater than specified threshold (in bytes), then cut query when writing to query log. Also limit length of printed query in ordinary text log.", 0) \
    M(Float, log_queries_probability, 1., "Log queries with the specified probabality.", 0) \
    \
    M(Bool, log_processors_profiles, false, "Log Processors profile events.", 0) \
    M(DistributedProductMode, distributed_product_mode, DistributedProductMode::DENY, "How are distributed subqueries performed inside IN or JOIN sections?", IMPORTANT) \
    \
    M(UInt64, max_concurrent_queries_for_all_users, 0, "The maximum number of concurrent requests for all users.", 0) \
    M(UInt64, max_concurrent_queries_for_user, 0, "The maximum number of concurrent requests per user.", 0) \
    \
    M(Bool, insert_deduplicate, true, "For INSERT queries in the replicated table, specifies that deduplication of insertings blocks should be performed", 0) \
    M(Bool, async_insert_deduplicate, false, "For async INSERT queries in the replicated table, specifies that deduplication of insertings blocks should be performed", 0) \
    \
    M(UInt64Auto, insert_quorum, 0, "For INSERT queries in the replicated table, wait writing for the specified number of replicas and linearize the addition of the data. 0 - disabled, 'auto' - use majority", 0) \
    M(Milliseconds, insert_quorum_timeout, 600000, "If the quorum of replicas did not meet in specified time (in milliseconds), exception will be thrown and insertion is aborted.", 0) \
    M(Bool, insert_quorum_parallel, true, "For quorum INSERT queries - enable to make parallel inserts without linearizability", 0) \
    M(UInt64, select_sequential_consistency, 0, "For SELECT queries from the replicated table, throw an exception if the replica does not have a chunk written with the quorum; do not read the parts that have not yet been written with the quorum.", 0) \
    M(UInt64, table_function_remote_max_addresses, 1000, "The maximum number of different shards and the maximum number of replicas of one shard in the `remote` function.", 0) \
    M(Milliseconds, read_backoff_min_latency_ms, 1000, "Setting to reduce the number of threads in case of slow reads. Pay attention only to reads that took at least that much time.", 0) \
    M(UInt64, read_backoff_max_throughput, 1048576, "Settings to reduce the number of threads in case of slow reads. Count events when the read bandwidth is less than that many bytes per second.", 0) \
    M(Milliseconds, read_backoff_min_interval_between_events_ms, 1000, "Settings to reduce the number of threads in case of slow reads. Do not pay attention to the event, if the previous one has passed less than a certain amount of time.", 0) \
    M(UInt64, read_backoff_min_events, 2, "Settings to reduce the number of threads in case of slow reads. The number of events after which the number of threads will be reduced.", 0) \
    \
    M(UInt64, read_backoff_min_concurrency, 1, "Settings to try keeping the minimal number of threads in case of slow reads.", 0) \
    \
    M(Float, memory_tracker_fault_probability, 0., "For testing of `exception safety` - throw an exception every time you allocate memory with the specified probability.", 0) \
    \
    M(Bool, enable_http_compression, false, "Compress the result if the client over HTTP said that it understands data compressed by gzip or deflate.", 0) \
    M(Int64, http_zlib_compression_level, 3, "Compression level - used if the client on HTTP said that it understands data compressed by gzip or deflate.", 0) \
    \
    M(Bool, http_native_compression_disable_checksumming_on_decompress, false, "If you uncompress the POST data from the client compressed by the native format, do not check the checksum.", 0) \
    \
    M(String, count_distinct_implementation, "uniqExact", "What aggregate function to use for implementation of count(DISTINCT ...)", 0) \
    \
    M(Bool, add_http_cors_header, false, "Write add http CORS header.", 0) \
    \
    M(UInt64, max_http_get_redirects, 0, "Max number of http GET redirects hops allowed. Make sure additional security measures are in place to prevent a malicious server to redirect your requests to unexpected services.", 0) \
    \
    M(Bool, use_client_time_zone, false, "Use client timezone for interpreting DateTime string values, instead of adopting server timezone.", 0) \
    \
    M(Bool, send_progress_in_http_headers, false, "Send progress notifications using X-ClickHouse-Progress headers. Some clients do not support high amount of HTTP headers (Python requests in particular), so it is disabled by default.", 0) \
    \
    M(UInt64, http_headers_progress_interval_ms, 100, "Do not send HTTP headers X-ClickHouse-Progress more frequently than at each specified interval.", 0) \
    \
    M(Bool, fsync_metadata, true, "Do fsync after changing metadata for tables and databases (.sql files). Could be disabled in case of poor latency on server with high load of DDL queries and high load of disk subsystem.", 0) \
    \
    M(Bool, join_use_nulls, false, "Use NULLs for non-joined rows of outer JOINs for types that can be inside Nullable. If false, use default value of corresponding columns data type.", IMPORTANT) \
    \
    M(JoinStrictness, join_default_strictness, JoinStrictness::All, "Set default strictness in JOIN query. Possible values: empty string, 'ANY', 'ALL'. If empty, query without strictness will throw exception.", 0) \
    M(Bool, any_join_distinct_right_table_keys, false, "Enable old ANY JOIN logic with many-to-one left-to-right table keys mapping for all ANY JOINs. It leads to confusing not equal results for 't1 ANY LEFT JOIN t2' and 't2 ANY RIGHT JOIN t1'. ANY RIGHT JOIN needs one-to-many keys mapping to be consistent with LEFT one.", IMPORTANT) \
    \
    M(UInt64, preferred_block_size_bytes, 1000000, "This setting adjusts the data block size for query processing and represents additional fine tune to the more rough 'max_block_size' setting. If the columns are large and with 'max_block_size' rows the block size is likely to be larger than the specified amount of bytes, its size will be lowered for better CPU cache locality.", 0) \
    \
    M(UInt64, max_replica_delay_for_distributed_queries, 300, "If set, distributed queries of Replicated tables will choose servers with replication delay in seconds less than the specified value (not inclusive). Zero means do not take delay into account.", 0) \
    M(Bool, fallback_to_stale_replicas_for_distributed_queries, true, "Suppose max_replica_delay_for_distributed_queries is set and all replicas for the queried table are stale. If this setting is enabled, the query will be performed anyway, otherwise the error will be reported.", 0) \
    M(UInt64, preferred_max_column_in_block_size_bytes, 0, "Limit on max column size in block while reading. Helps to decrease cache misses count. Should be close to L2 cache size.", 0) \
    \
    M(UInt64, parts_to_delay_insert, 0, "If the destination table contains at least that many active parts in a single partition, artificially slow down insert into table.", 0) \
    M(UInt64, parts_to_throw_insert, 0, "If more than this number active parts in a single partition of the destination table, throw 'Too many parts ...' exception.", 0) \
    M(Bool, insert_distributed_sync, false, "If setting is enabled, insert query into distributed waits until data will be sent to all nodes in cluster.", 0) \
    M(UInt64, insert_distributed_timeout, 0, "Timeout for insert query into distributed. Setting is used only with insert_distributed_sync enabled. Zero value means no timeout.", 0) \
    M(Int64, distributed_ddl_task_timeout, 180, "Timeout for DDL query responses from all hosts in cluster. If a ddl request has not been performed on all hosts, a response will contain a timeout error and a request will be executed in an async mode. Negative value means infinite. Zero means async mode.", 0) \
    M(Milliseconds, stream_flush_interval_ms, 7500, "Timeout for flushing data from streaming storages.", 0) \
    M(Milliseconds, stream_poll_timeout_ms, 500, "Timeout for polling data from/to streaming storages.", 0) \
    \
    /** Settings for testing hedged requests */ \
    M(Milliseconds, sleep_in_send_tables_status_ms, 0, "Time to sleep in sending tables status response in TCPHandler", 0) \
    M(Milliseconds, sleep_in_send_data_ms, 0, "Time to sleep in sending data in TCPHandler", 0) \
    M(Milliseconds, sleep_after_receiving_query_ms, 0, "Time to sleep after receiving query in TCPHandler", 0) \
    M(UInt64, unknown_packet_in_send_data, 0, "Send unknown packet instead of data Nth data packet", 0) \
    /** Settings for testing connection collector */ \
    M(Milliseconds, sleep_in_receive_cancel_ms, 0, "Time to sleep in receiving cancel in TCPHandler", 0) \
    \
    M(Bool, insert_allow_materialized_columns, false, "If setting is enabled, Allow materialized columns in INSERT.", 0) \
    M(Seconds, http_connection_timeout, DEFAULT_HTTP_READ_BUFFER_CONNECTION_TIMEOUT, "HTTP connection timeout.", 0) \
    M(Seconds, http_send_timeout, DEFAULT_HTTP_READ_BUFFER_TIMEOUT, "HTTP send timeout", 0) \
    M(Seconds, http_receive_timeout, DEFAULT_HTTP_READ_BUFFER_TIMEOUT, "HTTP receive timeout", 0) \
    M(UInt64, http_max_uri_size, 1048576, "Maximum URI length of HTTP request", 0) \
    M(UInt64, http_max_fields, 1000000, "Maximum number of fields in HTTP header", 0) \
    M(UInt64, http_max_field_name_size, 1048576, "Maximum length of field name in HTTP header", 0) \
    M(UInt64, http_max_field_value_size, 1048576, "Maximum length of field value in HTTP header", 0) \
    M(UInt64, http_max_chunk_size, 100_GiB, "Maximum value of a chunk size in HTTP chunked transfer encoding", 0) \
    M(Bool, http_skip_not_found_url_for_globs, true, "Skip url's for globs with HTTP_NOT_FOUND error", 0) \
    M(Bool, optimize_throw_if_noop, false, "If setting is enabled and OPTIMIZE query didn't actually assign a merge then an explanatory exception is thrown", 0) \
    M(Bool, use_index_for_in_with_subqueries, true, "Try using an index if there is a subquery or a table expression on the right side of the IN operator.", 0) \
    M(Bool, joined_subquery_requires_alias, true, "Force joined subqueries and table functions to have aliases for correct name qualification.", 0) \
    M(Bool, empty_result_for_aggregation_by_empty_set, false, "Return empty result when aggregating without keys on empty set.", 0) \
    M(Bool, empty_result_for_aggregation_by_constant_keys_on_empty_set, true, "Return empty result when aggregating by constant keys on empty set.", 0) \
    M(Bool, allow_distributed_ddl, true, "If it is set to true, then a user is allowed to executed distributed DDL queries.", 0) \
    M(Bool, allow_suspicious_codecs, false, "If it is set to true, allow to specify meaningless compression codecs.", 0) \
    M(Bool, allow_experimental_codecs, false, "If it is set to true, allow to specify experimental compression codecs (but we don't have those yet and this option does nothing).", 0) \
    M(UInt64, query_profiler_real_time_period_ns, QUERY_PROFILER_DEFAULT_SAMPLE_RATE_NS, "Period for real clock timer of query profiler (in nanoseconds). Set 0 value to turn off the real clock query profiler. Recommended value is at least 10000000 (100 times a second) for single queries or 1000000000 (once a second) for cluster-wide profiling.", 0) \
    M(UInt64, query_profiler_cpu_time_period_ns, QUERY_PROFILER_DEFAULT_SAMPLE_RATE_NS, "Period for CPU clock timer of query profiler (in nanoseconds). Set 0 value to turn off the CPU clock query profiler. Recommended value is at least 10000000 (100 times a second) for single queries or 1000000000 (once a second) for cluster-wide profiling.", 0) \
    M(Bool, metrics_perf_events_enabled, false, "If enabled, some of the perf events will be measured throughout queries' execution.", 0) \
    M(String, metrics_perf_events_list, "", "Comma separated list of perf metrics that will be measured throughout queries' execution. Empty means all events. See PerfEventInfo in sources for the available events.", 0) \
    M(Float, opentelemetry_start_trace_probability, 0., "Probability to start an OpenTelemetry trace for an incoming query.", 0) \
    M(Bool, opentelemetry_trace_processors, false, "Collect OpenTelemetry spans for processors.", 0) \
    M(Bool, prefer_column_name_to_alias, false, "Prefer using column names instead of aliases if possible.", 0) \
    M(Bool, allow_experimental_analyzer, false, "Allow experimental analyzer", 0) \
    M(Bool, prefer_global_in_and_join, false, "If enabled, all IN/JOIN operators will be rewritten as GLOBAL IN/JOIN. It's useful when the to-be-joined tables are only available on the initiator and we need to always scatter their data on-the-fly during distributed processing with the GLOBAL keyword. It's also useful to reduce the need to access the external sources joining external tables.", 0) \
    \
    \
    /** Limits during query execution are part of the settings. \
      * Used to provide a more safe execution of queries from the user interface. \
      * Basically, limits are checked for each block (not every row). That is, the limits can be slightly violated. \
      * Almost all limits apply only to SELECTs. \
      * Almost all limits apply to each stream individually. \
      */ \
    \
    M(UInt64, max_rows_to_read, 0, "Limit on read rows from the most 'deep' sources. That is, only in the deepest subquery. When reading from a remote server, it is only checked on a remote server.", 0) \
    M(UInt64, max_bytes_to_read, 0, "Limit on read bytes (after decompression) from the most 'deep' sources. That is, only in the deepest subquery. When reading from a remote server, it is only checked on a remote server.", 0) \
    M(OverflowMode, read_overflow_mode, OverflowMode::THROW, "What to do when the limit is exceeded.", 0) \
    \
    M(UInt64, max_rows_to_read_leaf, 0, "Limit on read rows on the leaf nodes for distributed queries. Limit is applied for local reads only excluding the final merge stage on the root node.", 0) \
    M(UInt64, max_bytes_to_read_leaf, 0, "Limit on read bytes (after decompression) on the leaf nodes for distributed queries. Limit is applied for local reads only excluding the final merge stage on the root node.", 0) \
    M(OverflowMode, read_overflow_mode_leaf, OverflowMode::THROW, "What to do when the leaf limit is exceeded.", 0) \
    \
    M(UInt64, max_rows_to_group_by, 0, "If aggregation during GROUP BY is generating more than specified number of rows (unique GROUP BY keys), the behavior will be determined by the 'group_by_overflow_mode' which by default is - throw an exception, but can be also switched to an approximate GROUP BY mode.", 0) \
    M(OverflowModeGroupBy, group_by_overflow_mode, OverflowMode::THROW, "What to do when the limit is exceeded.", 0) \
    M(UInt64, max_bytes_before_external_group_by, 0, "If memory usage during GROUP BY operation is exceeding this threshold in bytes, activate the 'external aggregation' mode (spill data to disk). Recommended value is half of available system memory.", 0) \
    \
    M(UInt64, max_rows_to_sort, 0, "If more than specified amount of records have to be processed for ORDER BY operation, the behavior will be determined by the 'sort_overflow_mode' which by default is - throw an exception", 0) \
    M(UInt64, max_bytes_to_sort, 0, "If more than specified amount of (uncompressed) bytes have to be processed for ORDER BY operation, the behavior will be determined by the 'sort_overflow_mode' which by default is - throw an exception", 0) \
    M(OverflowMode, sort_overflow_mode, OverflowMode::THROW, "What to do when the limit is exceeded.", 0) \
    M(UInt64, max_bytes_before_external_sort, 0, "If memory usage during ORDER BY operation is exceeding this threshold in bytes, activate the 'external sorting' mode (spill data to disk). Recommended value is half of available system memory.", 0) \
    M(UInt64, max_bytes_before_remerge_sort, 1000000000, "In case of ORDER BY with LIMIT, when memory usage is higher than specified threshold, perform additional steps of merging blocks before final merge to keep just top LIMIT rows.", 0) \
    M(Float, remerge_sort_lowered_memory_bytes_ratio, 2., "If memory usage after remerge does not reduced by this ratio, remerge will be disabled.", 0) \
    \
    M(UInt64, max_result_rows, 0, "Limit on result size in rows. The query will stop after processing a block of data if the threshold is met, but it will not cut the last block of the result, therefore the result size can be larger than the threshold.", 0) \
    M(UInt64, max_result_bytes, 0, "Limit on result size in bytes (uncompressed).  The query will stop after processing a block of data if the threshold is met, but it will not cut the last block of the result, therefore the result size can be larger than the threshold. Caveats: the result size in memory is taken into account for this threshold. Even if the result size is small, it can reference larger data structures in memory, representing dictionaries of LowCardinality columns, and Arenas of AggregateFunction columns, so the threshold can be exceeded despite the small result size. The setting is fairly low level and should be used with caution.", 0) \
    M(OverflowMode, result_overflow_mode, OverflowMode::THROW, "What to do when the limit is exceeded.", 0) \
    \
    /* TODO: Check also when merging and finalizing aggregate functions. */ \
    M(Seconds, max_execution_time, 0, "If query run time exceeded the specified number of seconds, the behavior will be determined by the 'timeout_overflow_mode' which by default is - throw an exception. Note that the timeout is checked and query can stop only in designated places during data processing. It currently cannot stop during merging of aggregation states or during query analysis, and the actual run time will be higher than the value of this setting.", 0) \
    M(OverflowMode, timeout_overflow_mode, OverflowMode::THROW, "What to do when the limit is exceeded.", 0) \
    \
    M(UInt64, min_execution_speed, 0, "Minimum number of execution rows per second.", 0) \
    M(UInt64, max_execution_speed, 0, "Maximum number of execution rows per second.", 0) \
    M(UInt64, min_execution_speed_bytes, 0, "Minimum number of execution bytes per second.", 0) \
    M(UInt64, max_execution_speed_bytes, 0, "Maximum number of execution bytes per second.", 0) \
    M(Seconds, timeout_before_checking_execution_speed, 10, "Check that the speed is not too low after the specified time has elapsed.", 0) \
    \
    M(UInt64, max_columns_to_read, 0, "If a query requires reading more than specified number of columns, exception is thrown. Zero value means unlimited. This setting is useful to prevent too complex queries.", 0) \
    M(UInt64, max_temporary_columns, 0, "If a query generates more than the specified number of temporary columns in memory as a result of intermediate calculation, exception is thrown. Zero value means unlimited. This setting is useful to prevent too complex queries.", 0) \
    M(UInt64, max_temporary_non_const_columns, 0, "Similar to the 'max_temporary_columns' setting but applies only to non-constant columns. This makes sense, because constant columns are cheap and it is reasonable to allow more of them.", 0) \
    \
    M(UInt64, max_subquery_depth, 100, "If a query has more than specified number of nested subqueries, throw an exception. This allows you to have a sanity check to protect the users of your cluster from going insane with their queries.", 0) \
    M(UInt64, max_analyze_depth, 5000, "Maximum number of analyses performed by interpreter.", 0) \
    M(UInt64, max_ast_depth, 1000, "Maximum depth of query syntax tree. Checked after parsing.", 0) \
    M(UInt64, max_ast_elements, 50000, "Maximum size of query syntax tree in number of nodes. Checked after parsing.", 0) \
    M(UInt64, max_expanded_ast_elements, 500000, "Maximum size of query syntax tree in number of nodes after expansion of aliases and the asterisk.", 0) \
    \
    M(UInt64, readonly, 0, "0 - no read-only restrictions. 1 - only read requests, as well as changing explicitly allowed settings. 2 - only read requests, as well as changing settings, except for the 'readonly' setting.", 0) \
    \
    M(UInt64, max_rows_in_set, 0, "Maximum size of the set (in number of elements) resulting from the execution of the IN section.", 0) \
    M(UInt64, max_bytes_in_set, 0, "Maximum size of the set (in bytes in memory) resulting from the execution of the IN section.", 0) \
    M(OverflowMode, set_overflow_mode, OverflowMode::THROW, "What to do when the limit is exceeded.", 0) \
    \
    M(UInt64, max_rows_in_join, 0, "Maximum size of the hash table for JOIN (in number of rows).", 0) \
    M(UInt64, max_bytes_in_join, 0, "Maximum size of the hash table for JOIN (in number of bytes in memory).", 0) \
    M(OverflowMode, join_overflow_mode, OverflowMode::THROW, "What to do when the limit is exceeded.", 0) \
    M(Bool, join_any_take_last_row, false, "When disabled (default) ANY JOIN will take the first found row for a key. When enabled, it will take the last row seen if there are multiple rows for the same key.", IMPORTANT) \
    M(JoinAlgorithm, join_algorithm, JoinAlgorithm::DEFAULT, "Specify join algorithm.", 0) \
    M(UInt64, default_max_bytes_in_join, 1000000000, "Maximum size of right-side table if limit is required but max_bytes_in_join is not set.", 0) \
    M(UInt64, partial_merge_join_left_table_buffer_bytes, 0, "If not 0 group left table blocks in bigger ones for left-side table in partial merge join. It uses up to 2x of specified memory per joining thread.", 0) \
    M(UInt64, partial_merge_join_rows_in_right_blocks, 65536, "Split right-hand joining data in blocks of specified size. It's a portion of data indexed by min-max values and possibly unloaded on disk.", 0) \
    M(UInt64, join_on_disk_max_files_to_merge, 64, "For MergeJoin on disk set how much files it's allowed to sort simultaneously. Then this value bigger then more memory used and then less disk I/O needed. Minimum is 2.", 0) \
    M(UInt64, max_rows_in_set_to_optimize_join, 100'000, "Maximal size of the set to filter joined tables by each other row sets before joining. 0 - disable.", 0) \
    \
    M(Bool, compatibility_ignore_collation_in_create_table, true, "Compatibility ignore collation in create table", 0) \
    \
    M(String, temporary_files_codec, "LZ4", "Set compression codec for temporary files (sort and join on disk). I.e. LZ4, NONE.", 0) \
    \
    M(UInt64, max_rows_to_transfer, 0, "Maximum size (in rows) of the transmitted external table obtained when the GLOBAL IN/JOIN section is executed.", 0) \
    M(UInt64, max_bytes_to_transfer, 0, "Maximum size (in uncompressed bytes) of the transmitted external table obtained when the GLOBAL IN/JOIN section is executed.", 0) \
    M(OverflowMode, transfer_overflow_mode, OverflowMode::THROW, "What to do when the limit is exceeded.", 0) \
    \
    M(UInt64, max_rows_in_distinct, 0, "Maximum number of elements during execution of DISTINCT.", 0) \
    M(UInt64, max_bytes_in_distinct, 0, "Maximum total size of state (in uncompressed bytes) in memory for the execution of DISTINCT.", 0) \
    M(OverflowMode, distinct_overflow_mode, OverflowMode::THROW, "What to do when the limit is exceeded.", 0) \
    \
    M(UInt64, max_memory_usage, 0, "Maximum memory usage for processing of single query. Zero means unlimited.", 0) \
    M(UInt64, memory_overcommit_ratio_denominator, 1_GiB, "It represents soft memory limit on the user level. This value is used to compute query overcommit ratio.", 0) \
    M(UInt64, max_memory_usage_for_user, 0, "Maximum memory usage for processing all concurrently running queries for the user. Zero means unlimited.", 0) \
    M(UInt64, memory_overcommit_ratio_denominator_for_user, 1_GiB, "It represents soft memory limit on the global level. This value is used to compute query overcommit ratio.", 0) \
    M(UInt64, max_untracked_memory, (4 * 1024 * 1024), "Small allocations and deallocations are grouped in thread local variable and tracked or profiled only when amount (in absolute value) becomes larger than specified value. If the value is higher than 'memory_profiler_step' it will be effectively lowered to 'memory_profiler_step'.", 0) \
    M(UInt64, memory_profiler_step, (4 * 1024 * 1024), "Whenever query memory usage becomes larger than every next step in number of bytes the memory profiler will collect the allocating stack trace. Zero means disabled memory profiler. Values lower than a few megabytes will slow down query processing.", 0) \
    M(Float, memory_profiler_sample_probability, 0., "Collect random allocations and deallocations and write them into system.trace_log with 'MemorySample' trace_type. The probability is for every alloc/free regardless to the size of the allocation. Note that sampling happens only when the amount of untracked memory exceeds 'max_untracked_memory'. You may want to set 'max_untracked_memory' to 0 for extra fine grained sampling.", 0) \
    M(Bool, trace_profile_events, false, "Send to system.trace_log profile event and value of increment on each increment with 'ProfileEvent' trace_type", 0) \
    \
    M(UInt64, memory_usage_overcommit_max_wait_microseconds, 5'000'000, "Maximum time thread will wait for memory to be freed in the case of memory overcommit. If timeout is reached and memory is not freed, exception is thrown.", 0) \
    \
    M(UInt64, max_network_bandwidth, 0, "The maximum speed of data exchange over the network in bytes per second for a query. Zero means unlimited.", 0) \
    M(UInt64, max_network_bytes, 0, "The maximum number of bytes (compressed) to receive or transmit over the network for execution of the query.", 0) \
    M(UInt64, max_network_bandwidth_for_user, 0, "The maximum speed of data exchange over the network in bytes per second for all concurrently running user queries. Zero means unlimited.", 0)\
    M(UInt64, max_network_bandwidth_for_all_users, 0, "The maximum speed of data exchange over the network in bytes per second for all concurrently running queries. Zero means unlimited.", 0) \
    \
    M(UInt64, max_temporary_data_on_disk_size_for_user, 0, "The maximum amount of data consumed by temporary files on disk in bytes for all concurrently running user queries. Zero means unlimited.", 0)\
    M(UInt64, max_temporary_data_on_disk_size_for_query, 0, "The maximum amount of data consumed by temporary files on disk in bytes for all concurrently running queries. Zero means unlimited.", 0)\
    \
    M(UInt64, backup_threads, 16, "The maximum number of threads to execute BACKUP requests.", 0) \
    M(UInt64, restore_threads, 16, "The maximum number of threads to execute RESTORE requests.", 0) \
    \
    M(Bool, log_profile_events, true, "Log query performance statistics into the query_log, query_thread_log and query_views_log.", 0) \
    M(Bool, log_query_settings, true, "Log query settings into the query_log.", 0) \
    M(Bool, log_query_threads, false, "Log query threads into system.query_thread_log table. This setting have effect only when 'log_queries' is true.", 0) \
    M(Bool, log_query_views, true, "Log query dependent views into system.query_views_log table. This setting have effect only when 'log_queries' is true.", 0) \
    M(String, log_comment, "", "Log comment into system.query_log table and server log. It can be set to arbitrary string no longer than max_query_size.", 0) \
    M(LogsLevel, send_logs_level, LogsLevel::fatal, "Send server text logs with specified minimum level to client. Valid values: 'trace', 'debug', 'information', 'warning', 'error', 'fatal', 'none'", 0) \
    M(String, send_logs_source_regexp, "", "Send server text logs with specified regexp to match log source name. Empty means all sources.", 0) \
    M(Bool, enable_optimize_predicate_expression, true, "If it is set to true, optimize predicates to subqueries.", 0) \
    M(Bool, enable_optimize_predicate_expression_to_final_subquery, true, "Allow push predicate to final subquery.", 0) \
    M(Bool, allow_push_predicate_when_subquery_contains_with, true, "Allows push predicate when subquery contains WITH clause", 0) \
    \
    M(UInt64, low_cardinality_max_dictionary_size, 8192, "Maximum size (in rows) of shared global dictionary for LowCardinality type.", 0) \
    M(Bool, low_cardinality_use_single_dictionary_for_part, false, "LowCardinality type serialization setting. If is true, than will use additional keys when global dictionary overflows. Otherwise, will create several shared dictionaries.", 0) \
    M(Bool, decimal_check_overflow, true, "Check overflow of decimal arithmetic/comparison operations", 0) \
    M(Bool, allow_custom_error_code_in_throwif, false, "Enable custom error code in function throwIf(). If true, thrown exceptions may have unexpected error codes.", 0) \
    \
    M(Bool, prefer_localhost_replica, true, "If it's true then queries will be always sent to local replica (if it exists). If it's false then replica to send a query will be chosen between local and remote ones according to load_balancing", 0) \
    M(UInt64, max_fetch_partition_retries_count, 5, "Amount of retries while fetching partition from another host.", 0) \
    M(UInt64, http_max_multipart_form_data_size, 1024 * 1024 * 1024, "Limit on size of multipart/form-data content. This setting cannot be parsed from URL parameters and should be set in user profile. Note that content is parsed and external tables are created in memory before start of query execution. And this is the only limit that has effect on that stage (limits on max memory usage and max execution time have no effect while reading HTTP form data).", 0) \
    M(Bool, calculate_text_stack_trace, true, "Calculate text stack trace in case of exceptions during query execution. This is the default. It requires symbol lookups that may slow down fuzzing tests when huge amount of wrong queries are executed. In normal cases you should not disable this option.", 0) \
    M(Bool, allow_ddl, true, "If it is set to true, then a user is allowed to executed DDL queries.", 0) \
    M(Bool, parallel_view_processing, false, "Enables pushing to attached views concurrently instead of sequentially.", 0) \
    M(Bool, enable_unaligned_array_join, false, "Allow ARRAY JOIN with multiple arrays that have different sizes. When this settings is enabled, arrays will be resized to the longest one.", 0) \
    M(Bool, optimize_read_in_order, true, "Enable ORDER BY optimization for reading data in corresponding order in MergeTree tables.", 0) \
    M(Bool, optimize_read_in_window_order, true, "Enable ORDER BY optimization in window clause for reading data in corresponding order in MergeTree tables.", 0) \
    M(Bool, optimize_aggregation_in_order, false, "Enable GROUP BY optimization for aggregating data in corresponding order in MergeTree tables.", 0) \
    M(UInt64, aggregation_in_order_max_block_bytes, 50000000, "Maximal size of block in bytes accumulated during aggregation in order of primary key. Lower block size allows to parallelize more final merge stage of aggregation.", 0) \
    M(UInt64, read_in_order_two_level_merge_threshold, 100, "Minimal number of parts to read to run preliminary merge step during multithread reading in order of primary key.", 0) \
    M(Bool, low_cardinality_allow_in_native_format, true, "Use LowCardinality type in Native format. Otherwise, convert LowCardinality columns to ordinary for select query, and convert ordinary columns to required LowCardinality for insert query.", 0) \
    M(Bool, cancel_http_readonly_queries_on_client_close, false, "Cancel HTTP readonly queries when a client closes the connection without waiting for response.", 0) \
    M(Bool, external_table_functions_use_nulls, true, "If it is set to true, external table functions will implicitly use Nullable type if needed. Otherwise NULLs will be substituted with default values. Currently supported only by 'mysql', 'postgresql' and 'odbc' table functions.", 0) \
    M(Bool, external_table_strict_query, false, "If it is set to true, transforming expression to local filter is forbidden for queries to external tables.", 0) \
    \
    M(Bool, allow_hyperscan, true, "Allow functions that use Hyperscan library. Disable to avoid potentially long compilation times and excessive resource usage.", 0) \
    M(UInt64, max_hyperscan_regexp_length, 0, "Max length of regexp than can be used in hyperscan multi-match functions. Zero means unlimited.", 0) \
    M(UInt64, max_hyperscan_regexp_total_length, 0, "Max total length of all regexps than can be used in hyperscan multi-match functions (per every function). Zero means unlimited.", 0) \
    M(Bool, allow_simdjson, true, "Allow using simdjson library in 'JSON*' functions if AVX2 instructions are available. If disabled rapidjson will be used.", 0) \
    M(Bool, allow_introspection_functions, false, "Allow functions for introspection of ELF and DWARF for query profiling. These functions are slow and may impose security considerations.", 0) \
    \
    M(UInt64, max_partitions_per_insert_block, 100, "Limit maximum number of partitions in single INSERTed block. Zero means unlimited. Throw exception if the block contains too many partitions. This setting is a safety threshold, because using large number of partitions is a common misconception.", 0) \
    M(Int64, max_partitions_to_read, -1, "Limit the max number of partitions that can be accessed in one query. <= 0 means unlimited.", 0) \
    M(Bool, check_query_single_value_result, true, "Return check query result as single 1/0 value", 0) \
    M(Bool, allow_drop_detached, false, "Allow ALTER TABLE ... DROP DETACHED PART[ITION] ... queries", 0) \
    \
    M(UInt64, postgresql_connection_pool_size, 16, "Connection pool size for PostgreSQL table engine and database engine.", 0) \
    M(UInt64, postgresql_connection_pool_wait_timeout, 5000, "Connection pool push/pop timeout on empty pool for PostgreSQL table engine and database engine. By default it will block on empty pool.", 0) \
    M(Bool, postgresql_connection_pool_auto_close_connection, false, "Close connection before returning connection to the pool.", 0) \
    M(UInt64, glob_expansion_max_elements, 1000, "Maximum number of allowed addresses (For external storages, table functions, etc).", 0) \
    M(UInt64, odbc_bridge_connection_pool_size, 16, "Connection pool size for each connection settings string in ODBC bridge.", 0) \
    M(Bool, odbc_bridge_use_connection_pooling, true, "Use connection pooling in ODBC bridge. If set to false, a new connection is created every time", 0) \
    \
    M(Seconds, distributed_replica_error_half_life, DBMS_CONNECTION_POOL_WITH_FAILOVER_DEFAULT_DECREASE_ERROR_PERIOD, "Time period reduces replica error counter by 2 times.", 0) \
    M(UInt64, distributed_replica_error_cap, DBMS_CONNECTION_POOL_WITH_FAILOVER_MAX_ERROR_COUNT, "Max number of errors per replica, prevents piling up an incredible amount of errors if replica was offline for some time and allows it to be reconsidered in a shorter amount of time.", 0) \
    M(UInt64, distributed_replica_max_ignored_errors, 0, "Number of errors that will be ignored while choosing replicas", 0) \
    \
    M(Bool, allow_experimental_live_view, false, "Enable LIVE VIEW. Not mature enough.", 0) \
    M(Seconds, live_view_heartbeat_interval, 15, "The heartbeat interval in seconds to indicate live query is alive.", 0) \
    M(UInt64, max_live_view_insert_blocks_before_refresh, 64, "Limit maximum number of inserted blocks after which mergeable blocks are dropped and query is re-executed.", 0) \
    M(Bool, allow_experimental_window_view, false, "Enable WINDOW VIEW. Not mature enough.", 0) \
    M(Seconds, window_view_clean_interval, 60, "The clean interval of window view in seconds to free outdated data.", 0) \
    M(Seconds, window_view_heartbeat_interval, 15, "The heartbeat interval in seconds to indicate watch query is alive.", 0) \
    M(Seconds, wait_for_window_view_fire_signal_timeout, 10, "Timeout for waiting for window view fire signal in event time processing", 0) \
    M(UInt64, min_free_disk_space_for_temporary_data, 0, "The minimum disk space to keep while writing temporary data used in external sorting and aggregation.", 0) \
    \
    M(DefaultTableEngine, default_table_engine, DefaultTableEngine::None, "Default table engine used when ENGINE is not set in CREATE statement.",0) \
    M(Bool, show_table_uuid_in_table_create_query_if_not_nil, false, "For tables in databases with Engine=Atomic show UUID of the table in its CREATE query.", 0) \
    M(Bool, database_atomic_wait_for_drop_and_detach_synchronously, false, "When executing DROP or DETACH TABLE in Atomic database, wait for table data to be finally dropped or detached.", 0) \
    M(Bool, enable_scalar_subquery_optimization, true, "If it is set to true, prevent scalar subqueries from (de)serializing large scalar values and possibly avoid running the same subquery more than once.", 0) \
    M(Bool, optimize_trivial_count_query, true, "Process trivial 'SELECT count() FROM table' query from metadata.", 0) \
    M(Bool, optimize_respect_aliases, true, "If it is set to true, it will respect aliases in WHERE/GROUP BY/ORDER BY, that will help with partition pruning/secondary indexes/optimize_aggregation_in_order/optimize_read_in_order/optimize_trivial_count", 0) \
    M(UInt64, mutations_sync, 0, "Wait for synchronous execution of ALTER TABLE UPDATE/DELETE queries (mutations). 0 - execute asynchronously. 1 - wait current server. 2 - wait all replicas if they exist.", 0) \
    M(Bool, allow_experimental_lightweight_delete, false, "Enable lightweight DELETE mutations for mergetree tables. Work in progress", 0) \
    M(Bool, optimize_move_functions_out_of_any, false, "Move functions out of aggregate functions 'any', 'anyLast'.", 0) \
    M(Bool, optimize_normalize_count_variants, true, "Rewrite aggregate functions that semantically equals to count() as count().", 0) \
    M(Bool, optimize_injective_functions_inside_uniq, true, "Delete injective functions of one argument inside uniq*() functions.", 0) \
    M(Bool, convert_query_to_cnf, false, "Convert SELECT query to CNF", 0) \
    M(Bool, optimize_or_like_chain, false, "Optimize multiple OR LIKE into multiMatchAny. This optimization should not be enabled by default, because it defies index analysis in some cases.", 0) \
    M(Bool, optimize_arithmetic_operations_in_aggregate_functions, true, "Move arithmetic operations out of aggregation functions", 0) \
    M(Bool, optimize_duplicate_order_by_and_distinct, true, "Remove duplicate ORDER BY and DISTINCT if it's possible", 0) \
    M(Bool, optimize_redundant_functions_in_order_by, true, "Remove functions from ORDER BY if its argument is also in ORDER BY", 0) \
    M(Bool, optimize_if_chain_to_multiif, false, "Replace if(cond1, then1, if(cond2, ...)) chains to multiIf. Currently it's not beneficial for numeric types.", 0) \
    M(Bool, optimize_multiif_to_if, true, "Replace 'multiIf' with only one condition to 'if'.", 0) \
    M(Bool, optimize_if_transform_strings_to_enum, false, "Replaces string-type arguments in If and Transform to enum. Disabled by default cause it could make inconsistent change in distributed query that would lead to its fail.", 0) \
    M(Bool, optimize_monotonous_functions_in_order_by, false, "Replace monotonous function with its argument in ORDER BY", 0) \
    M(Bool, optimize_functions_to_subcolumns, false, "Transform functions to subcolumns, if possible, to reduce amount of read data. E.g. 'length(arr)' -> 'arr.size0', 'col IS NULL' -> 'col.null' ", 0) \
    M(Bool, optimize_using_constraints, false, "Use constraints for query optimization", 0)                                                                                                                                           \
    M(Bool, optimize_substitute_columns, false, "Use constraints for column substitution", 0)                                                                                                                                         \
    M(Bool, optimize_append_index, false, "Use constraints in order to append index condition (indexHint)", 0) \
    M(Bool, normalize_function_names, true, "Normalize function names to their canonical names", 0) \
    M(Bool, allow_experimental_alter_materialized_view_structure, false, "Allow atomic alter on Materialized views. Work in progress.", 0) \
    M(Bool, enable_early_constant_folding, true, "Enable query optimization where we analyze function and subqueries results and rewrite query if there're constants there", 0) \
    M(Bool, deduplicate_blocks_in_dependent_materialized_views, false, "Should deduplicate blocks for materialized views if the block is not a duplicate for the table. Use true to always deduplicate in dependent tables.", 0) \
    M(Bool, use_compact_format_in_distributed_parts_names, true, "Changes format of directories names for distributed table insert parts.", 0) \
    M(Bool, validate_polygons, true, "Throw exception if polygon is invalid in function pointInPolygon (e.g. self-tangent, self-intersecting). If the setting is false, the function will accept invalid polygons but may silently return wrong result.", 0) \
    M(UInt64, max_parser_depth, DBMS_DEFAULT_MAX_PARSER_DEPTH, "Maximum parser depth (recursion depth of recursive descend parser).", 0) \
    M(Bool, allow_settings_after_format_in_insert, false, "Allow SETTINGS after FORMAT, but note, that this is not always safe (note: this is a compatibility setting).", 0) \
    M(Seconds, periodic_live_view_refresh, DEFAULT_PERIODIC_LIVE_VIEW_REFRESH_SEC, "Interval after which periodically refreshed live view is forced to refresh.", 0) \
    M(Bool, transform_null_in, false, "If enabled, NULL values will be matched with 'IN' operator as if they are considered equal.", 0) \
    M(Bool, allow_nondeterministic_mutations, false, "Allow non-deterministic functions in ALTER UPDATE/ALTER DELETE statements", 0) \
    M(Seconds, lock_acquire_timeout, DBMS_DEFAULT_LOCK_ACQUIRE_TIMEOUT_SEC, "How long locking request should wait before failing", 0) \
    M(Bool, materialize_ttl_after_modify, true, "Apply TTL for old data, after ALTER MODIFY TTL query", 0) \
    M(String, function_implementation, "", "Choose function implementation for specific target or variant (experimental). If empty enable all of them.", 0) \
    M(Bool, allow_experimental_geo_types, true, "Allow geo data types such as Point, Ring, Polygon, MultiPolygon", 0) \
    M(Bool, data_type_default_nullable, false, "Data types without NULL or NOT NULL will make Nullable", 0) \
    M(Bool, cast_keep_nullable, false, "CAST operator keep Nullable for result data type", 0) \
    M(Bool, cast_ipv4_ipv6_default_on_conversion_error, false, "CAST operator into IPv4, CAST operator into IPV6 type, toIPv4, toIPv6 functions will return default value instead of throwing exception on conversion error.", 0) \
    M(Bool, alter_partition_verbose_result, false, "Output information about affected parts. Currently works only for FREEZE and ATTACH commands.", 0) \
    M(Bool, allow_experimental_database_materialized_mysql, false, "Allow to create database with Engine=MaterializedMySQL(...).", 0) \
    M(Bool, allow_experimental_database_materialized_postgresql, false, "Allow to create database with Engine=MaterializedPostgreSQL(...).", 0) \
    M(Bool, system_events_show_zero_values, false, "When querying system.events or system.metrics tables, include all metrics, even with zero values.", 0) \
    M(MySQLDataTypesSupport, mysql_datatypes_support_level, 0, "Which MySQL types should be converted to corresponding ClickHouse types (rather than being represented as String). Can be empty or any combination of 'decimal', 'datetime64', 'date2Date32' or 'date2String'. When empty MySQL's DECIMAL and DATETIME/TIMESTAMP with non-zero precision are seen as String on ClickHouse's side.", 0) \
    M(Bool, optimize_trivial_insert_select, true, "Optimize trivial 'INSERT INTO table SELECT ... FROM TABLES' query", 0) \
    M(Bool, allow_non_metadata_alters, true, "Allow to execute alters which affects not only tables metadata, but also data on disk", 0) \
    M(Bool, enable_global_with_statement, true, "Propagate WITH statements to UNION queries and all subqueries", 0) \
    M(Bool, aggregate_functions_null_for_empty, false, "Rewrite all aggregate functions in a query, adding -OrNull suffix to them", 0) \
    M(Bool, optimize_syntax_fuse_functions, false, "Allow apply fuse aggregating function. Available only with `allow_experimental_analyzer`", 0) \
    M(Bool, flatten_nested, true, "If true, columns of type Nested will be flatten to separate array columns instead of one array of tuples", 0) \
    M(Bool, asterisk_include_materialized_columns, false, "Include MATERIALIZED columns for wildcard query", 0) \
    M(Bool, asterisk_include_alias_columns, false, "Include ALIAS columns for wildcard query", 0) \
    M(Bool, optimize_skip_merged_partitions, false, "Skip partitions with one part with level > 0 in optimize final", 0) \
    M(Bool, optimize_on_insert, true, "Do the same transformation for inserted block of data as if merge was done on this block.", 0) \
    M(Bool, force_optimize_projection, false, "If projection optimization is enabled, SELECT queries need to use projection", 0) \
    M(Bool, async_socket_for_remote, true, "Asynchronously read from socket executing remote query", 0) \
    M(Bool, insert_null_as_default, true, "Insert DEFAULT values instead of NULL in INSERT SELECT (UNION ALL)", 0) \
    M(Bool, describe_extend_object_types, false, "Deduce concrete type of columns of type Object in DESCRIBE query", 0) \
    M(Bool, describe_include_subcolumns, false, "If true, subcolumns of all table columns will be included into result of DESCRIBE query", 0) \
    \
<<<<<<< HEAD
    M(Bool, optimize_rewrite_aggregate_function_with_if, true, "Rewrite aggregate functions with if expression as argument when logically equivalent. For example, avg(if(cond, col, null)) can be rewritten to avgIf(cond, col)", 0) \
=======
    M(Bool, use_query_result_cache, false, "Enable the query result cache", 0) \
    M(Bool, enable_writes_to_query_result_cache, true, "Enable storing results of SELECT queries in the query result cache", 0) \
    M(Bool, enable_reads_from_query_result_cache, true, "Enable reading results of SELECT queries from the query result cache", 0) \
    M(Bool, query_result_cache_store_results_of_queries_with_nondeterministic_functions, false, "Store results of queries with non-deterministic functions (e.g. rand(), now()) in the query result cache", 0) \
    M(UInt64, query_result_cache_min_query_runs, 0, "Minimum number a SELECT query must run before its result is stored in the query result cache", 0) \
    M(Milliseconds, query_result_cache_min_query_duration, 0, "Minimum time in milliseconds for a query to run for its result to be stored in the query result cache.", 0) \
    M(Seconds, query_result_cache_ttl, 60, "After this time in seconds entries in the query result cache become stale", 0) \
    M(Bool, query_result_cache_share_between_users, false, "Allow other users to read entry in the query result cache", 0) \
    \
>>>>>>> 9f465815
    M(Bool, optimize_rewrite_sum_if_to_count_if, false, "Rewrite sumIf() and sum(if()) function countIf() function when logically equivalent", 0) \
    M(UInt64, insert_shard_id, 0, "If non zero, when insert into a distributed table, the data will be inserted into the shard `insert_shard_id` synchronously. Possible values range from 1 to `shards_number` of corresponding distributed table", 0) \
    \
    M(Bool, collect_hash_table_stats_during_aggregation, true, "Enable collecting hash table statistics to optimize memory allocation", 0) \
    M(UInt64, max_entries_for_hash_table_stats, 10'000, "How many entries hash table statistics collected during aggregation is allowed to have", 0) \
    M(UInt64, max_size_to_preallocate_for_aggregation, 100'000'000, "For how many elements it is allowed to preallocate space in all hash tables in total before aggregation", 0) \
    \
    M(Bool, kafka_disable_num_consumers_limit, false, "Disable limit on kafka_num_consumers that depends on the number of available CPU cores", 0) \
    M(Bool, enable_software_prefetch_in_aggregation, true, "Enable use of software prefetch in aggregation", 0) \
    /** Experimental feature for moving data between shards. */ \
    \
    M(Bool, allow_experimental_query_deduplication, false, "Experimental data deduplication for SELECT queries based on part UUIDs", 0) \
    \
    M(Bool, engine_file_empty_if_not_exists, false, "Allows to select data from a file engine table without file", 0) \
    M(Bool, engine_file_truncate_on_insert, false, "Enables or disables truncate before insert in file engine tables", 0) \
    M(Bool, engine_file_allow_create_multiple_files, false, "Enables or disables creating a new file on each insert in file engine tables if format has suffix.", 0) \
    M(Bool, allow_experimental_database_replicated, false, "Allow to create databases with Replicated engine", 0) \
    M(UInt64, database_replicated_initial_query_timeout_sec, 300, "How long initial DDL query should wait for Replicated database to precess previous DDL queue entries", 0) \
    M(Bool, database_replicated_enforce_synchronous_settings, false, "Enforces synchronous waiting for some queries (see also database_atomic_wait_for_drop_and_detach_synchronously, mutation_sync, replication_alter_partitions_sync). Not recommended to enable these settings.", 0) \
    M(UInt64, max_distributed_depth, 5, "Maximum distributed query depth", 0) \
    M(Bool, database_replicated_always_detach_permanently, false, "Execute DETACH TABLE as DETACH TABLE PERMANENTLY if database engine is Replicated", 0) \
    M(Bool, database_replicated_allow_only_replicated_engine, false, "Allow to create only Replicated tables in database with engine Replicated", 0) \
    M(Bool, database_replicated_allow_replicated_engine_arguments, true, "Allow to create only Replicated tables in database with engine Replicated with explicit arguments", 0) \
    M(DistributedDDLOutputMode, distributed_ddl_output_mode, DistributedDDLOutputMode::THROW, "Format of distributed DDL query result", 0) \
    M(UInt64, distributed_ddl_entry_format_version, 3, "Compatibility version of distributed DDL (ON CLUSTER) queries", 0) \
    \
    M(UInt64, external_storage_max_read_rows, 0, "Limit maximum number of rows when table with external engine should flush history data. Now supported only for MySQL table engine, database engine, dictionary and MaterializedMySQL. If equal to 0, this setting is disabled", 0) \
    M(UInt64, external_storage_max_read_bytes, 0, "Limit maximum number of bytes when table with external engine should flush history data. Now supported only for MySQL table engine, database engine, dictionary and MaterializedMySQL. If equal to 0, this setting is disabled", 0)  \
    M(UInt64, external_storage_connect_timeout_sec, DBMS_DEFAULT_CONNECT_TIMEOUT_SEC, "Connect timeout in seconds. Now supported only for MySQL", 0)  \
    M(UInt64, external_storage_rw_timeout_sec, DBMS_DEFAULT_RECEIVE_TIMEOUT_SEC, "Read/write timeout in seconds. Now supported only for MySQL", 0)  \
    \
    M(SetOperationMode, union_default_mode, SetOperationMode::Unspecified, "Set default mode in UNION query. Possible values: empty string, 'ALL', 'DISTINCT'. If empty, query without mode will throw exception.", 0) \
    M(SetOperationMode, intersect_default_mode, SetOperationMode::ALL, "Set default mode in INTERSECT query. Possible values: empty string, 'ALL', 'DISTINCT'. If empty, query without mode will throw exception.", 0) \
    M(SetOperationMode, except_default_mode, SetOperationMode::ALL, "Set default mode in EXCEPT query. Possible values: empty string, 'ALL', 'DISTINCT'. If empty, query without mode will throw exception.", 0) \
    M(Bool, optimize_aggregators_of_group_by_keys, true, "Eliminates min/max/any/anyLast aggregators of GROUP BY keys in SELECT section", 0) \
    M(Bool, optimize_group_by_function_keys, true, "Eliminates functions of other keys in GROUP BY section", 0) \
    M(Bool, legacy_column_name_of_tuple_literal, false, "List all names of element of large tuple literals in their column names instead of hash. This settings exists only for compatibility reasons. It makes sense to set to 'true', while doing rolling update of cluster from version lower than 21.7 to higher.", 0) \
    \
    M(Bool, query_plan_enable_optimizations, true, "Apply optimizations to query plan", 0) \
    M(UInt64, query_plan_max_optimizations_to_apply, 10000, "Limit the total number of optimizations applied to query plan. If zero, ignored. If limit reached, throw exception", 0) \
    M(Bool, query_plan_filter_push_down, true, "Allow to push down filter by predicate query plan step", 0) \
    M(Bool, query_plan_optimize_primary_key, true, "Analyze primary key using query plan (instead of AST)", 0) \
    M(Bool, query_plan_read_in_order, true, "Use query plan for read-in-order optimisation", 0) \
    M(Bool, query_plan_aggregation_in_order, true, "Use query plan for aggregation-in-order optimisation", 0) \
    M(Bool, query_plan_remove_redundant_sorting, true, "Remove redundant sorting in query plan. For example, sorting steps related to ORDER BY clauses in subqueries", 0) \
    M(UInt64, regexp_max_matches_per_row, 1000, "Max matches of any single regexp per row, used to safeguard 'extractAllGroupsHorizontal' against consuming too much memory with greedy RE.", 0) \
    \
    M(UInt64, limit, 0, "Limit on read rows from the most 'end' result for select query, default 0 means no limit length", 0) \
    M(UInt64, offset, 0, "Offset on read rows from the most 'end' result for select query", 0) \
    \
    M(UInt64, function_range_max_elements_in_block, 500000000, "Maximum number of values generated by function 'range' per block of data (sum of array sizes for every row in a block, see also 'max_block_size' and 'min_insert_block_size_rows'). It is a safety threshold.", 0) \
    M(ShortCircuitFunctionEvaluation, short_circuit_function_evaluation, ShortCircuitFunctionEvaluation::ENABLE, "Setting for short-circuit function evaluation configuration. Possible values: 'enable' - use short-circuit function evaluation for functions that are suitable for it, 'disable' - disable short-circuit function evaluation, 'force_enable' - use short-circuit function evaluation for all functions.", 0) \
    \
    M(LocalFSReadMethod, storage_file_read_method, LocalFSReadMethod::mmap, "Method of reading data from storage file, one of: read, pread, mmap.", 0) \
    M(String, local_filesystem_read_method, "pread_threadpool", "Method of reading data from local filesystem, one of: read, pread, mmap, pread_threadpool.", 0) \
    M(String, remote_filesystem_read_method, "threadpool", "Method of reading data from remote filesystem, one of: read, threadpool.", 0) \
    M(Bool, local_filesystem_read_prefetch, false, "Should use prefetching when reading data from local filesystem.", 0) \
    M(Bool, remote_filesystem_read_prefetch, true, "Should use prefetching when reading data from remote filesystem.", 0) \
    M(Int64, read_priority, 0, "Priority to read data from local filesystem. Only supported for 'pread_threadpool' method.", 0) \
    M(UInt64, merge_tree_min_rows_for_concurrent_read_for_remote_filesystem, (20 * 8192), "If at least as many lines are read from one file, the reading can be parallelized, when reading from remote filesystem.", 0) \
    M(UInt64, merge_tree_min_bytes_for_concurrent_read_for_remote_filesystem, (24 * 10 * 1024 * 1024), "If at least as many bytes are read from one file, the reading can be parallelized, when reading from remote filesystem.", 0) \
    M(UInt64, remote_read_min_bytes_for_seek, 4 * DBMS_DEFAULT_BUFFER_SIZE, "Min bytes required for remote read (url, s3) to do seek, instead for read with ignore.", 0) \
    \
    M(UInt64, async_insert_threads, 16, "Maximum number of threads to actually parse and insert data in background. Zero means asynchronous mode is disabled", 0) \
    M(Bool, async_insert, false, "If true, data from INSERT query is stored in queue and later flushed to table in background. Makes sense only for inserts via HTTP protocol. If wait_for_async_insert is false, INSERT query is processed almost instantly, otherwise client will wait until data will be flushed to table", 0) \
    M(Bool, wait_for_async_insert, true, "If true wait for processing of asynchronous insertion", 0) \
    M(Seconds, wait_for_async_insert_timeout, DBMS_DEFAULT_LOCK_ACQUIRE_TIMEOUT_SEC, "Timeout for waiting for processing asynchronous insertion", 0) \
    M(UInt64, async_insert_max_data_size, 1000000, "Maximum size in bytes of unparsed data collected per query before being inserted", 0) \
    M(UInt64, async_insert_max_query_number, 450, "Maximum number of insert queries before being inserted", 0) \
    M(Milliseconds, async_insert_busy_timeout_ms, 200, "Maximum time to wait before dumping collected data per query since the first data appeared", 0) \
    \
    M(UInt64, remote_fs_read_max_backoff_ms, 10000, "Max wait time when trying to read data for remote disk", 0) \
    M(UInt64, remote_fs_read_backoff_max_tries, 5, "Max attempts to read with backoff", 0) \
    M(Bool, enable_filesystem_cache, true, "Use cache for remote filesystem. This setting does not turn on/off cache for disks (must be done via disk config), but allows to bypass cache for some queries if intended", 0) \
    M(Bool, enable_filesystem_cache_on_write_operations, false, "Write into cache on write operations. To actually work this setting requires be added to disk config too", 0) \
    M(Bool, enable_filesystem_cache_log, false, "Allows to record the filesystem caching log for each query", 0) \
    M(Bool, read_from_filesystem_cache_if_exists_otherwise_bypass_cache, false, "Allow to use the filesystem cache in passive mode - benefit from the existing cache entries, but don't put more entries into the cache. If you set this setting for heavy ad-hoc queries and leave it disabled for short real-time queries, this will allows to avoid cache threshing by too heavy queries and to improve the overall system efficiency.", 0) \
    M(Bool, enable_filesystem_cache_on_lower_level, true, "If read buffer supports caching inside threadpool, allow it to do it, otherwise cache outside ot threadpool. Do not use this setting, it is needed for testing", 0) \
    M(Bool, skip_download_if_exceeds_query_cache, true, "Skip download from remote filesystem if exceeds query cache size", 0) \
    M(UInt64, filesystem_cache_max_download_size, (128UL * 1024 * 1024 * 1024), "Max remote filesystem cache size that can be downloaded by a single query", 0) \
    M(Bool, throw_on_error_from_cache_on_write_operations, false, "Ignore error from cache when caching on write operations (INSERT, merges)", 0) \
    \
    M(Bool, load_marks_asynchronously, false, "Load MergeTree marks asynchronously", 0) \
    \
    M(UInt64, use_structure_from_insertion_table_in_table_functions, 2, "Use structure from insertion table instead of schema inference from data. Possible values: 0 - disabled, 1 - enabled, 2 - auto", 0) \
    \
    M(UInt64, http_max_tries, 10, "Max attempts to read via http.", 0) \
    M(UInt64, http_retry_initial_backoff_ms, 100, "Min milliseconds for backoff, when retrying read via http", 0) \
    M(UInt64, http_retry_max_backoff_ms, 10000, "Max milliseconds for backoff, when retrying read via http", 0) \
    \
    M(Bool, force_remove_data_recursively_on_drop, false, "Recursively remove data on DROP query. Avoids 'Directory not empty' error, but may silently remove detached data", 0) \
    M(Bool, check_table_dependencies, true, "Check that DDL query (such as DROP TABLE or RENAME) will not break dependencies", 0) \
    M(Bool, use_local_cache_for_remote_storage, true, "Use local cache for remote storage like HDFS or S3, it's used for remote table engine only", 0) \
    \
    M(Bool, allow_unrestricted_reads_from_keeper, false, "Allow unrestricted (without condition on path) reads from system.zookeeper table, can be handy, but is not safe for zookeeper", 0) \
    M(Bool, allow_deprecated_database_ordinary, false, "Allow to create databases with deprecated Ordinary engine", 0) \
    M(Bool, allow_deprecated_syntax_for_merge_tree, false, "Allow to create *MergeTree tables with deprecated engine definition syntax", 0) \
    M(Bool, allow_asynchronous_read_from_io_pool_for_merge_tree, false, "Use background I/O pool to read from MergeTree tables. This setting may increase performance for I/O bound queries", 0) \
    M(UInt64, max_streams_for_merge_tree_reading, 0, "If is not zero, limit the number of reading streams for MergeTree table.", 0) \
    \
    M(Bool, force_grouping_standard_compatibility, true, "Make GROUPING function to return 1 when argument is not used as an aggregation key", 0) \
    \
    M(Bool, schema_inference_use_cache_for_file, true, "Use cache in schema inference while using file table function", 0) \
    M(Bool, schema_inference_use_cache_for_s3, true, "Use cache in schema inference while using s3 table function", 0) \
    M(Bool, schema_inference_use_cache_for_hdfs, true, "Use cache in schema inference while using hdfs table function", 0) \
    M(Bool, schema_inference_use_cache_for_url, true, "Use cache in schema inference while using url table function", 0) \
    M(Bool, schema_inference_cache_require_modification_time_for_url, true, "Use schema from cache for URL with last modification time validation (for urls with Last-Modified header)", 0) \
    \
    M(String, compatibility, "", "Changes other settings according to provided ClickHouse version. If we know that we changed some behaviour in ClickHouse by changing some settings in some version, this compatibility setting will control these settings", 0) \
    \
    M(Map, additional_table_filters, "", "Additional filter expression which would be applied after reading from specified table. Syntax: {'table1': 'expression', 'database.table2': 'expression'}", 0) \
    M(String, additional_result_filter, "", "Additional filter expression which would be applied to query result", 0) \
    \
    M(String, workload, "default", "Name of workload to be used to access resources", 0) \
    \
    /** Experimental functions */ \
    M(Bool, allow_experimental_funnel_functions, false, "Enable experimental functions for funnel analysis.", 0) \
    M(Bool, allow_experimental_nlp_functions, false, "Enable experimental functions for natural language processing.", 0) \
    M(Bool, allow_experimental_hash_functions, false, "Enable experimental hash functions (hashid, etc)", 0) \
    M(Bool, allow_experimental_object_type, false, "Allow Object and JSON data types", 0) \
    M(Bool, allow_experimental_query_result_cache, false, "Enable experimental query result cache", 0) \
    M(String, insert_deduplication_token, "", "If not empty, used for duplicate detection instead of data digest", 0) \
    M(String, ann_index_select_query_params, "", "Parameters passed to ANN indexes in SELECT queries, the format is 'param1=x, param2=y, ...'", 0) \
    M(UInt64, max_limit_for_ann_queries, 1000000, "Maximum limit value for using ANN indexes is used to prevent memory overflow in search queries for indexes", 0) \
    M(Bool, allow_experimental_annoy_index, false, "Allows to use Annoy index. Disabled by default because this feature is experimental", 0) \
    M(Bool, count_distinct_optimization, false, "Rewrite count distinct to subquery of group by", 0) \
    M(Bool, throw_on_unsupported_query_inside_transaction, true, "Throw exception if unsupported query is used inside transaction", 0) \
    M(TransactionsWaitCSNMode, wait_changes_become_visible_after_commit_mode, TransactionsWaitCSNMode::WAIT_UNKNOWN, "Wait for committed changes to become actually visible in the latest snapshot", 0) \
    M(Bool, implicit_transaction, false, "If enabled and not already inside a transaction, wraps the query inside a full transaction (begin + commit or rollback)", 0) \
    M(Bool, throw_if_no_data_to_insert, true, "Enables or disables empty INSERTs, enabled by default", 0) \
    M(Bool, compatibility_ignore_auto_increment_in_create_table, false, "Ignore AUTO_INCREMENT keyword in column declaration if true, otherwise return error. It simplifies migration from MySQL", 0) \
    M(Bool, multiple_joins_try_to_keep_original_names, false, "Do not add aliases to top level expression list on multiple joins rewrite", 0) \
    M(UInt64, grace_hash_join_initial_buckets, 1, "Initial number of grace hash join buckets", 0) \
    M(UInt64, grace_hash_join_max_buckets, 1024, "Limit on the number of grace hash join buckets", 0) \
    M(Bool, optimize_distinct_in_order, true, "Enable DISTINCT optimization if some columns in DISTINCT form a prefix of sorting. For example, prefix of sorting key in merge tree or ORDER BY statement", 0) \
    M(Bool, optimize_sorting_by_input_stream_properties, true, "Optimize sorting by sorting properties of input stream", 0) \
    M(UInt64, insert_keeper_max_retries, 0, "Max retries for keeper operations during insert", 0) \
    M(UInt64, insert_keeper_retry_initial_backoff_ms, 100, "Initial backoff timeout for keeper operations during insert", 0) \
    M(UInt64, insert_keeper_retry_max_backoff_ms, 10000, "Max backoff timeout for keeper operations during insert", 0) \
    M(Float, insert_keeper_fault_injection_probability, 0.0f, "Approximate probability of failure for a keeper request during insert. Valid value is in interval [0.0f, 1.0f]", 0) \
    M(UInt64, insert_keeper_fault_injection_seed, 0, "0 - random seed, otherwise the setting value", 0) \
    M(Bool, force_aggregation_in_order, false, "Force use of aggregation in order on remote nodes during distributed aggregation. PLEASE, NEVER CHANGE THIS SETTING VALUE MANUALLY!", IMPORTANT) \
    // End of COMMON_SETTINGS
    // Please add settings related to formats into the FORMAT_FACTORY_SETTINGS and move obsolete settings to OBSOLETE_SETTINGS.

#define MAKE_OBSOLETE(M, TYPE, NAME, DEFAULT) \
    M(TYPE, NAME, DEFAULT, "Obsolete setting, does nothing.", BaseSettingsHelpers::Flags::OBSOLETE)

#define OBSOLETE_SETTINGS(M) \
    /** Obsolete settings that do nothing but left for compatibility reasons. Remove each one after half a year of obsolescence. */ \
    MAKE_OBSOLETE(M, UInt64, max_memory_usage_for_all_queries, 0) \
    MAKE_OBSOLETE(M, UInt64, multiple_joins_rewriter_version, 0) \
    MAKE_OBSOLETE(M, Bool, enable_debug_queries, false) \
    MAKE_OBSOLETE(M, Bool, allow_experimental_database_atomic, true) \
    MAKE_OBSOLETE(M, Bool, allow_experimental_bigint_types, true) \
    MAKE_OBSOLETE(M, Bool, allow_experimental_window_functions, true) \
    MAKE_OBSOLETE(M, Milliseconds, async_insert_stale_timeout_ms, 0) \
    MAKE_OBSOLETE(M, HandleKafkaErrorMode, handle_kafka_error_mode, HandleKafkaErrorMode::DEFAULT) \
    MAKE_OBSOLETE(M, Bool, database_replicated_ddl_output, true) \
    MAKE_OBSOLETE(M, UInt64, replication_alter_columns_timeout, 60) \
    MAKE_OBSOLETE(M, UInt64, odbc_max_field_size, 0) \
    MAKE_OBSOLETE(M, Bool, allow_experimental_map_type, true) \
    MAKE_OBSOLETE(M, UInt64, merge_tree_clear_old_temporary_directories_interval_seconds, 60) \
    MAKE_OBSOLETE(M, UInt64, merge_tree_clear_old_parts_interval_seconds, 1) \
    MAKE_OBSOLETE(M, UInt64, partial_merge_join_optimizations, 0) \
    MAKE_OBSOLETE(M, MaxThreads, max_alter_threads, 0) \
    MAKE_OBSOLETE(M, Bool, allow_experimental_projection_optimization, true) \
    MAKE_OBSOLETE(M, UInt64, background_buffer_flush_schedule_pool_size, 16) \
    MAKE_OBSOLETE(M, UInt64, background_pool_size, 16) \
    MAKE_OBSOLETE(M, Float, background_merges_mutations_concurrency_ratio, 2) \
    MAKE_OBSOLETE(M, UInt64, background_move_pool_size, 8) \
    MAKE_OBSOLETE(M, UInt64, background_fetches_pool_size, 8) \
    MAKE_OBSOLETE(M, UInt64, background_common_pool_size, 8) \
    MAKE_OBSOLETE(M, UInt64, background_schedule_pool_size, 128) \
    MAKE_OBSOLETE(M, UInt64, background_message_broker_schedule_pool_size, 16) \
    MAKE_OBSOLETE(M, UInt64, background_distributed_schedule_pool_size, 16) \
    MAKE_OBSOLETE(M, DefaultDatabaseEngine, default_database_engine, DefaultDatabaseEngine::Atomic) \
    MAKE_OBSOLETE(M, UInt64, max_pipeline_depth, 0)                                                                                 \
    MAKE_OBSOLETE(M, Seconds, temporary_live_view_timeout, 1) \
    MAKE_OBSOLETE(M, Milliseconds, async_insert_cleanup_timeout_ms, 1000) \
    MAKE_OBSOLETE(M, Bool, optimize_fuse_sum_count_avg, 0) \


    /** The section above is for obsolete settings. Do not add anything there. */


#define FORMAT_FACTORY_SETTINGS(M) \
    M(Char, format_csv_delimiter, ',', "The character to be considered as a delimiter in CSV data. If setting with a string, a string has to have a length of 1.", 0) \
    M(Bool, format_csv_allow_single_quotes, false, "If it is set to true, allow strings in single quotes.", 0) \
    M(Bool, format_csv_allow_double_quotes, true, "If it is set to true, allow strings in double quotes.", 0) \
    M(Bool, output_format_csv_crlf_end_of_line, false, "If it is set true, end of line in CSV format will be \\r\\n instead of \\n.", 0) \
    M(Bool, input_format_csv_enum_as_number, false, "Treat inserted enum values in CSV formats as enum indices", 0) \
    M(Bool, input_format_csv_arrays_as_nested_csv, false, R"(When reading Array from CSV, expect that its elements were serialized in nested CSV and then put into string. Example: "[""Hello"", ""world"", ""42"""" TV""]". Braces around array can be omitted.)", 0) \
    M(Bool, input_format_skip_unknown_fields, true, "Skip columns with unknown names from input data (it works for JSONEachRow, -WithNames, -WithNamesAndTypes and TSKV formats).", 0) \
    M(Bool, input_format_with_names_use_header, true, "For -WithNames input formats this controls whether format parser is to assume that column data appear in the input exactly as they are specified in the header.", 0) \
    M(Bool, input_format_with_types_use_header, true, "For -WithNamesAndTypes input formats this controls whether format parser should check if data types from the input match data types from the header.", 0) \
    M(Bool, input_format_import_nested_json, false, "Map nested JSON data to nested tables (it works for JSONEachRow format).", 0) \
    M(Bool, input_format_defaults_for_omitted_fields, true, "For input data calculate default expressions for omitted fields (it works for JSONEachRow, -WithNames, -WithNamesAndTypes formats).", IMPORTANT) \
    M(Bool, input_format_csv_empty_as_default, true, "Treat empty fields in CSV input as default values.", 0) \
    M(Bool, input_format_tsv_empty_as_default, false, "Treat empty fields in TSV input as default values.", 0) \
    M(Bool, input_format_tsv_enum_as_number, false, "Treat inserted enum values in TSV formats as enum indices.", 0) \
    M(Bool, input_format_null_as_default, true, "For text input formats initialize null fields with default values if data type of this field is not nullable", 0) \
    M(Bool, input_format_arrow_import_nested, false, "Allow to insert array of structs into Nested table in Arrow input format.", 0) \
    M(Bool, input_format_arrow_case_insensitive_column_matching, false, "Ignore case when matching Arrow columns with CH columns.", 0) \
    M(Bool, input_format_orc_import_nested, false, "Allow to insert array of structs into Nested table in ORC input format.", 0) \
    M(Int64, input_format_orc_row_batch_size, 100'000, "Batch size when reading ORC stripes.", 0) \
    M(Bool, input_format_orc_case_insensitive_column_matching, false, "Ignore case when matching ORC columns with CH columns.", 0) \
    M(Bool, input_format_parquet_import_nested, false, "Allow to insert array of structs into Nested table in Parquet input format.", 0) \
    M(Bool, input_format_parquet_case_insensitive_column_matching, false, "Ignore case when matching Parquet columns with CH columns.", 0) \
    M(Bool, input_format_allow_seeks, true, "Allow seeks while reading in ORC/Parquet/Arrow input formats", 0) \
    M(Bool, input_format_orc_allow_missing_columns, false, "Allow missing columns while reading ORC input formats", 0) \
    M(Bool, input_format_parquet_allow_missing_columns, false, "Allow missing columns while reading Parquet input formats", 0) \
    M(Bool, input_format_arrow_allow_missing_columns, false, "Allow missing columns while reading Arrow input formats", 0) \
    M(Char, input_format_hive_text_fields_delimiter, '\x01', "Delimiter between fields in Hive Text File", 0) \
    M(Char, input_format_hive_text_collection_items_delimiter, '\x02', "Delimiter between collection(array or map) items in Hive Text File", 0) \
    M(Char, input_format_hive_text_map_keys_delimiter, '\x03', "Delimiter between a pair of map key/values in Hive Text File", 0) \
    M(UInt64, input_format_msgpack_number_of_columns, 0, "The number of columns in inserted MsgPack data. Used for automatic schema inference from data.", 0) \
    M(MsgPackUUIDRepresentation, output_format_msgpack_uuid_representation, FormatSettings::MsgPackUUIDRepresentation::EXT, "The way how to output UUID in MsgPack format.", 0) \
    M(UInt64, input_format_max_rows_to_read_for_schema_inference, 25000, "The maximum rows of data to read for automatic schema inference", 0) \
    M(Bool, input_format_csv_use_best_effort_in_schema_inference, true, "Use some tweaks and heuristics to infer schema in CSV format", 0) \
    M(Bool, input_format_tsv_use_best_effort_in_schema_inference, true, "Use some tweaks and heuristics to infer schema in TSV format", 0) \
    M(Bool, input_format_csv_detect_header, true, "Automatically detect header with names and types in CSV format", 0) \
    M(Bool, input_format_tsv_detect_header, true, "Automatically detect header with names and types in TSV format", 0) \
    M(Bool, input_format_custom_detect_header, true, "Automatically detect header with names and types in CustomSeparated format", 0) \
    M(Bool, input_format_parquet_skip_columns_with_unsupported_types_in_schema_inference, false, "Skip columns with unsupported types while schema inference for format Parquet", 0) \
    M(Bool, input_format_protobuf_skip_fields_with_unsupported_types_in_schema_inference, false, "Skip fields with unsupported types while schema inference for format Protobuf", 0) \
    M(Bool, input_format_capn_proto_skip_fields_with_unsupported_types_in_schema_inference, false, "Skip columns with unsupported types while schema inference for format CapnProto", 0) \
    M(Bool, input_format_orc_skip_columns_with_unsupported_types_in_schema_inference, false, "Skip columns with unsupported types while schema inference for format ORC", 0) \
    M(Bool, input_format_arrow_skip_columns_with_unsupported_types_in_schema_inference, false, "Skip columns with unsupported types while schema inference for format Arrow", 0) \
    M(String, column_names_for_schema_inference, "", "The list of column names to use in schema inference for formats without column names. The format: 'column1,column2,column3,...'", 0) \
    M(String, schema_inference_hints, "", "The list of column names and types to use in schema inference for formats without column names. The format: 'column_name1 column_type1, column_name2 column_type2, ...'", 0) \
    M(Bool, schema_inference_make_columns_nullable, true, "If set to true, all inferred types will be Nullable in schema inference for formats without information about nullability.", 0) \
    M(Bool, input_format_json_read_bools_as_numbers, true, "Allow to parse bools as numbers in JSON input formats", 0) \
    M(Bool, input_format_json_try_infer_numbers_from_strings, true, "Try to infer numbers from string fields while schema inference", 0) \
    M(Bool, input_format_json_validate_types_from_metadata, true, "For JSON/JSONCompact/JSONColumnsWithMetadata input formats this controls whether format parser should check if data types from input metadata match data types of the corresponding columns from the table", 0) \
    M(Bool, input_format_json_read_numbers_as_strings, false, "Allow to parse numbers as strings in JSON input formats", 0) \
    M(Bool, input_format_json_read_objects_as_strings, true, "Allow to parse JSON objects as strings in JSON input formats", 0) \
    M(Bool, input_format_json_named_tuples_as_objects, true, "Deserialize named tuple columns as JSON objects", 0) \
    M(Bool, input_format_json_ignore_unknown_keys_in_named_tuple, false, "Ignore unknown keys in json object for named tuples", 0) \
    M(Bool, input_format_json_defaults_for_missing_elements_in_named_tuple, true, "Insert default value in named tuple element if it's missing in json object", 0) \
    M(Bool, input_format_try_infer_integers, true, "Try to infer integers instead of floats while schema inference in text formats", 0) \
    M(Bool, input_format_try_infer_dates, true, "Try to infer dates from string fields while schema inference in text formats", 0) \
    M(Bool, input_format_try_infer_datetimes, true, "Try to infer datetimes from string fields while schema inference in text formats", 0) \
    M(Bool, input_format_protobuf_flatten_google_wrappers, false, "Enable Google wrappers for regular non-nested columns, e.g. google.protobuf.StringValue 'str' for String column 'str'. For Nullable columns empty wrappers are recognized as defaults, and missing as nulls", 0) \
    M(Bool, output_format_protobuf_nullables_with_google_wrappers, false, "When serializing Nullable columns with Google wrappers, serialize default values as empty wrappers. If turned off, default and null values are not serialized", 0) \
    M(UInt64, input_format_csv_skip_first_lines, 0, "Skip specified number of lines at the beginning of data in CSV format", 0) \
    M(UInt64, input_format_tsv_skip_first_lines, 0, "Skip specified number of lines at the beginning of data in TSV format", 0) \
    \
    M(DateTimeInputFormat, date_time_input_format, FormatSettings::DateTimeInputFormat::Basic, "Method to read DateTime from text input formats. Possible values: 'basic', 'best_effort' and 'best_effort_us'.", 0) \
    M(DateTimeOutputFormat, date_time_output_format, FormatSettings::DateTimeOutputFormat::Simple, "Method to write DateTime to text output. Possible values: 'simple', 'iso', 'unix_timestamp'.", 0) \
    \
    M(Bool, input_format_ipv4_default_on_conversion_error, false, "Deserialization of IPv4 will use default values instead of throwing exception on conversion error.", 0) \
    M(Bool, input_format_ipv6_default_on_conversion_error, false, "Deserialization of IPV6 will use default values instead of throwing exception on conversion error.", 0) \
    M(String, bool_true_representation, "true", "Text to represent bool value in TSV/CSV formats.", 0) \
    M(String, bool_false_representation, "false", "Text to represent bool value in TSV/CSV formats.", 0) \
    \
    M(Bool, input_format_values_interpret_expressions, true, "For Values format: if the field could not be parsed by streaming parser, run SQL parser and try to interpret it as SQL expression.", 0) \
    M(Bool, input_format_values_deduce_templates_of_expressions, true, "For Values format: if the field could not be parsed by streaming parser, run SQL parser, deduce template of the SQL expression, try to parse all rows using template and then interpret expression for all rows.", 0) \
    M(Bool, input_format_values_accurate_types_of_literals, true, "For Values format: when parsing and interpreting expressions using template, check actual type of literal to avoid possible overflow and precision issues.", 0) \
    M(Bool, input_format_avro_allow_missing_fields, false, "For Avro/AvroConfluent format: when field is not found in schema use default value instead of error", 0) \
    M(Bool, input_format_avro_null_as_default, false, "For Avro/AvroConfluent format: insert default in case of null and non Nullable column", 0) \
    M(UInt64, format_binary_max_string_size, 1_GiB, "The maximum allowed size for String in RowBinary format. It prevents allocating large amount of memory in case of corrupted data. 0 means there is no limit", 0) \
    M(URI, format_avro_schema_registry_url, "", "For AvroConfluent format: Confluent Schema Registry URL.", 0) \
    \
    M(Bool, output_format_json_quote_64bit_integers, true, "Controls quoting of 64-bit integers in JSON output format.", 0) \
    M(Bool, output_format_json_quote_denormals, false, "Enables '+nan', '-nan', '+inf', '-inf' outputs in JSON output format.", 0) \
    M(Bool, output_format_json_quote_decimals, false, "Controls quoting of decimals in JSON output format.", 0) \
    M(Bool, output_format_json_quote_64bit_floats, false, "Controls quoting of 64-bit float numbers in JSON output format.", 0) \
    \
    M(Bool, output_format_json_escape_forward_slashes, true, "Controls escaping forward slashes for string outputs in JSON output format. This is intended for compatibility with JavaScript. Don't confuse with backslashes that are always escaped.", 0) \
    M(Bool, output_format_json_named_tuples_as_objects, true, "Serialize named tuple columns as JSON objects.", 0) \
    M(Bool, output_format_json_array_of_rows, false, "Output a JSON array of all rows in JSONEachRow(Compact) format.", 0) \
    M(Bool, output_format_json_validate_utf8, false, "Validate UTF-8 sequences in JSON output formats, doesn't impact formats JSON/JSONCompact/JSONColumnsWithMetadata, they always validate utf8", 0) \
    \
    M(String, format_json_object_each_row_column_for_object_name, "", "The name of column that will be used as object names in JSONObjectEachRow format. Column type should be String", 0) \
    \
    M(UInt64, output_format_pretty_max_rows, 10000, "Rows limit for Pretty formats.", 0) \
    M(UInt64, output_format_pretty_max_column_pad_width, 250, "Maximum width to pad all values in a column in Pretty formats.", 0) \
    M(UInt64, output_format_pretty_max_value_width, 10000, "Maximum width of value to display in Pretty formats. If greater - it will be cut.", 0) \
    M(Bool, output_format_pretty_color, true, "Use ANSI escape sequences to paint colors in Pretty formats", 0) \
    M(String, output_format_pretty_grid_charset, "UTF-8", "Charset for printing grid borders. Available charsets: ASCII, UTF-8 (default one).", 0) \
    M(UInt64, output_format_parquet_row_group_size, 1000000, "Row group size in rows.", 0) \
    M(Bool, output_format_parquet_string_as_string, false, "Use Parquet String type instead of Binary for String columns.", 0) \
    M(String, output_format_avro_codec, "", "Compression codec used for output. Possible values: 'null', 'deflate', 'snappy'.", 0) \
    M(UInt64, output_format_avro_sync_interval, 16 * 1024, "Sync interval in bytes.", 0) \
    M(String, output_format_avro_string_column_pattern, "", "For Avro format: regexp of String columns to select as AVRO string.", 0) \
    M(UInt64, output_format_avro_rows_in_file, 1, "Max rows in a file (if permitted by storage)", 0) \
    M(Bool, output_format_tsv_crlf_end_of_line, false, "If it is set true, end of line in TSV format will be \\r\\n instead of \\n.", 0) \
    M(String, format_csv_null_representation, "\\N", "Custom NULL representation in CSV format", 0) \
    M(String, format_tsv_null_representation, "\\N", "Custom NULL representation in TSV format", 0) \
    M(Bool, output_format_decimal_trailing_zeros, false, "Output trailing zeros when printing Decimal values. E.g. 1.230000 instead of 1.23.", 0) \
    \
    M(UInt64, input_format_allow_errors_num, 0, "Maximum absolute amount of errors while reading text formats (like CSV, TSV). In case of error, if at least absolute or relative amount of errors is lower than corresponding value, will skip until next line and continue.", 0) \
    M(Float, input_format_allow_errors_ratio, 0, "Maximum relative amount of errors while reading text formats (like CSV, TSV). In case of error, if at least absolute or relative amount of errors is lower than corresponding value, will skip until next line and continue.", 0) \
    M(String, input_format_record_errors_file_path, "", "Path of the file used to record errors while reading text formats (CSV, TSV).", 0) \
    M(String, errors_output_format, "CSV", "Method to write Errors to text output.", 0) \
    \
    M(String, format_schema, "", "Schema identifier (used by schema-based formats)", 0) \
    M(String, format_template_resultset, "", "Path to file which contains format string for result set (for Template format)", 0) \
    M(String, format_template_row, "", "Path to file which contains format string for rows (for Template format)", 0) \
    M(String, format_template_rows_between_delimiter, "\n", "Delimiter between rows (for Template format)", 0) \
    \
    M(EscapingRule, format_custom_escaping_rule, "Escaped", "Field escaping rule (for CustomSeparated format)", 0) \
    M(String, format_custom_field_delimiter, "\t", "Delimiter between fields (for CustomSeparated format)", 0) \
    M(String, format_custom_row_before_delimiter, "", "Delimiter before field of the first column (for CustomSeparated format)", 0) \
    M(String, format_custom_row_after_delimiter, "\n", "Delimiter after field of the last column (for CustomSeparated format)", 0) \
    M(String, format_custom_row_between_delimiter, "", "Delimiter between rows (for CustomSeparated format)", 0) \
    M(String, format_custom_result_before_delimiter, "", "Prefix before result set (for CustomSeparated format)", 0) \
    M(String, format_custom_result_after_delimiter, "", "Suffix after result set (for CustomSeparated format)", 0) \
    \
    M(String, format_regexp, "", "Regular expression (for Regexp format)", 0) \
    M(EscapingRule, format_regexp_escaping_rule, "Raw", "Field escaping rule (for Regexp format)", 0) \
    M(Bool, format_regexp_skip_unmatched, false, "Skip lines unmatched by regular expression (for Regexp format)", 0) \
    \
    M(Bool, output_format_enable_streaming, false, "Enable streaming in output formats that support it.", 0) \
    M(Bool, output_format_write_statistics, true, "Write statistics about read rows, bytes, time elapsed in suitable output formats.", 0) \
    M(Bool, output_format_pretty_row_numbers, false, "Add row numbers before each row for pretty output format", 0) \
    M(Bool, insert_distributed_one_random_shard, false, "If setting is enabled, inserting into distributed table will choose a random shard to write when there is no sharding key", 0) \
    \
    M(Bool, exact_rows_before_limit, false, "When enabled, ClickHouse will provide exact value for rows_before_limit_at_least statistic, but with the cost that the data before limit will have to be read completely", 0) \
    M(UInt64, cross_to_inner_join_rewrite, 1, "Use inner join instead of comma/cross join if there're joining expressions in the WHERE section. Values: 0 - no rewrite, 1 - apply if possible for comma/cross, 2 - force rewrite all comma joins, cross - if possible", 0) \
    \
    M(Bool, output_format_arrow_low_cardinality_as_dictionary, false, "Enable output LowCardinality type as Dictionary Arrow type", 0) \
    M(Bool, output_format_arrow_string_as_string, false, "Use Arrow String type instead of Binary for String columns", 0) \
    \
    M(Bool, output_format_orc_string_as_string, false, "Use ORC String type instead of Binary for String columns", 0) \
    \
    M(EnumComparingMode, format_capn_proto_enum_comparising_mode, FormatSettings::EnumComparingMode::BY_VALUES, "How to map ClickHouse Enum and CapnProto Enum", 0) \
    \
    M(String, input_format_mysql_dump_table_name, "", "Name of the table in MySQL dump from which to read data", 0) \
    M(Bool, input_format_mysql_dump_map_column_names, true, "Match columns from table in MySQL dump and columns from ClickHouse table by names", 0) \
    \
    M(UInt64, output_format_sql_insert_max_batch_size, DEFAULT_BLOCK_SIZE, "The maximum number  of rows in one INSERT statement.", 0) \
    M(String, output_format_sql_insert_table_name, "table", "The name of table in the output INSERT query", 0) \
    M(Bool, output_format_sql_insert_include_column_names, true, "Include column names in INSERT query", 0) \
    M(Bool, output_format_sql_insert_use_replace, false, "Use REPLACE statement instead of INSERT", 0) \
    M(Bool, output_format_sql_insert_quote_names, true, "Quote column names with '`' characters", 0) \
    \
    M(Bool, output_format_bson_string_as_string, false, "Use BSON String type instead of Binary for String columns.", 0) \
    M(Bool, input_format_bson_skip_fields_with_unsupported_types_in_schema_inference, false, "Skip fields with unsupported types while schema inference for format BSON.", 0) \
    \
    M(Bool, regexp_dict_allow_other_sources, false, "Allow regexp_tree dictionary to use sources other than yaml source.", 0) \

// End of FORMAT_FACTORY_SETTINGS
// Please add settings non-related to formats into the COMMON_SETTINGS above.

#define LIST_OF_SETTINGS(M)    \
    COMMON_SETTINGS(M)         \
    OBSOLETE_SETTINGS(M)       \
    FORMAT_FACTORY_SETTINGS(M)

DECLARE_SETTINGS_TRAITS_ALLOW_CUSTOM_SETTINGS(SettingsTraits, LIST_OF_SETTINGS)


/** Settings of query execution.
  * These settings go to users.xml.
  */
struct Settings : public BaseSettings<SettingsTraits>, public IHints<2, Settings>
{
    /// For initialization from empty initializer-list to be "value initialization", not "aggregate initialization" in C++14.
    /// http://en.cppreference.com/w/cpp/language/aggregate_initialization
    Settings() = default;

    /** Set multiple settings from "profile" (in server configuration file (users.xml), profiles contain groups of multiple settings).
     * The profile can also be set using the `set` functions, like the profile setting.
     */
    void setProfile(const String & profile_name, const Poco::Util::AbstractConfiguration & config);

    /// Load settings from configuration file, at "path" prefix in configuration.
    void loadSettingsFromConfig(const String & path, const Poco::Util::AbstractConfiguration & config);

    /// Dumps profile events to column of type Map(String, String)
    void dumpToMapColumn(IColumn * column, bool changed_only = true);

    /// Adds program options to set the settings from a command line.
    /// (Don't forget to call notify() on the `variables_map` after parsing it!)
    void addProgramOptions(boost::program_options::options_description & options);

    /// Adds program options as to set the settings from a command line.
    /// Allows to set one setting multiple times, the last value will be used.
    /// (Don't forget to call notify() on the `variables_map` after parsing it!)
    void addProgramOptionsAsMultitokens(boost::program_options::options_description & options);

    /// Check that there is no user-level settings at the top level in config.
    /// This is a common source of mistake (user don't know where to write user-level setting).
    static void checkNoSettingNamesAtTopLevel(const Poco::Util::AbstractConfiguration & config, const String & config_path);

    std::vector<String> getAllRegisteredNames() const override;

    void addProgramOption(boost::program_options::options_description & options, const SettingFieldRef & field);

    void addProgramOptionAsMultitoken(boost::program_options::options_description & options, const SettingFieldRef & field);

    void set(std::string_view name, const Field & value) override;

    void setDefaultValue(const String & name) { resetToDefault(name); }

private:
    void applyCompatibilitySetting(const String & compatibility);

    std::unordered_set<std::string_view> settings_changed_by_compatibility_setting;
};

/*
 * User-specified file format settings for File and URL engines.
 */
DECLARE_SETTINGS_TRAITS(FormatFactorySettingsTraits, FORMAT_FACTORY_SETTINGS)

struct FormatFactorySettings : public BaseSettings<FormatFactorySettingsTraits>
{
};

}<|MERGE_RESOLUTION|>--- conflicted
+++ resolved
@@ -540,9 +540,6 @@
     M(Bool, describe_extend_object_types, false, "Deduce concrete type of columns of type Object in DESCRIBE query", 0) \
     M(Bool, describe_include_subcolumns, false, "If true, subcolumns of all table columns will be included into result of DESCRIBE query", 0) \
     \
-<<<<<<< HEAD
-    M(Bool, optimize_rewrite_aggregate_function_with_if, true, "Rewrite aggregate functions with if expression as argument when logically equivalent. For example, avg(if(cond, col, null)) can be rewritten to avgIf(cond, col)", 0) \
-=======
     M(Bool, use_query_result_cache, false, "Enable the query result cache", 0) \
     M(Bool, enable_writes_to_query_result_cache, true, "Enable storing results of SELECT queries in the query result cache", 0) \
     M(Bool, enable_reads_from_query_result_cache, true, "Enable reading results of SELECT queries from the query result cache", 0) \
@@ -552,8 +549,8 @@
     M(Seconds, query_result_cache_ttl, 60, "After this time in seconds entries in the query result cache become stale", 0) \
     M(Bool, query_result_cache_share_between_users, false, "Allow other users to read entry in the query result cache", 0) \
     \
->>>>>>> 9f465815
     M(Bool, optimize_rewrite_sum_if_to_count_if, false, "Rewrite sumIf() and sum(if()) function countIf() function when logically equivalent", 0) \
+    M(Bool, optimize_rewrite_aggregate_function_with_if, true, "Rewrite aggregate functions with if expression as argument when logically equivalent. For example, avg(if(cond, col, null)) can be rewritten to avgIf(cond, col)", 0) \
     M(UInt64, insert_shard_id, 0, "If non zero, when insert into a distributed table, the data will be inserted into the shard `insert_shard_id` synchronously. Possible values range from 1 to `shards_number` of corresponding distributed table", 0) \
     \
     M(Bool, collect_hash_table_stats_during_aggregation, true, "Enable collecting hash table statistics to optimize memory allocation", 0) \
