--- conflicted
+++ resolved
@@ -730,14 +730,11 @@
     M(UInt64, insert_keeper_fault_injection_seed, 0, "0 - random seed, otherwise the setting value", 0) \
     M(Bool, force_aggregation_in_order, false, "Force use of aggregation in order on remote nodes during distributed aggregation. PLEASE, NEVER CHANGE THIS SETTING VALUE MANUALLY!", IMPORTANT) \
     M(UInt64, http_max_request_param_data_size, 10_MiB, "Limit on size of request data used as a query parameter in predefined HTTP requests.", 0) \
-<<<<<<< HEAD
-    M(Timezone, timezone, "", "Use specified timezone for interpreting Date and DateTime instead of server's timezone.", 0) \
-=======
     M(Bool, allow_experimental_undrop_table_query, false, "Allow to use undrop query to restore dropped table in a limited time", 0) \
     M(Bool, keeper_map_strict_mode, false, "Enforce additional checks during operations on KeeperMap. E.g. throw an exception on an insert for already existing key", 0) \
     M(Bool, function_json_value_return_type_allow_nullable, false, "Allow function to return nullable type.", 0) \
     M(Bool, function_json_value_return_type_allow_complex, false, "Allow function to return complex type, such as: struct, array, map.", 0) \
->>>>>>> aa57cdb5
+    M(Timezone, timezone, "", "Use specified timezone for interpreting Date and DateTime instead of server's timezone.", 0) \
     // End of COMMON_SETTINGS
     // Please add settings related to formats into the FORMAT_FACTORY_SETTINGS and move obsolete settings to OBSOLETE_SETTINGS.
 
