#pragma once

#include <Core/Field.h>
#include <Core/Settings.h>
#include <IO/ReadHelpers.h>
#include <IO/ReadBufferFromString.h>
#include <boost/algorithm/string.hpp>
#include <map>

namespace DB
{

namespace ErrorCodes
{
    extern const int BAD_ARGUMENTS;
}

class ClickHouseVersion
{
public:
    ClickHouseVersion(const String & version)
    {
        Strings split;
        boost::split(split, version, [](char c){ return c == '.'; });
        components.reserve(split.size());
        if (split.empty())
            throw Exception{ErrorCodes::BAD_ARGUMENTS, "Cannot parse ClickHouse version here: {}", version};

        for (const auto & split_element : split)
        {
            size_t component;
            ReadBufferFromString buf(split_element);
            if (!tryReadIntText(component, buf) || !buf.eof())
                throw Exception{ErrorCodes::BAD_ARGUMENTS, "Cannot parse ClickHouse version here: {}", version};
            components.push_back(component);
        }
    }

    ClickHouseVersion(const char * version) : ClickHouseVersion(String(version)) {}

    String toString() const
    {
        String version = std::to_string(components[0]);
        for (size_t i = 1; i < components.size(); ++i)
            version += "." + std::to_string(components[i]);

        return version;
    }

    bool operator<(const ClickHouseVersion & other) const
    {
        return components < other.components;
    }

    bool operator>=(const ClickHouseVersion & other) const
    {
        return components >= other.components;
    }

private:
    std::vector<size_t> components;
};

namespace SettingsChangesHistory
{
    struct SettingChange
    {
        String name;
        Field previous_value;
        Field new_value;
        String reason;
    };

    using SettingsChanges = std::vector<SettingChange>;
}

/// History of settings changes that controls some backward incompatible changes
/// across all ClickHouse versions. It maps ClickHouse version to settings changes that were done
/// in this version. Settings changes is a vector of structs {setting_name, previous_value, new_value}
/// It's used to implement `compatibility` setting (see https://github.com/ClickHouse/ClickHouse/issues/35972)
static std::map<ClickHouseVersion, SettingsChangesHistory::SettingsChanges> settings_changes_history =
{
<<<<<<< HEAD
    {"23.4", {{"allow_suspicious_indices", true, false, "If true, index can defined with identical expressions"}}},
=======
    {"23.4", {{"connect_timeout_with_failover_ms", 50, 1000, "Increase default connect timeout because of async connect"},
              {"connect_timeout_with_failover_secure_ms", 100, 1000, "Increase default secure connect timeout because of async connect"},
              {"hedged_connection_timeout_ms", 100, 50, "Start new connection in hedged requests after 50 ms instead of 100 to correspond with previous connect timeout"}}},
>>>>>>> a4345f71
    {"23.3", {{"output_format_parquet_version", "1.0", "2.latest", "Use latest Parquet format version for output format"},
              {"input_format_json_ignore_unknown_keys_in_named_tuple", false, true, "Improve parsing JSON objects as named tuples"},
              {"input_format_native_allow_types_conversion", false, true, "Allow types conversion in Native input forma"},
              {"output_format_arrow_compression_method", "none", "lz4_frame", "Use lz4 compression in Arrow output format by default"},
              {"output_format_parquet_compression_method", "snappy", "lz4", "Use lz4 compression in Parquet output format by default"},
              {"output_format_orc_compression_method", "none", "lz4_frame", "Use lz4 compression in ORC output format by default"},
              {"async_query_sending_for_remote", false, true, "Create connections and send query async across shards"}}},
    {"23.2", {{"output_format_parquet_fixed_string_as_fixed_byte_array", false, true, "Use Parquet FIXED_LENGTH_BYTE_ARRAY type for FixedString by default"},
              {"output_format_arrow_fixed_string_as_fixed_byte_array", false, true, "Use Arrow FIXED_SIZE_BINARY type for FixedString by default"},
              {"query_plan_remove_redundant_distinct", false, true, "Remove redundant Distinct step in query plan"},
              {"optimize_duplicate_order_by_and_distinct", true, false, "Remove duplicate ORDER BY and DISTINCT if it's possible"},
              {"insert_keeper_max_retries", 0, 20, "Enable reconnections to Keeper on INSERT, improve reliability"}}},
    {"23.1", {{"input_format_json_read_objects_as_strings", 0, 1, "Enable reading nested json objects as strings while object type is experimental"},
              {"input_format_json_defaults_for_missing_elements_in_named_tuple", false, true, "Allow missing elements in JSON objects while reading named tuples by default"},
              {"input_format_csv_detect_header", false, true, "Detect header in CSV format by default"},
              {"input_format_tsv_detect_header", false, true, "Detect header in TSV format by default"},
              {"input_format_custom_detect_header", false, true, "Detect header in CustomSeparated format by default"},
              {"query_plan_remove_redundant_sorting", false, true, "Remove redundant sorting in query plan. For example, sorting steps related to ORDER BY clauses in subqueries"}}},
    {"22.12", {{"max_size_to_preallocate_for_aggregation", 10'000'000, 100'000'000, "This optimizes performance"},
               {"query_plan_aggregation_in_order", 0, 1, "Enable some refactoring around query plan"},
               {"format_binary_max_string_size", 0, 1_GiB, "Prevent allocating large amount of memory"}}},
    {"22.11", {{"use_structure_from_insertion_table_in_table_functions", 0, 2, "Improve using structure from insertion table in table functions"}}},
    {"23.4", {{"formatdatetime_f_prints_single_zero", true, false, "Improved compatibility with MySQL DATE_FORMAT()/STR_TO_DATE()"}}},
    {"23.4", {{"formatdatetime_parsedatetime_m_is_month_name", false, true, "Improved compatibility with MySQL DATE_FORMAT/STR_TO_DATE"}}},
    {"22.9", {{"force_grouping_standard_compatibility", false, true, "Make GROUPING function output the same as in SQL standard and other DBMS"}}},
    {"22.7", {{"cross_to_inner_join_rewrite", 1, 2, "Force rewrite comma join to inner"},
              {"enable_positional_arguments", false, true, "Enable positional arguments feature by default"},
              {"format_csv_allow_single_quotes", true, false, "Most tools don't treat single quote in CSV specially, don't do it by default too"}}},
    {"22.6", {{"output_format_json_named_tuples_as_objects", false, true, "Allow to serialize named tuples as JSON objects in JSON formats by default"},
              {"input_format_skip_unknown_fields", false, true, "Optimize reading subset of columns for some input formats"}}},
    {"22.5", {{"memory_overcommit_ratio_denominator", 0, 1073741824, "Enable memory overcommit feature by default"},
              {"memory_overcommit_ratio_denominator_for_user", 0, 1073741824, "Enable memory overcommit feature by default"}}},
    {"22.4", {{"allow_settings_after_format_in_insert", true, false, "Do not allow SETTINGS after FORMAT for INSERT queries because ClickHouse interpret SETTINGS as some values, which is misleading"}}},
    {"22.3", {{"cast_ipv4_ipv6_default_on_conversion_error", true, false, "Make functions cast(value, 'IPv4') and cast(value, 'IPv6') behave same as toIPv4 and toIPv6 functions"}}},
    {"21.12", {{"stream_like_engine_allow_direct_select", true, false, "Do not allow direct select for Kafka/RabbitMQ/FileLog by default"}}},
    {"21.9", {{"output_format_decimal_trailing_zeros", true, false, "Do not output trailing zeros in text representation of Decimal types by default for better looking output"},
              {"use_hedged_requests", false, true, "Enable Hedged Requests feature by default"}}},
    {"21.7", {{"legacy_column_name_of_tuple_literal", true, false, "Add this setting only for compatibility reasons. It makes sense to set to 'true', while doing rolling update of cluster from version lower than 21.7 to higher"}}},
    {"21.5", {{"async_socket_for_remote", false, true, "Fix all problems and turn on asynchronous reads from socket for remote queries by default again"}}},
    {"21.3", {{"async_socket_for_remote", true, false, "Turn off asynchronous reads from socket for remote queries because of some problems"},
              {"optimize_normalize_count_variants", false, true, "Rewrite aggregate functions that semantically equals to count() as count() by default"},
              {"normalize_function_names", false, true, "Normalize function names to their canonical names, this was needed for projection query routing"}}},
    {"21.2", {{"enable_global_with_statement", false, true, "Propagate WITH statements to UNION queries and all subqueries by default"}}},
    {"21.1", {{"insert_quorum_parallel", false, true, "Use parallel quorum inserts by default. It is significantly more convenient to use than sequential quorum inserts"},
              {"input_format_null_as_default", false, true, "Allow to insert NULL as default for input formats by default"},
              {"optimize_on_insert", false, true, "Enable data optimization on INSERT by default for better user experience"},
              {"use_compact_format_in_distributed_parts_names", false, true, "Use compact format for async INSERT into Distributed tables by default"}}},
    {"20.10", {{"format_regexp_escaping_rule", "Escaped", "Raw", "Use Raw as default escaping rule for Regexp format to male the behaviour more like to what users expect"}}},
    {"20.7", {{"show_table_uuid_in_table_create_query_if_not_nil", true, false, "Stop showing  UID of the table in its CREATE query for Engine=Atomic"}}},
    {"20.5", {{"input_format_with_names_use_header", false, true, "Enable using header with names for formats with WithNames/WithNamesAndTypes suffixes"},
              {"allow_suspicious_codecs", true, false, "Don't allow to specify meaningless compression codecs"}}},
    {"20.4", {{"validate_polygons", false, true, "Throw exception if polygon is invalid in function pointInPolygon by default instead of returning possibly wrong results"}}},
    {"19.18", {{"enable_scalar_subquery_optimization", false, true, "Prevent scalar subqueries from (de)serializing large scalar values and possibly avoid running the same subquery more than once"}}},
    {"19.14", {{"any_join_distinct_right_table_keys", true, false, "Disable ANY RIGHT and ANY FULL JOINs by default to avoid inconsistency"}}},
    {"19.12", {{"input_format_defaults_for_omitted_fields", false, true, "Enable calculation of complex default expressions for omitted fields for some input formats, because it should be the expected behaviour"}}},
    {"19.5", {{"max_partitions_per_insert_block", 0, 100, "Add a limit for the number of partitions in one block"}}},
    {"18.12.17", {{"enable_optimize_predicate_expression", 0, 1, "Optimize predicates to subqueries by default"}}},
};

}<|MERGE_RESOLUTION|>--- conflicted
+++ resolved
@@ -80,13 +80,10 @@
 /// It's used to implement `compatibility` setting (see https://github.com/ClickHouse/ClickHouse/issues/35972)
 static std::map<ClickHouseVersion, SettingsChangesHistory::SettingsChanges> settings_changes_history =
 {
-<<<<<<< HEAD
     {"23.4", {{"allow_suspicious_indices", true, false, "If true, index can defined with identical expressions"}}},
-=======
     {"23.4", {{"connect_timeout_with_failover_ms", 50, 1000, "Increase default connect timeout because of async connect"},
               {"connect_timeout_with_failover_secure_ms", 100, 1000, "Increase default secure connect timeout because of async connect"},
               {"hedged_connection_timeout_ms", 100, 50, "Start new connection in hedged requests after 50 ms instead of 100 to correspond with previous connect timeout"}}},
->>>>>>> a4345f71
     {"23.3", {{"output_format_parquet_version", "1.0", "2.latest", "Use latest Parquet format version for output format"},
               {"input_format_json_ignore_unknown_keys_in_named_tuple", false, true, "Improve parsing JSON objects as named tuples"},
               {"input_format_native_allow_types_conversion", false, true, "Allow types conversion in Native input forma"},
