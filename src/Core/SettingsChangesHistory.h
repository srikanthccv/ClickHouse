--- conflicted
+++ resolved
@@ -109,14 +109,11 @@
               {"function_visible_width_behavior", 0, 1, "We changed the default behavior of `visibleWidth` to be more precise"},
               {"max_estimated_execution_time", 0, 0, "Separate max_execution_time and max_estimated_execution_time"},
               {"iceberg_engine_ignore_schema_evolution", false, false, "Allow to ignore schema evolution in Iceberg table engine"},
-<<<<<<< HEAD
               {"min_external_table_block_size_rows", DEFAULT_INSERT_BLOCK_SIZE, DEFAULT_INSERT_BLOCK_SIZE, "Squash blocks passed to external table to specified size in rows, if blocks are not big enough"},
               {"min_external_table_block_size_bytes", DEFAULT_INSERT_BLOCK_SIZE * 256, DEFAULT_INSERT_BLOCK_SIZE * 256, "Squash blocks passed to external table to specified size in bytes, if blocks are not big enough."},
               {"parallel_replicas_prefer_local_join", true, true, "If true, and JOIN can be executed with parallel replicas algorithm, and all storages of right JOIN part are *MergeTree, local JOIN will be used instead of GLOBAL JOIN."},
-=======
               {"default_table_engine", "None", "MergeTree", "Set default table engine to MergeTree for better usability"},
               {"optimize_injective_functions_in_group_by", false, true, "Replace injective functions by it's arguments in GROUP BY section in analyzer"},
->>>>>>> 01a459c9
               {"update_insert_deduplication_token_in_dependent_materialized_views", false, false, "Allow to update insert deduplication token with table identifier during insert in dependent materialized views"},
               {"azure_max_unexpected_write_error_retries", 4, 4, "The maximum number of retries in case of unexpected errors during Azure blob storage write"}}},
     {"23.12", {{"allow_suspicious_ttl_expressions", true, false, "It is a new setting, and in previous versions the behavior was equivalent to allowing."},
