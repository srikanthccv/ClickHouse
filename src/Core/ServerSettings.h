#pragma once


#include <Core/BaseSettings.h>
#include <Core/Defines.h>


namespace Poco::Util
{
class AbstractConfiguration;
}

namespace DB
{

#define SERVER_SETTINGS(M, ALIAS) \
    M(Bool, show_addresses_in_stack_traces, true, "If it is set true will show addresses in stack traces", 0) \
    M(Bool, shutdown_wait_unfinished_queries, false, "If set true ClickHouse will wait for running queries finish before shutdown.", 0) \
    M(UInt64, shutdown_wait_unfinished, 5, "Delay in seconds to wait for unfinished queries", 0) \
    M(UInt64, max_thread_pool_size, 10000, "The maximum number of threads that could be allocated from the OS and used for query execution and background operations.", 0) \
    M(UInt64, max_thread_pool_free_size, 1000, "The maximum number of threads that will always stay in a global thread pool once allocated and remain idle in case of insufficient number of tasks.", 0) \
    M(UInt64, thread_pool_queue_size, 10000, "The maximum number of tasks that will be placed in a queue and wait for execution.", 0) \
    M(UInt64, max_io_thread_pool_size, 100, "The maximum number of threads that would be used for IO operations", 0) \
    M(UInt64, max_io_thread_pool_free_size, 0, "Max free size for IO thread pool.", 0) \
    M(UInt64, io_thread_pool_queue_size, 10000, "Queue size for IO thread pool.", 0) \
    M(UInt64, max_active_parts_loading_thread_pool_size, 64, "The number of threads to load active set of data parts (Active ones) at startup.", 0) \
    M(UInt64, max_outdated_parts_loading_thread_pool_size, 32, "The number of threads to load inactive set of data parts (Outdated ones) at startup.", 0) \
    M(UInt64, max_parts_cleaning_thread_pool_size, 128, "The number of threads for concurrent removal of inactive data parts.", 0) \
    M(UInt64, max_replicated_fetches_network_bandwidth_for_server, 0, "The maximum speed of data exchange over the network in bytes per second for replicated fetches. Zero means unlimited.", 0) \
    M(UInt64, max_replicated_sends_network_bandwidth_for_server, 0, "The maximum speed of data exchange over the network in bytes per second for replicated sends. Zero means unlimited.", 0) \
    M(UInt64, max_remote_read_network_bandwidth_for_server, 0, "The maximum speed of data exchange over the network in bytes per second for read. Zero means unlimited.", 0) \
    M(UInt64, max_remote_write_network_bandwidth_for_server, 0, "The maximum speed of data exchange over the network in bytes per second for write. Zero means unlimited.", 0) \
    M(UInt64, max_local_read_bandwidth_for_server, 0, "The maximum speed of local reads in bytes per second. Zero means unlimited.", 0) \
    M(UInt64, max_local_write_bandwidth_for_server, 0, "The maximum speed of local writes in bytes per second. Zero means unlimited.", 0) \
    M(UInt64, max_backups_io_thread_pool_size, 1000, "The maximum number of threads that would be used for IO operations for BACKUP queries", 0) \
    M(UInt64, max_backups_io_thread_pool_free_size, 0, "Max free size for backups IO thread pool.", 0) \
    M(UInt64, backups_io_thread_pool_queue_size, 0, "Queue size for backups IO thread pool.", 0) \
    M(UInt64, backup_threads, 16, "The maximum number of threads to execute BACKUP requests.", 0) \
    M(UInt64, max_backup_bandwidth_for_server, 0, "The maximum read speed in bytes per second for all backups on server. Zero means unlimited.", 0) \
    M(UInt64, restore_threads, 16, "The maximum number of threads to execute RESTORE requests.", 0) \
    M(Int32, max_connections, 1024, "Max server connections.", 0) \
    M(UInt32, asynchronous_metrics_update_period_s, 1, "Period in seconds for updating asynchronous metrics.", 0) \
    M(UInt32, asynchronous_heavy_metrics_update_period_s, 120, "Period in seconds for updating heavy asynchronous metrics.", 0) \
    M(String, default_database, "default", "Default database name.", 0) \
    M(String, tmp_policy, "", "Policy for storage with temporary data.", 0) \
    M(UInt64, max_temporary_data_on_disk_size, 0, "The maximum amount of storage that could be used for external aggregation, joins or sorting., ", 0) \
    M(String, temporary_data_in_cache, "", "Cache disk name for temporary data.", 0) \
    M(UInt64, aggregate_function_group_array_max_element_size, 0xFFFFFF, "Max array element size in bytes for groupArray function. This limit is checked at serialization and help to avoid large state size.", 0) \
    M(UInt64, max_server_memory_usage, 0, "Maximum total memory usage of the server in bytes. Zero means unlimited.", 0) \
    M(Double, max_server_memory_usage_to_ram_ratio, 0.9, "Same as max_server_memory_usage but in to RAM ratio. Allows to lower max memory on low-memory systems.", 0) \
    M(UInt64, merges_mutations_memory_usage_soft_limit, 0, "Maximum total memory usage for merges and mutations in bytes. Zero means unlimited.", 0) \
    M(Double, merges_mutations_memory_usage_to_ram_ratio, 0.5, "Same as merges_mutations_memory_usage_soft_limit but in to RAM ratio. Allows to lower memory limit on low-memory systems.", 0) \
    M(Bool, allow_use_jemalloc_memory, true, "Allows to use jemalloc memory.", 0) \
    M(UInt64, async_insert_threads, 16, "Maximum number of threads to actually parse and insert data in background. Zero means asynchronous mode is disabled", 0) \
    M(Bool, async_insert_queue_flush_on_shutdown, true, "If true queue of asynchronous inserts is flushed on graceful shutdown", 0) \
    \
    M(UInt64, max_concurrent_queries, 0, "Maximum number of concurrently executed queries. Zero means unlimited.", 0) \
    M(UInt64, max_concurrent_insert_queries, 0, "Maximum number of concurrently INSERT queries. Zero means unlimited.", 0) \
    M(UInt64, max_concurrent_select_queries, 0, "Maximum number of concurrently SELECT queries. Zero means unlimited.", 0) \
    \
    M(Double, cache_size_to_ram_max_ratio, 0.5, "Set cache size ro RAM max ratio. Allows to lower cache size on low-memory systems.", 0) \
    M(String, uncompressed_cache_policy, DEFAULT_UNCOMPRESSED_CACHE_POLICY, "Uncompressed cache policy name.", 0) \
    M(UInt64, uncompressed_cache_size, DEFAULT_UNCOMPRESSED_CACHE_MAX_SIZE, "Size of cache for uncompressed blocks. Zero means disabled.", 0) \
    M(Double, uncompressed_cache_size_ratio, DEFAULT_UNCOMPRESSED_CACHE_SIZE_RATIO, "The size of the protected queue in the uncompressed cache relative to the cache's total size.", 0) \
    M(String, mark_cache_policy, DEFAULT_MARK_CACHE_POLICY, "Mark cache policy name.", 0) \
    M(UInt64, mark_cache_size, DEFAULT_MARK_CACHE_MAX_SIZE, "Size of cache for marks (index of MergeTree family of tables).", 0) \
    M(Double, mark_cache_size_ratio, DEFAULT_MARK_CACHE_SIZE_RATIO, "The size of the protected queue in the mark cache relative to the cache's total size.", 0) \
    M(String, index_uncompressed_cache_policy, DEFAULT_INDEX_UNCOMPRESSED_CACHE_POLICY, "Secondary index uncompressed cache policy name.", 0) \
    M(UInt64, index_uncompressed_cache_size, DEFAULT_INDEX_UNCOMPRESSED_CACHE_MAX_SIZE, "Size of cache for uncompressed blocks of secondary indices. Zero means disabled.", 0) \
    M(Double, index_uncompressed_cache_size_ratio, DEFAULT_INDEX_UNCOMPRESSED_CACHE_SIZE_RATIO, "The size of the protected queue in the secondary index uncompressed cache relative to the cache's total size.", 0) \
    M(String, index_mark_cache_policy, DEFAULT_INDEX_MARK_CACHE_POLICY, "Secondary index mark cache policy name.", 0) \
    M(UInt64, index_mark_cache_size, DEFAULT_INDEX_MARK_CACHE_MAX_SIZE, "Size of cache for secondary index marks. Zero means disabled.", 0) \
    M(Double, index_mark_cache_size_ratio, DEFAULT_INDEX_MARK_CACHE_SIZE_RATIO, "The size of the protected queue in the secondary index mark cache relative to the cache's total size.", 0) \
    M(UInt64, mmap_cache_size, DEFAULT_MMAP_CACHE_MAX_SIZE, "A cache for mmapped files.", 0) \
    \
    M(Bool, disable_internal_dns_cache, false, "Disable internal DNS caching at all.", 0) \
    M(Int32, dns_cache_update_period, 15, "Internal DNS cache update period in seconds.", 0) \
    M(UInt32, dns_max_consecutive_failures, 10, "Max DNS resolve failures of a hostname before dropping the hostname from ClickHouse DNS cache.", 0) \
    \
    M(UInt64, max_table_size_to_drop, 50000000000lu, "If size of a table is greater than this value (in bytes) than table could not be dropped with any DROP query.", 0) \
    M(UInt64, max_partition_size_to_drop, 50000000000lu, "Same as max_table_size_to_drop, but for the partitions.", 0) \
    M(UInt64, concurrent_threads_soft_limit_num, 0, "Sets how many concurrent thread can be allocated before applying CPU pressure. Zero means unlimited.", 0) \
    M(UInt64, concurrent_threads_soft_limit_ratio_to_cores, 0, "Same as concurrent_threads_soft_limit_num, but with ratio to cores.", 0) \
    \
    M(UInt64, background_pool_size, 16, "The maximum number of threads what will be used for merging or mutating data parts for *MergeTree-engine tables in a background.", 0) \
    M(Float, background_merges_mutations_concurrency_ratio, 2, "The number of part mutation tasks that can be executed concurrently by each thread in background pool.", 0) \
    M(String, background_merges_mutations_scheduling_policy, "round_robin", "The policy on how to perform a scheduling for background merges and mutations. Possible values are: `round_robin` and `shortest_task_first`. ", 0) \
    M(UInt64, background_move_pool_size, 8, "The maximum number of threads that will be used for moving data parts to another disk or volume for *MergeTree-engine tables in a background.", 0) \
    M(UInt64, background_fetches_pool_size, 8, "The maximum number of threads that will be used for fetching data parts from another replica for *MergeTree-engine tables in a background.", 0) \
    M(UInt64, background_common_pool_size, 8, "The maximum number of threads that will be used for performing a variety of operations (mostly garbage collection) for *MergeTree-engine tables in a background.", 0) \
    M(UInt64, background_buffer_flush_schedule_pool_size, 16, "The maximum number of threads that will be used for performing flush operations for Buffer-engine tables in a background.", 0) \
    M(UInt64, background_schedule_pool_size, 128, "The maximum number of threads that will be used for constantly executing some lightweight periodic operations.", 0) \
    M(UInt64, background_message_broker_schedule_pool_size, 16, "The maximum number of threads that will be used for executing background operations for message streaming.", 0) \
    M(UInt64, background_distributed_schedule_pool_size, 16, "The maximum number of threads that will be used for executing distributed sends.", 0) \
    M(Bool, display_secrets_in_show_and_select, false, "Allow showing secrets in SHOW and SELECT queries via a format setting and a grant", 0) \
    \
    M(UInt64, total_memory_profiler_step, 0, "Whenever server memory usage becomes larger than every next step in number of bytes the memory profiler will collect the allocating stack trace. Zero means disabled memory profiler. Values lower than a few megabytes will slow down server.", 0) \
    M(Double, total_memory_tracker_sample_probability, 0, "Collect random allocations and deallocations and write them into system.trace_log with 'MemorySample' trace_type. The probability is for every alloc/free regardless to the size of the allocation (can be changed with `memory_profiler_sample_min_allocation_size` and `memory_profiler_sample_max_allocation_size`). Note that sampling happens only when the amount of untracked memory exceeds 'max_untracked_memory'. You may want to set 'max_untracked_memory' to 0 for extra fine grained sampling.", 0) \
    M(UInt64, total_memory_profiler_sample_min_allocation_size, 0, "Collect random allocations of size greater or equal than specified value with probability equal to `total_memory_profiler_sample_probability`. 0 means disabled. You may want to set 'max_untracked_memory' to 0 to make this threshold to work as expected.", 0) \
    M(UInt64, total_memory_profiler_sample_max_allocation_size, 0, "Collect random allocations of size less or equal than specified value with probability equal to `total_memory_profiler_sample_probability`. 0 means disabled. You may want to set 'max_untracked_memory' to 0 to make this threshold to work as expected.", 0) \
<<<<<<< HEAD
    M(String, get_client_http_header_forbidden_headers, "", "Comma separated list of http header names that will not be returned by function getClientHTTPHeader.", 0) \
    M(Bool, allow_get_client_http_header, false, "Allow function getClientHTTPHeader", 0) \
    M(Bool, validate_tcp_client_information, false, "Validate client_information in the query packet over the native TCP protocol.", 0)
=======
    M(Bool, validate_tcp_client_information, false, "Validate client_information in the query packet over the native TCP protocol.", 0) \
    M(Bool, storage_metadata_write_full_object_key, false, "Write disk metadata files with VERSION_FULL_OBJECT_KEY format", 0) \
>>>>>>> 227bb30d

DECLARE_SETTINGS_TRAITS(ServerSettingsTraits, SERVER_SETTINGS)

struct ServerSettings : public BaseSettings<ServerSettingsTraits>
{
    void loadSettingsFromConfig(const Poco::Util::AbstractConfiguration & config);
};

}<|MERGE_RESOLUTION|>--- conflicted
+++ resolved
@@ -98,14 +98,10 @@
     M(Double, total_memory_tracker_sample_probability, 0, "Collect random allocations and deallocations and write them into system.trace_log with 'MemorySample' trace_type. The probability is for every alloc/free regardless to the size of the allocation (can be changed with `memory_profiler_sample_min_allocation_size` and `memory_profiler_sample_max_allocation_size`). Note that sampling happens only when the amount of untracked memory exceeds 'max_untracked_memory'. You may want to set 'max_untracked_memory' to 0 for extra fine grained sampling.", 0) \
     M(UInt64, total_memory_profiler_sample_min_allocation_size, 0, "Collect random allocations of size greater or equal than specified value with probability equal to `total_memory_profiler_sample_probability`. 0 means disabled. You may want to set 'max_untracked_memory' to 0 to make this threshold to work as expected.", 0) \
     M(UInt64, total_memory_profiler_sample_max_allocation_size, 0, "Collect random allocations of size less or equal than specified value with probability equal to `total_memory_profiler_sample_probability`. 0 means disabled. You may want to set 'max_untracked_memory' to 0 to make this threshold to work as expected.", 0) \
-<<<<<<< HEAD
     M(String, get_client_http_header_forbidden_headers, "", "Comma separated list of http header names that will not be returned by function getClientHTTPHeader.", 0) \
     M(Bool, allow_get_client_http_header, false, "Allow function getClientHTTPHeader", 0) \
-    M(Bool, validate_tcp_client_information, false, "Validate client_information in the query packet over the native TCP protocol.", 0)
-=======
     M(Bool, validate_tcp_client_information, false, "Validate client_information in the query packet over the native TCP protocol.", 0) \
     M(Bool, storage_metadata_write_full_object_key, false, "Write disk metadata files with VERSION_FULL_OBJECT_KEY format", 0) \
->>>>>>> 227bb30d
 
 DECLARE_SETTINGS_TRAITS(ServerSettingsTraits, SERVER_SETTINGS)
 
