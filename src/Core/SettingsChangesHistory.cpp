--- conflicted
+++ resolved
@@ -79,11 +79,8 @@
             {"restore_replace_external_engines_to_null", false, false, "New setting."},
             {"input_format_json_max_depth", 1000000, 1000, "It was unlimited in previous versions, but that was unsafe."},
             {"merge_tree_min_bytes_per_task_for_remote_reading", 4194304, 2097152, "Value is unified with `filesystem_prefetch_min_bytes_for_single_read_task`"},
-<<<<<<< HEAD
             {"use_hive_partitioning", false, false, "Allows to use hive partitioning for File, URL, S3, AzureBlobStorage and HDFS engines."},
-=======
             {"allow_experimental_kafka_offsets_storage_in_keeper", false, false, "Allow the usage of experimental Kafka storage engine that stores the committed offsets in ClickHouse Keeper"},
->>>>>>> 06d7691f
             {"allow_archive_path_syntax", true, true, "Added new setting to allow disabling archive path syntax."},
             {"allow_experimental_time_series_table", false, false, "Added new setting to allow the TimeSeries table engine"},
             {"enable_analyzer", 1, 1, "Added an alias to a setting `allow_experimental_analyzer`."},
