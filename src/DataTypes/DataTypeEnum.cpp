#include <IO/WriteBufferFromString.h>
#include <Formats/FormatSettings.h>
#include <DataTypes/DataTypeEnum.h>
#include <DataTypes/Serializations/SerializationEnum.h>
#include <DataTypes/DataTypeFactory.h>
#include <Parsers/IAST.h>
#include <Parsers/ASTFunction.h>
#include <Parsers/ASTLiteral.h>
#include <Common/typeid_cast.h>
#include <Common/assert_cast.h>
#include <Common/UTF8Helpers.h>
#include <Poco/UTF8Encoding.h>

#include <limits>


namespace DB
{

namespace ErrorCodes
{
    extern const int BAD_TYPE_OF_FIELD;
    extern const int EMPTY_DATA_PASSED;
    extern const int UNEXPECTED_AST_STRUCTURE;
    extern const int ARGUMENT_OUT_OF_BOUND;
}


template <typename FieldType> struct EnumName;
template <> struct EnumName<Int8> { static constexpr auto value = "Enum8"; };
template <> struct EnumName<Int16> { static constexpr auto value = "Enum16"; };


template <typename Type>
const char * DataTypeEnum<Type>::getFamilyName() const
{
    return EnumName<FieldType>::value;
}


template <typename Type>
std::string DataTypeEnum<Type>::generateName(const Values & values)
{
    WriteBufferFromOwnString out;

    writeString(EnumName<FieldType>::value, out);
    writeChar('(', out);

    auto first = true;
    for (const auto & name_and_value : values)
    {
        if (!first)
            writeString(", ", out);

        first = false;

        writeQuotedString(name_and_value.first, out);
        writeString(" = ", out);
        writeText(name_and_value.second, out);
    }

    writeChar(')', out);

    return out.str();
}

template <typename Type>
DataTypeEnum<Type>::DataTypeEnum(const Values & values_)
    : EnumValues<Type>(values_)
    , type_name(generateName(this->getValues()))
{
<<<<<<< HEAD
=======
    for (const auto & name_and_value : values)
    {
        const auto inserted_value = name_to_value_map.insert(
            { StringRef{name_and_value.first}, name_and_value.second });

        if (!inserted_value.second)
            throw Exception{"Duplicate names in enum: '" + name_and_value.first + "' = " + toString(name_and_value.second)
                    + " and " + toString(inserted_value.first->getMapped()),
                ErrorCodes::SYNTAX_ERROR};

        const auto inserted_name = value_to_name_map.insert(
            { name_and_value.second, StringRef{name_and_value.first} });

        if (!inserted_name.second)
            throw Exception{"Duplicate values in enum: '" + name_and_value.first + "' = " + toString(name_and_value.second)
                    + " and '" + toString((*inserted_name.first).first) + "'",
                ErrorCodes::SYNTAX_ERROR};
    }
}

template <typename Type>
DataTypeEnum<Type>::DataTypeEnum(const Values & values_) : values{values_}
{
    if (values.empty())
        throw Exception{"DataTypeEnum enumeration cannot be empty", ErrorCodes::EMPTY_DATA_PASSED};

    std::sort(std::begin(values), std::end(values), [] (auto & left, auto & right)
    {
        return left.second < right.second;
    });

    fillMaps();
    type_name = generateName(values);
}

template <typename Type>
void DataTypeEnum<Type>::serializeBinary(const Field & field, WriteBuffer & ostr) const
{
    const FieldType x = get<FieldType>(field);
    writeBinary(x, ostr);
}

template <typename Type>
void DataTypeEnum<Type>::deserializeBinary(Field & field, ReadBuffer & istr) const
{
    FieldType x;
    readBinary(x, istr);
    field = castToNearestFieldType(x);
}

template <typename Type>
void DataTypeEnum<Type>::serializeBinary(const IColumn & column, size_t row_num, WriteBuffer & ostr) const
{
    writeBinary(assert_cast<const ColumnType &>(column).getData()[row_num], ostr);
}

template <typename Type>
void DataTypeEnum<Type>::deserializeBinary(IColumn & column, ReadBuffer & istr) const
{
    typename ColumnType::ValueType x;
    readBinary(x, istr);
    assert_cast<ColumnType &>(column).getData().push_back(x);
}

template <typename Type>
void DataTypeEnum<Type>::serializeText(const IColumn & column, size_t row_num, WriteBuffer & ostr, const FormatSettings &) const
{
    writeString(getNameForValue(assert_cast<const ColumnType &>(column).getData()[row_num]), ostr);
}

template <typename Type>
void DataTypeEnum<Type>::serializeTextEscaped(const IColumn & column, size_t row_num, WriteBuffer & ostr, const FormatSettings &) const
{
    writeEscapedString(getNameForValue(assert_cast<const ColumnType &>(column).getData()[row_num]), ostr);
}

template <typename Type>
void DataTypeEnum<Type>::deserializeTextEscaped(IColumn & column, ReadBuffer & istr, const FormatSettings & settings) const
{
    if (settings.tsv.input_format_enum_as_number)
        assert_cast<ColumnType &>(column).getData().push_back(readValue(istr));
    else
    {
        /// NOTE It would be nice to do without creating a temporary object - at least extract std::string out.
        std::string field_name;
        readEscapedString(field_name, istr);
        assert_cast<ColumnType &>(column).getData().push_back(getValue(StringRef(field_name), true));
    }
}

template <typename Type>
void DataTypeEnum<Type>::serializeTextQuoted(const IColumn & column, size_t row_num, WriteBuffer & ostr, const FormatSettings &) const
{
    writeQuotedString(getNameForValue(assert_cast<const ColumnType &>(column).getData()[row_num]), ostr);
}

template <typename Type>
void DataTypeEnum<Type>::deserializeTextQuoted(IColumn & column, ReadBuffer & istr, const FormatSettings &) const
{
    std::string field_name;
    readQuotedStringWithSQLStyle(field_name, istr);
    assert_cast<ColumnType &>(column).getData().push_back(getValue(StringRef(field_name)));
}

template <typename Type>
void DataTypeEnum<Type>::deserializeWholeText(IColumn & column, ReadBuffer & istr, const FormatSettings & settings) const
{
    if (settings.tsv.input_format_enum_as_number)
        assert_cast<ColumnType &>(column).getData().push_back(readValue(istr));
    else
    {
        std::string field_name;
        readString(field_name, istr);
        assert_cast<ColumnType &>(column).getData().push_back(getValue(StringRef(field_name), true));
    }
}

template <typename Type>
void DataTypeEnum<Type>::serializeTextJSON(const IColumn & column, size_t row_num, WriteBuffer & ostr, const FormatSettings & settings) const
{
    writeJSONString(getNameForValue(assert_cast<const ColumnType &>(column).getData()[row_num]), ostr, settings);
}

template <typename Type>
void DataTypeEnum<Type>::serializeTextXML(const IColumn & column, size_t row_num, WriteBuffer & ostr, const FormatSettings &) const
{
    writeXMLStringForTextElement(getNameForValue(assert_cast<const ColumnType &>(column).getData()[row_num]), ostr);
}

template <typename Type>
void DataTypeEnum<Type>::deserializeTextJSON(IColumn & column, ReadBuffer & istr, const FormatSettings &) const
{
    if (!istr.eof() && *istr.position() != '"')
        assert_cast<ColumnType &>(column).getData().push_back(readValue(istr));
    else
    {
        std::string field_name;
        readJSONString(field_name, istr);
        assert_cast<ColumnType &>(column).getData().push_back(getValue(StringRef(field_name)));
    }
}

template <typename Type>
void DataTypeEnum<Type>::serializeTextCSV(const IColumn & column, size_t row_num, WriteBuffer & ostr, const FormatSettings &) const
{
    writeCSVString(getNameForValue(assert_cast<const ColumnType &>(column).getData()[row_num]), ostr);
}

template <typename Type>
void DataTypeEnum<Type>::deserializeTextCSV(IColumn & column, ReadBuffer & istr, const FormatSettings & settings) const
{
    if (settings.csv.input_format_enum_as_number)
        assert_cast<ColumnType &>(column).getData().push_back(readValue(istr));
    else
    {
        std::string field_name;
        readCSVString(field_name, istr, settings.csv);
        assert_cast<ColumnType &>(column).getData().push_back(getValue(StringRef(field_name), true));
    }
}

template <typename Type>
void DataTypeEnum<Type>::serializeBinaryBulk(
    const IColumn & column, WriteBuffer & ostr, const size_t offset, size_t limit) const
{
    const auto & x = typeid_cast<const ColumnType &>(column).getData();
    const auto size = x.size();

    if (limit == 0 || offset + limit > size)
        limit = size - offset;

    ostr.write(reinterpret_cast<const char *>(&x[offset]), sizeof(FieldType) * limit);
}

template <typename Type>
void DataTypeEnum<Type>::deserializeBinaryBulk(
    IColumn & column, ReadBuffer & istr, const size_t limit, const double /*avg_value_size_hint*/) const
{
    auto & x = typeid_cast<ColumnType &>(column).getData();
    const auto initial_size = x.size();
    x.resize(initial_size + limit);
    const auto size = istr.readBig(reinterpret_cast<char*>(&x[initial_size]), sizeof(FieldType) * limit);
    x.resize(initial_size + size / sizeof(FieldType));
>>>>>>> f58d470d
}

template <typename Type>
Field DataTypeEnum<Type>::getDefault() const
{
    return this->getValues().front().second;
}

template <typename Type>
void DataTypeEnum<Type>::insertDefaultInto(IColumn & column) const
{
    assert_cast<ColumnType &>(column).getData().push_back(this->getValues().front().second);
}

template <typename Type>
bool DataTypeEnum<Type>::equals(const IDataType & rhs) const
{
    return typeid(rhs) == typeid(*this) && type_name == static_cast<const DataTypeEnum<Type> &>(rhs).type_name;
}


template <typename Type>
bool DataTypeEnum<Type>::textCanContainOnlyValidUTF8() const
{
    for (const auto & elem : this->getValues())
    {
        const char * pos = elem.first.data();
        const char * end = pos + elem.first.size();
        while (pos < end)
        {
            size_t length = UTF8::seqLength(*pos);
            if (pos + length > end)
                return false;

            if (Poco::UTF8Encoding::isLegal(reinterpret_cast<const unsigned char *>(pos), length))
                pos += length;
            else
                return false;
        }
    }
    return true;
}

template <typename Type>
static void checkOverflow(Int64 value)
{
    if (!(std::numeric_limits<Type>::min() <= value && value <= std::numeric_limits<Type>::max()))
        throw Exception("DataTypeEnum: Unexpected value " + toString(value), ErrorCodes::BAD_TYPE_OF_FIELD);
}

template <typename Type>
Field DataTypeEnum<Type>::castToName(const Field & value_or_name) const
{
    if (value_or_name.getType() == Field::Types::String)
    {
        this->getValue(value_or_name.get<String>()); /// Check correctness
        return value_or_name.get<String>();
    }
    else if (value_or_name.getType() == Field::Types::Int64)
    {
        Int64 value = value_or_name.get<Int64>();
        checkOverflow<Type>(value);
        return this->getNameForValue(static_cast<Type>(value)).toString();
    }
    else
        throw Exception(String("DataTypeEnum: Unsupported type of field ") + value_or_name.getTypeName(), ErrorCodes::BAD_TYPE_OF_FIELD);
}

template <typename Type>
Field DataTypeEnum<Type>::castToValue(const Field & value_or_name) const
{
    if (value_or_name.getType() == Field::Types::String)
    {
        return this->getValue(value_or_name.get<String>());
    }
    else if (value_or_name.getType() == Field::Types::Int64
          || value_or_name.getType() == Field::Types::UInt64)
    {
        Int64 value = value_or_name.get<Int64>();
        checkOverflow<Type>(value);
        this->getNameForValue(static_cast<Type>(value)); /// Check correctness
        return value;
    }
    else
        throw Exception(String("DataTypeEnum: Unsupported type of field ") + value_or_name.getTypeName(), ErrorCodes::BAD_TYPE_OF_FIELD);
}


template <typename Type>
bool DataTypeEnum<Type>::contains(const IDataType & rhs) const
{
    if (const auto * rhs_enum8 = typeid_cast<const DataTypeEnum8 *>(&rhs))
        return this->containsAll(rhs_enum8->getValues());
    if (const auto * rhs_enum16 = typeid_cast<const DataTypeEnum16 *>(&rhs))
        return this->containsAll(rhs_enum16->getValues());
    return false;
}

template <typename Type>
SerializationPtr DataTypeEnum<Type>::doGetDefaultSerialization() const
{
    return std::make_shared<SerializationEnum<Type>>(this->getValues());
}


/// Explicit instantiations.
template class DataTypeEnum<Int8>;
template class DataTypeEnum<Int16>;

static void checkASTStructure(const ASTPtr & child)
{
    const auto * func = child->as<ASTFunction>();
    if (!func
        || func->name != "equals"
        || func->parameters
        || !func->arguments
        || func->arguments->children.size() != 2)
        throw Exception("Elements of Enum data type must be of form: 'name' = number, where name is string literal and number is an integer",
                        ErrorCodes::UNEXPECTED_AST_STRUCTURE);
}

template <typename DataTypeEnum>
static DataTypePtr createExact(const ASTPtr & arguments)
{
    if (!arguments || arguments->children.empty())
        throw Exception("Enum data type cannot be empty", ErrorCodes::EMPTY_DATA_PASSED);

    typename DataTypeEnum::Values values;
    values.reserve(arguments->children.size());

    using FieldType = typename DataTypeEnum::FieldType;

    /// Children must be functions 'equals' with string literal as left argument and numeric literal as right argument.
    for (const ASTPtr & child : arguments->children)
    {
        checkASTStructure(child);

        const auto * func = child->as<ASTFunction>();
        const auto * name_literal = func->arguments->children[0]->as<ASTLiteral>();
        const auto * value_literal = func->arguments->children[1]->as<ASTLiteral>();

        if (!name_literal
            || !value_literal
            || name_literal->value.getType() != Field::Types::String
            || (value_literal->value.getType() != Field::Types::UInt64 && value_literal->value.getType() != Field::Types::Int64))
            throw Exception("Elements of Enum data type must be of form: 'name' = number, where name is string literal and number is an integer",
                ErrorCodes::UNEXPECTED_AST_STRUCTURE);

        const String & field_name = name_literal->value.get<String>();
        const auto value = value_literal->value.get<FieldType>();

        if (value > std::numeric_limits<FieldType>::max() || value < std::numeric_limits<FieldType>::min())
            throw Exception{"Value " + toString(value) + " for element '" + field_name + "' exceeds range of " + EnumName<FieldType>::value,
                ErrorCodes::ARGUMENT_OUT_OF_BOUND};

        values.emplace_back(field_name, value);
    }

    return std::make_shared<DataTypeEnum>(values);
}

static DataTypePtr create(const ASTPtr & arguments)
{
    if (!arguments || arguments->children.empty())
        throw Exception("Enum data type cannot be empty", ErrorCodes::EMPTY_DATA_PASSED);

    /// Children must be functions 'equals' with string literal as left argument and numeric literal as right argument.
    for (const ASTPtr & child : arguments->children)
    {
        checkASTStructure(child);

        const auto * func = child->as<ASTFunction>();
        const auto * value_literal = func->arguments->children[1]->as<ASTLiteral>();

        if (!value_literal
            || (value_literal->value.getType() != Field::Types::UInt64 && value_literal->value.getType() != Field::Types::Int64))
            throw Exception("Elements of Enum data type must be of form: 'name' = number, where name is string literal and number is an integer",
                    ErrorCodes::UNEXPECTED_AST_STRUCTURE);

        Int64 value = value_literal->value.get<Int64>();

        if (value > std::numeric_limits<Int8>::max() || value < std::numeric_limits<Int8>::min())
            return createExact<DataTypeEnum16>(arguments);
    }

    return createExact<DataTypeEnum8>(arguments);
}

void registerDataTypeEnum(DataTypeFactory & factory)
{
    factory.registerDataType("Enum8", createExact<DataTypeEnum<Int8>>);
    factory.registerDataType("Enum16", createExact<DataTypeEnum<Int16>>);
    factory.registerDataType("Enum", create);
}

}<|MERGE_RESOLUTION|>--- conflicted
+++ resolved
@@ -69,192 +69,6 @@
     : EnumValues<Type>(values_)
     , type_name(generateName(this->getValues()))
 {
-<<<<<<< HEAD
-=======
-    for (const auto & name_and_value : values)
-    {
-        const auto inserted_value = name_to_value_map.insert(
-            { StringRef{name_and_value.first}, name_and_value.second });
-
-        if (!inserted_value.second)
-            throw Exception{"Duplicate names in enum: '" + name_and_value.first + "' = " + toString(name_and_value.second)
-                    + " and " + toString(inserted_value.first->getMapped()),
-                ErrorCodes::SYNTAX_ERROR};
-
-        const auto inserted_name = value_to_name_map.insert(
-            { name_and_value.second, StringRef{name_and_value.first} });
-
-        if (!inserted_name.second)
-            throw Exception{"Duplicate values in enum: '" + name_and_value.first + "' = " + toString(name_and_value.second)
-                    + " and '" + toString((*inserted_name.first).first) + "'",
-                ErrorCodes::SYNTAX_ERROR};
-    }
-}
-
-template <typename Type>
-DataTypeEnum<Type>::DataTypeEnum(const Values & values_) : values{values_}
-{
-    if (values.empty())
-        throw Exception{"DataTypeEnum enumeration cannot be empty", ErrorCodes::EMPTY_DATA_PASSED};
-
-    std::sort(std::begin(values), std::end(values), [] (auto & left, auto & right)
-    {
-        return left.second < right.second;
-    });
-
-    fillMaps();
-    type_name = generateName(values);
-}
-
-template <typename Type>
-void DataTypeEnum<Type>::serializeBinary(const Field & field, WriteBuffer & ostr) const
-{
-    const FieldType x = get<FieldType>(field);
-    writeBinary(x, ostr);
-}
-
-template <typename Type>
-void DataTypeEnum<Type>::deserializeBinary(Field & field, ReadBuffer & istr) const
-{
-    FieldType x;
-    readBinary(x, istr);
-    field = castToNearestFieldType(x);
-}
-
-template <typename Type>
-void DataTypeEnum<Type>::serializeBinary(const IColumn & column, size_t row_num, WriteBuffer & ostr) const
-{
-    writeBinary(assert_cast<const ColumnType &>(column).getData()[row_num], ostr);
-}
-
-template <typename Type>
-void DataTypeEnum<Type>::deserializeBinary(IColumn & column, ReadBuffer & istr) const
-{
-    typename ColumnType::ValueType x;
-    readBinary(x, istr);
-    assert_cast<ColumnType &>(column).getData().push_back(x);
-}
-
-template <typename Type>
-void DataTypeEnum<Type>::serializeText(const IColumn & column, size_t row_num, WriteBuffer & ostr, const FormatSettings &) const
-{
-    writeString(getNameForValue(assert_cast<const ColumnType &>(column).getData()[row_num]), ostr);
-}
-
-template <typename Type>
-void DataTypeEnum<Type>::serializeTextEscaped(const IColumn & column, size_t row_num, WriteBuffer & ostr, const FormatSettings &) const
-{
-    writeEscapedString(getNameForValue(assert_cast<const ColumnType &>(column).getData()[row_num]), ostr);
-}
-
-template <typename Type>
-void DataTypeEnum<Type>::deserializeTextEscaped(IColumn & column, ReadBuffer & istr, const FormatSettings & settings) const
-{
-    if (settings.tsv.input_format_enum_as_number)
-        assert_cast<ColumnType &>(column).getData().push_back(readValue(istr));
-    else
-    {
-        /// NOTE It would be nice to do without creating a temporary object - at least extract std::string out.
-        std::string field_name;
-        readEscapedString(field_name, istr);
-        assert_cast<ColumnType &>(column).getData().push_back(getValue(StringRef(field_name), true));
-    }
-}
-
-template <typename Type>
-void DataTypeEnum<Type>::serializeTextQuoted(const IColumn & column, size_t row_num, WriteBuffer & ostr, const FormatSettings &) const
-{
-    writeQuotedString(getNameForValue(assert_cast<const ColumnType &>(column).getData()[row_num]), ostr);
-}
-
-template <typename Type>
-void DataTypeEnum<Type>::deserializeTextQuoted(IColumn & column, ReadBuffer & istr, const FormatSettings &) const
-{
-    std::string field_name;
-    readQuotedStringWithSQLStyle(field_name, istr);
-    assert_cast<ColumnType &>(column).getData().push_back(getValue(StringRef(field_name)));
-}
-
-template <typename Type>
-void DataTypeEnum<Type>::deserializeWholeText(IColumn & column, ReadBuffer & istr, const FormatSettings & settings) const
-{
-    if (settings.tsv.input_format_enum_as_number)
-        assert_cast<ColumnType &>(column).getData().push_back(readValue(istr));
-    else
-    {
-        std::string field_name;
-        readString(field_name, istr);
-        assert_cast<ColumnType &>(column).getData().push_back(getValue(StringRef(field_name), true));
-    }
-}
-
-template <typename Type>
-void DataTypeEnum<Type>::serializeTextJSON(const IColumn & column, size_t row_num, WriteBuffer & ostr, const FormatSettings & settings) const
-{
-    writeJSONString(getNameForValue(assert_cast<const ColumnType &>(column).getData()[row_num]), ostr, settings);
-}
-
-template <typename Type>
-void DataTypeEnum<Type>::serializeTextXML(const IColumn & column, size_t row_num, WriteBuffer & ostr, const FormatSettings &) const
-{
-    writeXMLStringForTextElement(getNameForValue(assert_cast<const ColumnType &>(column).getData()[row_num]), ostr);
-}
-
-template <typename Type>
-void DataTypeEnum<Type>::deserializeTextJSON(IColumn & column, ReadBuffer & istr, const FormatSettings &) const
-{
-    if (!istr.eof() && *istr.position() != '"')
-        assert_cast<ColumnType &>(column).getData().push_back(readValue(istr));
-    else
-    {
-        std::string field_name;
-        readJSONString(field_name, istr);
-        assert_cast<ColumnType &>(column).getData().push_back(getValue(StringRef(field_name)));
-    }
-}
-
-template <typename Type>
-void DataTypeEnum<Type>::serializeTextCSV(const IColumn & column, size_t row_num, WriteBuffer & ostr, const FormatSettings &) const
-{
-    writeCSVString(getNameForValue(assert_cast<const ColumnType &>(column).getData()[row_num]), ostr);
-}
-
-template <typename Type>
-void DataTypeEnum<Type>::deserializeTextCSV(IColumn & column, ReadBuffer & istr, const FormatSettings & settings) const
-{
-    if (settings.csv.input_format_enum_as_number)
-        assert_cast<ColumnType &>(column).getData().push_back(readValue(istr));
-    else
-    {
-        std::string field_name;
-        readCSVString(field_name, istr, settings.csv);
-        assert_cast<ColumnType &>(column).getData().push_back(getValue(StringRef(field_name), true));
-    }
-}
-
-template <typename Type>
-void DataTypeEnum<Type>::serializeBinaryBulk(
-    const IColumn & column, WriteBuffer & ostr, const size_t offset, size_t limit) const
-{
-    const auto & x = typeid_cast<const ColumnType &>(column).getData();
-    const auto size = x.size();
-
-    if (limit == 0 || offset + limit > size)
-        limit = size - offset;
-
-    ostr.write(reinterpret_cast<const char *>(&x[offset]), sizeof(FieldType) * limit);
-}
-
-template <typename Type>
-void DataTypeEnum<Type>::deserializeBinaryBulk(
-    IColumn & column, ReadBuffer & istr, const size_t limit, const double /*avg_value_size_hint*/) const
-{
-    auto & x = typeid_cast<ColumnType &>(column).getData();
-    const auto initial_size = x.size();
-    x.resize(initial_size + limit);
-    const auto size = istr.readBig(reinterpret_cast<char*>(&x[initial_size]), sizeof(FieldType) * limit);
-    x.resize(initial_size + size / sizeof(FieldType));
->>>>>>> f58d470d
 }
 
 template <typename Type>
