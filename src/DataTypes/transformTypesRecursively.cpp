--- conflicted
+++ resolved
@@ -8,11 +8,7 @@
 namespace DB
 {
 
-<<<<<<< HEAD
-void transformTypesRecursively(DataTypes & types, std::function<void(DataTypes &, TypeIndexesSet &)> transform_simple_types, std::function<void(DataTypes &, TypeIndexesSet &)> transform_complex_types)
-=======
 TypeIndexesSet getTypesIndexes(const DataTypes & types)
->>>>>>> 8479615c
 {
     TypeIndexesSet type_indexes;
     for (const auto & type : types)
@@ -20,7 +16,7 @@
     return type_indexes;
 }
 
-void transformTypesRecursively(DataTypes & types, std::function<void(DataTypes &, const TypeIndexesSet &)> transform_simple_types, std::function<void(DataTypes &, const TypeIndexesSet &)> transform_complex_types)
+void transformTypesRecursively(DataTypes & types, std::function<void(DataTypes &, TypeIndexesSet &)> transform_simple_types, std::function<void(DataTypes &, TypeIndexesSet &)> transform_complex_types)
 {
     TypeIndexesSet type_indexes = getTypesIndexes(types);
 
