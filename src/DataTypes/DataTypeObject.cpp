#include <DataTypes/DataTypeFactory.h>
#include <DataTypes/DataTypeObject.h>
#include <DataTypes/Serializations/SerializationJSON.h>
#include <DataTypes/Serializations/SerializationObjectTypedPath.h>
#include <DataTypes/Serializations/SerializationObjectDynamicPath.h>
#include <DataTypes/Serializations/SerializationSubObject.h>
#include <Columns/ColumnObject.h>

#include <Parsers/IAST.h>
#include <Parsers/ASTLiteral.h>
#include <Parsers/ASTDataType.h>
#include <Parsers/ASTFunction.h>
#include <Parsers/ASTIdentifier.h>
#include <Parsers/ASTObjectTypeArgument.h>
#include <Parsers/ASTNameTypePair.h>
#include <Formats/JSONExtractTree.h>
#include <Interpreters/Context.h>
#include <Core/Settings.h>
#include <IO/Operators.h>

#if USE_SIMDJSON
#include <Common/JSONParsers/SimdJSONParser.h>
#endif
#if USE_RAPIDJSON
#include <Common/JSONParsers/RapidJSONParser.h>
#endif
#include <Common/JSONParsers/DummyJSONParser.h>



namespace DB
{

namespace ErrorCodes
{
    extern const int UNEXPECTED_AST_STRUCTURE;
    extern const int BAD_ARGUMENTS;
}

DataTypeObject::DataTypeObject(
    const SchemaFormat & schema_format_,
    std::unordered_map<String, DataTypePtr> typed_paths_,
    std::unordered_set<String> paths_to_skip_,
    std::vector<String> path_regexps_to_skip_,
    size_t max_dynamic_paths_,
    size_t max_dynamic_types_)
    : schema_format(schema_format_)
    , typed_paths(std::move(typed_paths_))
    , paths_to_skip(std::move(paths_to_skip_))
    , path_regexps_to_skip(std::move(path_regexps_to_skip_))
    , max_dynamic_paths(max_dynamic_paths_)
    , max_dynamic_types(max_dynamic_types_)
{
    for (const auto & [typed_path, type] : typed_paths)
    {
        for (const auto & path_to_skip : paths_to_skip)
        {
            if (typed_path.starts_with(path_to_skip))
                throw Exception(ErrorCodes::BAD_ARGUMENTS, "Path '{}' is specified with the data type ('{}') and matches the SKIP path prefix '{}'", typed_path, type->getName(), path_to_skip);
        }

        for (const auto & path_regex_to_skip : path_regexps_to_skip)
        {
            if (re2::RE2::FullMatch(typed_path, re2::RE2(path_regex_to_skip)))
                throw Exception(ErrorCodes::BAD_ARGUMENTS, "Path '{}' is specified with the data type ('{}') and matches the SKIP REGEXP '{}'", typed_path, type->getName(), path_regex_to_skip);
        }
    }
}

DataTypeObject::DataTypeObject(const DB::DataTypeObject::SchemaFormat & schema_format_, size_t max_dynamic_paths_, size_t max_dynamic_types_)
    : schema_format(schema_format_)
    , max_dynamic_paths(max_dynamic_paths_)
    , max_dynamic_types(max_dynamic_types_)
{
}

bool DataTypeObject::equals(const IDataType & rhs) const
{
    if (const auto * object = typeid_cast<const DataTypeObject *>(&rhs))
    {
        if (typed_paths.size() != object->typed_paths.size())
            return false;

        for (const auto & [path, type] : typed_paths)
        {
            auto it = object->typed_paths.find(path);
            if (it == object->typed_paths.end())
                return false;
            if (!type->equals(*it->second))
                return false;
        }

        return schema_format == object->schema_format && paths_to_skip == object->paths_to_skip && path_regexps_to_skip == object->path_regexps_to_skip
            && max_dynamic_types == object->max_dynamic_types && max_dynamic_paths == object->max_dynamic_paths;
    }

    return false;
}

SerializationPtr DataTypeObject::doGetDefaultSerialization() const
{
    std::unordered_map<String, SerializationPtr> typed_path_serializations;
    typed_path_serializations.reserve(typed_paths.size());
    for (const auto & [path, type] : typed_paths)
        typed_path_serializations[path] = type->getDefaultSerialization();

    switch (schema_format)
    {
        case SchemaFormat::JSON:
#ifdef USE_SIMDJSON
            return std::make_shared<SerializationJSON<SimdJSONParser>>(
                std::move(typed_path_serializations),
                paths_to_skip,
                path_regexps_to_skip,
                buildJSONExtractTree<SimdJSONParser>(getPtr(), "JSON serialization"));
#elif USE_RAPIDJSON
            return std::make_shared<SerializationJSON<RapidJSONParser>>(
                std::move(typed_path_serializations),
                paths_to_skip,
                path_regexps_to_skip,
                buildJSONExtractTree<RapidJSONParser>(getPtr(), "JSON serialization"));
#else
            return std::make_shared<SerializationJSON<DummyJSONParser>>(
                std::move(typed_path_serializations),
                paths_to_skip,
                path_regexps_to_skip,
                buildJSONExtractTree<DummyJSONParser>(getPtr(), "JSON serialization"));
#endif
    }
}

String DataTypeObject::doGetName() const
{
    WriteBufferFromOwnString out;
    out << magic_enum::enum_name(schema_format);
    bool first = true;
    auto write_separator = [&]()
    {
        if (!first)
        {
            out << ", ";
        }
        else
        {
            out << "(";
            first = false;
        }
    };

    if (max_dynamic_types != DataTypeDynamic::DEFAULT_MAX_DYNAMIC_TYPES)
    {
        write_separator();
        out << "max_dynamic_types=" << max_dynamic_types;
    }

    if (max_dynamic_paths != DEFAULT_MAX_SEPARATELY_STORED_PATHS)
    {
        write_separator();
        out << "max_dynamic_paths=" << max_dynamic_paths;
    }

    std::vector<String> sorted_typed_paths;
    sorted_typed_paths.reserve(typed_paths.size());
    for (const auto & [path, _] : typed_paths)
        sorted_typed_paths.push_back(path);
    std::sort(sorted_typed_paths.begin(), sorted_typed_paths.end());
    for (const auto & path : sorted_typed_paths)
    {
        write_separator();
        out << backQuoteIfNeed(path) << " " << typed_paths.at(path)->getName();
    }

    std::vector<String> sorted_skip_paths;
    sorted_skip_paths.reserve(paths_to_skip.size());
    for (const auto & skip_path : paths_to_skip)
        sorted_skip_paths.push_back(skip_path);
    std::sort(sorted_skip_paths.begin(), sorted_skip_paths.end());
    for (const auto & skip_path : sorted_skip_paths)
    {
        write_separator();
        out << "SKIP " << backQuoteIfNeed(skip_path);
    }

    for (const auto & skip_regexp : path_regexps_to_skip)
    {
        write_separator();
        out << "SKIP REGEXP " << quoteString(skip_regexp);
    }

    if (!first)
        out << ")";

    return out.str();
}

MutableColumnPtr DataTypeObject::createColumn() const
{
    std::unordered_map<String, MutableColumnPtr> typed_path_columns;
    typed_path_columns.reserve(typed_paths.size());
    for (const auto & [path, type] : typed_paths)
        typed_path_columns[path] = type->createColumn();

    return ColumnObject::create(std::move(typed_path_columns), max_dynamic_paths, max_dynamic_types);
}

namespace
{

/// It is possible to have nested JSON object inside Dynamic. For example when we have an array of JSON objects.
/// During type inference in parsing in case of creating nested JSON objects, we reduce max_dynamic_paths/max_dynamic_types by factors
/// NESTED_OBJECT_MAX_DYNAMIC_PATHS_REDUCE_FACTOR/NESTED_OBJECT_MAX_DYNAMIC_TYPES_REDUCE_FACTOR.
/// So the type name will actually be JSON(max_dynamic_paths=N, max_dynamic_types=M). But we want the user to be able to query it
/// using json.array.:`Array(JSON)`.some.path without specifying max_dynamic_paths/max_dynamic_types.
/// To support it, we do a trick - we replace JSON name in subcolumn to JSON(max_dynamic_paths=N, max_dynamic_types=M), because we know
/// the exact values of max_dynamic_paths/max_dynamic_types for it.
void replaceJSONTypeNameIfNeeded(String & type_name, size_t max_dynamic_paths, size_t max_dynamic_types)
{
    auto pos = type_name.find("JSON");
    while (pos != String::npos)
    {
        /// Replace only if we don't already have parameters in JSON type declaration.
        if (pos + 4 == type_name.size() || type_name[pos + 4] != '(')
            type_name.replace(
                pos,
                4,
                fmt::format(
                    "JSON(max_dynamic_paths={}, max_dynamic_types={})",
                    max_dynamic_paths / DataTypeObject::NESTED_OBJECT_MAX_DYNAMIC_PATHS_REDUCE_FACTOR,
                    std::max(max_dynamic_types / DataTypeObject::NESTED_OBJECT_MAX_DYNAMIC_TYPES_REDUCE_FACTOR, 1lu)));
        pos = type_name.find("JSON", pos + 4);
    }
}

/// JSON subcolumn name with Dynamic type subcolumn looks like this:
/// "json.some.path.:`Type_name`.some.subcolumn".
/// We back quoted type name during identifier parsing so we can distinguish type subcolumn and path element ":TypeName".
std::pair<String, String> splitPathAndDynamicTypeSubcolumn(std::string_view subcolumn_name, size_t max_dynamic_paths, size_t max_dynamic_types)
{
    /// Try to find dynamic type subcolumn in a form .:`Type`.
    auto pos = subcolumn_name.find(".:`");
    if (pos == std::string_view::npos)
        return {String(subcolumn_name), ""};

    ReadBufferFromMemory buf(subcolumn_name.substr(pos + 2));
    String dynamic_subcolumn;
    /// Try to read back quoted type name.
    if (!tryReadBackQuotedString(dynamic_subcolumn, buf))
        return {String(subcolumn_name), ""};

    replaceJSONTypeNameIfNeeded(dynamic_subcolumn, max_dynamic_paths, max_dynamic_types);

    /// If there is more data in the buffer - it's subcolumn of a type, append it to the type name.
    if (!buf.eof())
        dynamic_subcolumn += String(buf.position(), buf.available());

    return {String(subcolumn_name.substr(0, pos)), dynamic_subcolumn};
}

/// Sub-object subcolumn in JSON path always looks like "^`some`.path.path".
/// We back quote first path element after `^` so we can distinguish sub-object subcolumn and path element "^path".
std::optional<String> tryGetSubObjectSubcolumn(std::string_view subcolumn_name)
{
    if (!subcolumn_name.starts_with("^`"))
        return std::nullopt;

    ReadBufferFromMemory buf(subcolumn_name.data() + 1);
    String path;
    /// Try to read back-quoted first path element.
    if (!tryReadBackQuotedString(path, buf))
        return std::nullopt;

    /// Add remaining path elements if any.
    return path + String(buf.position(), buf.available());
}

/// Return sub-path by specified prefix.
/// For example, for prefix a.b:
/// a.b.c.d -> c.d, a.b.c -> c
String getSubPath(const String & path, const String & prefix)
{
    return path.substr(prefix.size() + 1);
}

std::string_view getSubPath(std::string_view path, const String & prefix)
{
    return path.substr(prefix.size() + 1);
}

}

std::unique_ptr<ISerialization::SubstreamData> DataTypeObject::getDynamicSubcolumnData(std::string_view subcolumn_name, const SubstreamData & data, bool throw_if_null) const
{
    /// Check if it's sub-object subcolumn.
    /// In this case we should return JSON column with all paths that are inside specified object prefix.
    /// For example, if we have {"a" : {"b" : {"c" : {"d" : 10, "e" : "Hello"}, "f" : [1, 2, 3]}}} and subcolumn ^a.b
    /// we should return JSON column with data {"c" : {"d" : 10, "e" : Hello}, "f" : [1, 2, 3]}
    if (auto sub_object_subcolumn = tryGetSubObjectSubcolumn(subcolumn_name))
    {
        const String & prefix = *sub_object_subcolumn;
        /// Collect new typed paths.
        std::unordered_map<String, DataTypePtr> typed_sub_paths;
        /// Collect serializations for typed paths. They will be needed for sub-object subcolumn deserialization.
        std::unordered_map<String, SerializationPtr> typed_paths_serializations;
        for (const auto & [path, type] : typed_paths)
        {
            if (path.starts_with(prefix) && path.size() != prefix.size())
            {
                typed_sub_paths[getSubPath(path, prefix)] = type;
                typed_paths_serializations[path] = type->getDefaultSerialization();
            }
        }

        std::unique_ptr<SubstreamData> res = std::make_unique<SubstreamData>(std::make_shared<SerializationSubObject>(prefix, typed_paths_serializations));
        /// Keep all current constraints like limits and skip paths/prefixes/regexps.
        res->type = std::make_shared<DataTypeObject>(schema_format, typed_sub_paths, paths_to_skip, path_regexps_to_skip, max_dynamic_paths, max_dynamic_types);
        /// If column was provided, we should create a column for the requested subcolumn.
        if (data.column)
        {
            const auto & object_column = assert_cast<const ColumnObject &>(*data.column);

            auto result_column = res->type->createColumn();
            auto & result_object_column = assert_cast<ColumnObject &>(*result_column);

            /// Iterate over all typed/dynamic/shared data paths and collect all paths with specified prefix.
            auto & result_typed_columns = result_object_column.getTypedPaths();
            for (const auto & [path, column] : object_column.getTypedPaths())
            {
                if (path.starts_with(prefix) && path.size() != prefix.size())
                    result_typed_columns[getSubPath(path, prefix)] = column;
            }

            auto & result_dynamic_columns = result_object_column.getDynamicPaths();
            auto & result_dynamic_columns_ptrs = result_object_column.getDynamicPathsPtrs();
            for (const auto & [path, column] :  object_column.getDynamicPaths())
            {
                if (path.starts_with(prefix) && path.size() != prefix.size())
                {
                    auto sub_path = getSubPath(path, prefix);
                    result_dynamic_columns[sub_path] = column;
                    result_dynamic_columns_ptrs[sub_path] = assert_cast<ColumnDynamic *>(result_dynamic_columns[sub_path].get());
                }
            }

            const auto & shared_data_offsets = object_column.getSharedDataOffsets();
            const auto [shared_data_paths, shared_data_values] = object_column.getSharedDataPathsAndValues();
            auto & result_shared_data_offsets = result_object_column.getSharedDataOffsets();
            result_shared_data_offsets.reserve(shared_data_offsets.size());
            auto [result_shared_data_paths, result_shared_data_values] = result_object_column.getSharedDataPathsAndValues();
            for (size_t i = 0; i != shared_data_offsets.size(); ++i)
            {
                size_t start = shared_data_offsets[ssize_t(i) - 1];
                size_t end = shared_data_offsets[ssize_t(i)];
                size_t lower_bound_index = ColumnObject::findPathLowerBoundInSharedData(prefix, *shared_data_paths, start, end);
                for (; lower_bound_index != end; ++lower_bound_index)
                {
                    auto path = shared_data_paths->getDataAt(lower_bound_index).toView();
                    if (!path.starts_with(prefix))
                        break;

                    /// Don't include path that is equal to the prefix.
                    if (path.size() != prefix.size())
                    {
                        auto sub_path = getSubPath(path, prefix);
                        result_shared_data_paths->insertData(sub_path.data(), sub_path.size());
                        result_shared_data_values->insertFrom(*shared_data_values, lower_bound_index);
                    }
                }
                result_shared_data_offsets.push_back(result_shared_data_paths->size());
            }

            res->column = std::move(result_column);
        }

        return res;
    }

    /// Split requested subcolumn to the JSON path and Dynamic type subcolumn.
    auto [path, path_subcolumn] = splitPathAndDynamicTypeSubcolumn(subcolumn_name, max_dynamic_paths, max_dynamic_types);
    std::unique_ptr<SubstreamData> res;
    if (auto it = typed_paths.find(path); it != typed_paths.end())
    {
        res = std::make_unique<SubstreamData>(it->second->getDefaultSerialization());
        res->type = it->second;
    }
    else
    {
        res = std::make_unique<SubstreamData>(std::make_shared<SerializationDynamic>());
        res->type = std::make_shared<DataTypeDynamic>();
    }

    /// If column was provided, we should create a column for requested subcolumn.
    if (data.column)
    {
        const auto & object_column = assert_cast<const ColumnObject &>(*data.column);
        /// Try to find requested path in typed paths.
        if (auto typed_it = object_column.getTypedPaths().find(path); typed_it != object_column.getTypedPaths().end())
        {
            res->column = typed_it->second;
        }
        /// Try to find requested path in dynamic paths.
        else if (auto dynamic_it = object_column.getDynamicPaths().find(path); dynamic_it != object_column.getDynamicPaths().end())
        {
            res->column = dynamic_it->second;
        }
        /// Extract values of requested path from shared data.
        else
        {
            auto dynamic_column = ColumnDynamic::create(max_dynamic_types);
            dynamic_column->reserve(object_column.size());
            ColumnObject::fillPathColumnFromSharedData(*dynamic_column, path, object_column.getSharedDataPtr(), 0, object_column.size());
            res->column = std::move(dynamic_column);
        }
    }

    /// Get subcolumn for Dynamic type if needed.
    if (!path_subcolumn.empty())
    {
        res = res->type->getSubcolumnData(path_subcolumn, *res, throw_if_null);
        if (!res)
            return nullptr;
    }

    if (typed_paths.contains(path))
        res->serialization = std::make_shared<SerializationObjectTypedPath>(res->serialization, path);
    else
        res->serialization = std::make_shared<SerializationObjectDynamicPath>(res->serialization, path, path_subcolumn, max_dynamic_types);

    return res;
}

static DataTypePtr createObject(const ASTPtr & arguments, const DataTypeObject::SchemaFormat & schema_format)
{
    if (!arguments || arguments->children.empty())
        return std::make_shared<DataTypeObject>(schema_format);

    std::unordered_map<String, DataTypePtr> typed_paths;
    std::unordered_set<String> paths_to_skip;
    std::vector<String> path_regexps_to_skip;

    size_t max_dynamic_types = DataTypeDynamic::DEFAULT_MAX_DYNAMIC_TYPES;
    size_t max_dynamic_paths = DataTypeObject::DEFAULT_MAX_SEPARATELY_STORED_PATHS;

<<<<<<< HEAD
    for (const auto & argument : arguments->children)
    {
        const auto * object_type_argument = argument->as<ASTObjectTypeArgument>();
        if (object_type_argument->parameter)
        {
            const auto * function = object_type_argument->parameter->as<ASTFunction>();

            if (!function || function->name != "equals")
                throw Exception(ErrorCodes::UNEXPECTED_AST_STRUCTURE, "Unexpected parameter in {} type arguments: {}", magic_enum::enum_name(schema_format), function->formatForErrorMessage());

            const auto * identifier = function->arguments->children[0]->as<ASTIdentifier>();
            if (!identifier)
                throw Exception(ErrorCodes::UNEXPECTED_AST_STRUCTURE, "Unexpected {} type argument: {}. Expected expression 'max_dynamic_types=N' or 'max_dynamic_paths=N'", magic_enum::enum_name(schema_format), function->formatForErrorMessage());

            auto identifier_name = identifier->name();
            if (identifier_name != "max_dynamic_types" && identifier_name != "max_dynamic_paths")
                throw Exception(ErrorCodes::UNEXPECTED_AST_STRUCTURE, "Unexpected parameter in {} type arguments: {}. Expected 'max_dynamic_types' or `max_dynamic_paths`", magic_enum::enum_name(schema_format), identifier_name);

            auto * literal = function->arguments->children[1]->as<ASTLiteral>();
            /// Is 1000000 a good maximum for max paths?
            size_t min_value = identifier_name == "max_dynamic_types" ? 1 : 0;
            size_t max_value = identifier_name == "max_dynamic_types" ? 255 : 1000000;
            if (!literal || literal->value.getType() != Field::Types::UInt64 || literal->value.get<UInt64>() < min_value || literal->value.get<UInt64>() > max_value)
                throw Exception(ErrorCodes::UNEXPECTED_AST_STRUCTURE, "'{}' parameter for {} type should be a positive integer between {} and {}. Got {}", identifier_name, magic_enum::enum_name(schema_format), min_value, max_value, function->arguments->children[1]->formatForErrorMessage());

            if (identifier_name == "max_dynamic_types")
                max_dynamic_types = literal->value.get<UInt64>();
            else
                max_dynamic_paths = literal->value.get<UInt64>();
        }
        else if (object_type_argument->path_with_type)
        {
            const auto * path_with_type = object_type_argument->path_with_type->as<ASTNameTypePair>();
            auto data_type = DataTypeFactory::instance().get(path_with_type->type);
            if (typed_paths.contains(path_with_type->name))
                throw Exception(ErrorCodes::BAD_ARGUMENTS, "Found duplicated path with type: {}", path_with_type->name);
            typed_paths.emplace(path_with_type->name, data_type);
        }
        else if (object_type_argument->skip_path)
        {
            const auto * identifier = object_type_argument->skip_path->as<ASTIdentifier>();
            if (!identifier)
                throw Exception(ErrorCodes::UNEXPECTED_AST_STRUCTURE, "Unexpected AST in SKIP section of {} type arguments: {}. Expected identifier with path name", magic_enum::enum_name(schema_format), object_type_argument->skip_path->formatForErrorMessage());

            paths_to_skip.insert(identifier->name());
        }
        else if (object_type_argument->skip_path_regexp)
        {
            const auto * literal = object_type_argument->skip_path_regexp->as<ASTLiteral>();
            if (!literal || literal->value.getType() != Field::Types::String)
                throw Exception(ErrorCodes::UNEXPECTED_AST_STRUCTURE, "Unexpected AST in SKIP section of {} type arguments: {}. Expected identifier with path name", magic_enum::enum_name(schema_format), object_type_argument->skip_path->formatForErrorMessage());

            path_regexps_to_skip.push_back(literal->value.get<String>());
        }
    }

    std::sort(path_regexps_to_skip.begin(), path_regexps_to_skip.end());
    return std::make_shared<DataTypeObject>(schema_format, std::move(typed_paths), std::move(paths_to_skip), std::move(path_regexps_to_skip), max_dynamic_paths, max_dynamic_types);
}

static DataTypePtr createJSON(const ASTPtr & arguments)
{
    return createObject(arguments, DataTypeObject::SchemaFormat::JSON);
=======
    return std::make_shared<DataTypeObject>(literal->value.safeGet<const String &>(), is_nullable);
>>>>>>> 85f63b05
}

void registerDataTypeJSON(DataTypeFactory & factory)
{
    if (!Context::getGlobalContextInstance()->getSettingsRef().use_json_alias_for_old_object_type)
        factory.registerDataType("JSON", createJSON, DataTypeFactory::Case::Insensitive);
}

}<|MERGE_RESOLUTION|>--- conflicted
+++ resolved
@@ -440,7 +440,6 @@
     size_t max_dynamic_types = DataTypeDynamic::DEFAULT_MAX_DYNAMIC_TYPES;
     size_t max_dynamic_paths = DataTypeObject::DEFAULT_MAX_SEPARATELY_STORED_PATHS;
 
-<<<<<<< HEAD
     for (const auto & argument : arguments->children)
     {
         const auto * object_type_argument = argument->as<ASTObjectTypeArgument>();
@@ -463,13 +462,13 @@
             /// Is 1000000 a good maximum for max paths?
             size_t min_value = identifier_name == "max_dynamic_types" ? 1 : 0;
             size_t max_value = identifier_name == "max_dynamic_types" ? 255 : 1000000;
-            if (!literal || literal->value.getType() != Field::Types::UInt64 || literal->value.get<UInt64>() < min_value || literal->value.get<UInt64>() > max_value)
+            if (!literal || literal->value.getType() != Field::Types::UInt64 || literal->value.safeGet<UInt64>() < min_value || literal->value.safeGet<UInt64>() > max_value)
                 throw Exception(ErrorCodes::UNEXPECTED_AST_STRUCTURE, "'{}' parameter for {} type should be a positive integer between {} and {}. Got {}", identifier_name, magic_enum::enum_name(schema_format), min_value, max_value, function->arguments->children[1]->formatForErrorMessage());
 
             if (identifier_name == "max_dynamic_types")
-                max_dynamic_types = literal->value.get<UInt64>();
+                max_dynamic_types = literal->value.safeGet<UInt64>();
             else
-                max_dynamic_paths = literal->value.get<UInt64>();
+                max_dynamic_paths = literal->value.safeGet<UInt64>();
         }
         else if (object_type_argument->path_with_type)
         {
@@ -493,7 +492,7 @@
             if (!literal || literal->value.getType() != Field::Types::String)
                 throw Exception(ErrorCodes::UNEXPECTED_AST_STRUCTURE, "Unexpected AST in SKIP section of {} type arguments: {}. Expected identifier with path name", magic_enum::enum_name(schema_format), object_type_argument->skip_path->formatForErrorMessage());
 
-            path_regexps_to_skip.push_back(literal->value.get<String>());
+            path_regexps_to_skip.push_back(literal->value.safeGet<String>());
         }
     }
 
@@ -504,9 +503,6 @@
 static DataTypePtr createJSON(const ASTPtr & arguments)
 {
     return createObject(arguments, DataTypeObject::SchemaFormat::JSON);
-=======
-    return std::make_shared<DataTypeObject>(literal->value.safeGet<const String &>(), is_nullable);
->>>>>>> 85f63b05
 }
 
 void registerDataTypeJSON(DataTypeFactory & factory)
