--- conflicted
+++ resolved
@@ -169,11 +169,7 @@
         if (!successfully_inserted.empty())
         {
             String successfully_inserted_str;
-<<<<<<< HEAD
-            for (auto entity : successfully_inserted)
-=======
             for (const auto & entity : successfully_inserted)
->>>>>>> 8b796acd
             {
                 if (!successfully_inserted_str.empty())
                     successfully_inserted_str += ", ";
