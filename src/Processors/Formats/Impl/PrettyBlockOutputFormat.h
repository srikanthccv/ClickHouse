--- conflicted
+++ resolved
@@ -48,11 +48,7 @@
 
     void writeValueWithPadding(
         const IColumn & column, const ISerialization & serialization, size_t row_num,
-<<<<<<< HEAD
-        size_t value_width, size_t pad_to_width, size_t cut_to_width, bool align_right);
-=======
-        size_t value_width, size_t pad_to_width, bool align_right, bool is_number);
->>>>>>> 5651c187
+        size_t value_width, size_t pad_to_width, size_t cut_to_width, bool align_right, bool is_number);
 
     void resetFormatterImpl() override
     {
