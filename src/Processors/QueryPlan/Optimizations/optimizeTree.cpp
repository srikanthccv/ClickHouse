--- conflicted
+++ resolved
@@ -166,12 +166,8 @@
         /// NOTE: optimizePrewhere can modify the stack.
         optimizePrewhere(stack, nodes);
         optimizePrimaryKeyCondition(stack);
-<<<<<<< HEAD
-        enableMemoryBoundMerging(*frame.node, nodes);
-        addPlansForSets(*frame.node, nodes);
-=======
         enableMemoryBoundMerging(*stack.back().node, nodes);
->>>>>>> 57d14457
+        addPlansForSets(*stack.back().node, nodes);
 
         stack.pop_back();
     }
