#include <Processors/QueryPlan/Optimizations/projectionsCommon.h>
#include <Processors/QueryPlan/Optimizations/actionsDAGUtils.h>
#include <Processors/QueryPlan/AggregatingStep.h>
#include <Processors/QueryPlan/ReadFromMergeTree.h>
#include <Processors/QueryPlan/ExpressionStep.h>
#include <Processors/QueryPlan/FilterStep.h>
#include <Processors/QueryPlan/ReadFromPreparedSource.h>

#include <Processors/Sources/SourceFromSingleChunk.h>
#include <Processors/Sources/NullSource.h>

#include <AggregateFunctions/AggregateFunctionCount.h>
#include <Analyzer/JoinNode.h>
#include <Analyzer/TableNode.h>
#include <Analyzer/QueryTreeBuilder.h>
#include <Analyzer/QueryTreePassManager.h>
#include <Analyzer/QueryNode.h>

#include <Common/logger_useful.h>
#include <Core/Settings.h>
#include <Storages/StorageDummy.h>
#include <Storages/VirtualColumnUtils.h>
#include <Planner/PlannerExpressionAnalysis.h>
#include <Interpreters/InterpreterSelectQuery.h>
#include <Interpreters/InterpreterSelectQueryAnalyzer.h>
#include <Storages/MergeTree/MergeTreeDataSelectExecutor.h>
#include <Storages/ProjectionsDescription.h>
#include <Parsers/queryToString.h>

namespace DB::QueryPlanOptimizations
{

using DAGIndex = std::unordered_map<std::string_view, const ActionsDAG::Node *>;
static DAGIndex buildDAGIndex(const ActionsDAG & dag)
{
    DAGIndex index;
    for (const auto * output : dag.getOutputs())
        index.emplace(output->result_name, output);

    return index;
}

/// Required analysis info from aggregate projection.
struct AggregateProjectionInfo
{
    std::optional<ActionsDAG> before_aggregation;
    Names keys;
    AggregateDescriptions aggregates;

    /// A context copy from interpreter which was used for analysis.
    /// Just in case it is used by some function.
    ContextPtr context;
};

/// Get required info from aggregate projection.
/// Ideally, this should be pre-calculated and stored inside ProjectionDescription.
static AggregateProjectionInfo getAggregatingProjectionInfo(
    const ProjectionDescription & projection,
    const ContextPtr & context,
    const StorageMetadataPtr & metadata_snapshot,
    const Block & key_virtual_columns)
{
    /// This is a bad approach.
    /// We'd better have a separate interpreter for projections.
    /// Now it's not obvious we didn't miss anything here.
    ///
    /// Setting ignoreASTOptimizations is used because some of them are invalid for projections.
    /// Example: 'SELECT min(c0), max(c0), count() GROUP BY -c0' for minmax_count projection can be rewritten to
    /// 'SELECT min(c0), max(c0), count() GROUP BY c0' which is incorrect cause we store a column '-c0' in projection.
    InterpreterSelectQuery interpreter(
        projection.query_ast,
        context,
        Pipe(std::make_shared<SourceFromSingleChunk>(metadata_snapshot->getSampleBlock())),
        SelectQueryOptions{QueryProcessingStage::WithMergeableState}.ignoreASTOptimizations().ignoreSettingConstraints());

    const auto & analysis_result = interpreter.getAnalysisResult();
    const auto & query_analyzer = interpreter.getQueryAnalyzer();

    AggregateProjectionInfo info;
    info.context = interpreter.getContext();
    info.before_aggregation = analysis_result.before_aggregation->dag.clone();
    info.keys = query_analyzer->aggregationKeys().getNames();
    info.aggregates = query_analyzer->aggregates();

    /// Add part/partition virtual columns to projection aggregation keys.
    /// We can do it because projection is stored for every part separately.
    for (const auto & virt_column : key_virtual_columns)
    {
        const auto * input = &info.before_aggregation->addInput(virt_column);
        info.before_aggregation->getOutputs().push_back(input);
        info.keys.push_back(virt_column.name);
    }

    return info;
}

struct AggregateFunctionMatch
{
    const AggregateDescription * description = nullptr;
    DataTypes argument_types;
};

using AggregateFunctionMatches = std::vector<AggregateFunctionMatch>;

/// Here we try to match aggregate functions from the query to
/// aggregate functions from projection.
std::optional<AggregateFunctionMatches> matchAggregateFunctions(
    const AggregateProjectionInfo & info,
    const AggregateDescriptions & aggregates,
    const MatchedTrees::Matches & matches,
    const DAGIndex & query_index,
    const DAGIndex & proj_index)
{
    AggregateFunctionMatches res;

    /// Index (projection agg function name) -> pos
    std::unordered_map<std::string, std::vector<size_t>> projection_aggregate_functions;
    for (size_t i = 0; i < info.aggregates.size(); ++i)
        projection_aggregate_functions[info.aggregates[i].function->getName()].push_back(i);

    for (const auto & aggregate : aggregates)
    {
        /// Get a list of candidates by name first.
        auto it = projection_aggregate_functions.find(aggregate.function->getName());
        if (it == projection_aggregate_functions.end())
        {
            // LOG_TRACE(
            //     getLogger("optimizeUseProjections"),
            //     "Cannot match agg func {} by name {}",
            //     aggregate.column_name, aggregate.function->getName());

            return {};
        }

        size_t num_args = aggregate.argument_names.size();

        DataTypes argument_types;
        argument_types.reserve(num_args);

        auto & candidates = it->second;
        bool found_match = false;

        for (size_t idx : candidates)
        {
            argument_types.clear();
            const auto & candidate = info.aggregates[idx];

            /// In some cases it's possible only to check that states are equal,
            /// e.g. for quantile(0.3)(...) and quantile(0.5)(...).
            ///
            /// Note we already checked that aggregate function names are equal,
            /// so that functions sum(...) and sumIf(...) with equal states will
            /// not match.
            if (!candidate.function->getStateType()->equals(*aggregate.function->getStateType()))
            {
                // LOG_TRACE(getLogger("optimizeUseProjections"), "Cannot match agg func {} vs {} by state {} vs {}",
                //     aggregate.column_name, candidate.column_name,
                //     candidate.function->getStateType()->getName(), aggregate.function->getStateType()->getName());
                continue;
            }

            /// This is a special case for the function count().
            /// We can assume that 'count(expr) == count()' if expr is not nullable,
            /// which can be verified by simply casting to `AggregateFunctionCount *`.
            if (typeid_cast<const AggregateFunctionCount *>(aggregate.function.get()))
            {
                /// we can ignore arguments for count()
                found_match = true;
                res.push_back({&candidate, DataTypes()});
                break;
            }

            /// Now, function names and types matched.
            /// Next, match arguments from DAGs.

            if (num_args != candidate.argument_names.size())
                continue;

            size_t next_arg = 0;
            while (next_arg < num_args)
            {
                const auto & query_name = aggregate.argument_names[next_arg];
                const auto & proj_name = candidate.argument_names[next_arg];

                auto jt = query_index.find(query_name);
                auto kt = proj_index.find(proj_name);

                /// This should not happen ideally.
                if (jt == query_index.end() || kt == proj_index.end())
                    break;

                const auto * query_node = jt->second;
                const auto * proj_node = kt->second;

                auto mt = matches.find(query_node);
                if (mt == matches.end())
                {
                    // LOG_TRACE(
                    //     getLogger("optimizeUseProjections"),
                    //     "Cannot match agg func {} vs {} : can't match arg {} vs {} : no node in map",
                    //     aggregate.column_name, candidate.column_name, query_name, proj_name);

                    break;
                }

                const auto & node_match = mt->second;
                if (node_match.node != proj_node || node_match.monotonicity)
                {
                    // LOG_TRACE(
                    //     getLogger("optimizeUseProjections"),
                    //     "Cannot match agg func {} vs {} : can't match arg {} vs {} : no match or monotonicity",
                    //     aggregate.column_name, candidate.column_name, query_name, proj_name);

                    break;
                }

                argument_types.push_back(query_node->result_type);
                ++next_arg;
            }

            if (next_arg < aggregate.argument_names.size())
                continue;

            found_match = true;
            res.push_back({&candidate, std::move(argument_types)});
            break;
        }

        if (!found_match)
            return {};
    }

    return res;
}

static void appendAggregateFunctions(
    ActionsDAG & proj_dag,
    const AggregateDescriptions & aggregates,
    const AggregateFunctionMatches & matched_aggregates)
{
    std::unordered_map<const AggregateDescription *, const ActionsDAG::Node *> inputs;

    /// Just add all the aggregates to dag inputs.
    auto & proj_dag_outputs =  proj_dag.getOutputs();
    size_t num_aggregates = aggregates.size();
    for (size_t i = 0; i < num_aggregates; ++i)
    {
        const auto & aggregate = aggregates[i];
        const auto & match = matched_aggregates[i];
        auto type = std::make_shared<DataTypeAggregateFunction>(aggregate.function, match.argument_types, aggregate.parameters);

        auto & input = inputs[match.description];
        if (!input)
            input = &proj_dag.addInput(match.description->column_name, type);

        const auto * node = input;

        if (node->result_name != aggregate.column_name)
        {
            if (DataTypeAggregateFunction::strictEquals(type, node->result_type))
            {
                node = &proj_dag.addAlias(*node, aggregate.column_name);
            }
            else
            {
                /// Cast to aggregate types specified in query if it's not
                /// strictly the same as the one specified in projection. This
                /// is required to generate correct results during finalization.
                node = &proj_dag.addCast(*node, type, aggregate.column_name);
            }
        }

        proj_dag_outputs.push_back(node);
    }
}

std::optional<ActionsDAG> analyzeAggregateProjection(
    const AggregateProjectionInfo & info,
    const QueryDAG & query,
    const DAGIndex & query_index,
    const Names & keys,
    const AggregateDescriptions & aggregates)
{
    auto proj_index = buildDAGIndex(*info.before_aggregation);

    MatchedTrees::Matches matches = matchTrees(info.before_aggregation->getOutputs(), *query.dag, false /* check_monotonicity */);

    // for (const auto & [node, match] : matches)
    // {
    //     LOG_TRACE(getLogger("optimizeUseProjections"), "Match {} {} -> {} {} (with monotonicity : {})",
    //         static_cast<const void *>(node), node->result_name,
    //         static_cast<const void *>(match.node), (match.node ? match.node->result_name : ""), match.monotonicity != std::nullopt);
    // }

    auto matched_aggregates = matchAggregateFunctions(info, aggregates, matches, query_index, proj_index);
    if (!matched_aggregates)
        return {};

    ActionsDAG::NodeRawConstPtrs query_key_nodes;
    std::unordered_set<const ActionsDAG::Node *> proj_key_nodes;

    {
        /// Just, filling the set above.

        for (const auto & key : info.keys)
        {
            auto it = proj_index.find(key);
            /// This should not happen ideally.
            if (it == proj_index.end())
                return {};

            proj_key_nodes.insert(it->second);
        }

        query_key_nodes.reserve(keys.size() + 1);

        /// We need to add filter column to keys set.
        /// It should be computable from projection keys.
        /// It will be removed in FilterStep.
        if (query.filter_node)
            query_key_nodes.push_back(query.filter_node);

        for (const auto & key : keys)
        {
            auto it = query_index.find(key);
            /// This should not happen ideally.
            if (it == query_index.end())
                return {};

            query_key_nodes.push_back(it->second);
        }
    }

    /// Here we want to match query keys with projection keys.
    /// Query key can be any expression depending on projection keys.

    struct Frame
    {
        const ActionsDAG::Node * node;
        size_t next_child_to_visit = 0;
    };

    std::stack<Frame> stack;
    std::unordered_set<const ActionsDAG::Node *> visited;
    std::unordered_map<const ActionsDAG::Node *, const ActionsDAG::Node *> new_inputs;

    for (const auto * key_node : query_key_nodes)
    {
        if (visited.contains(key_node))
            continue;

        stack.push({.node = key_node});

        while (!stack.empty())
        {
            auto & frame = stack.top();

            if (frame.next_child_to_visit == 0)
            {
                auto jt = matches.find(frame.node);
                if (jt != matches.end())
                {
                    auto & match = jt->second;
                    if (match.node && !match.monotonicity && proj_key_nodes.contains(match.node))
                    {
                        visited.insert(frame.node);
                        new_inputs[frame.node] = match.node;
                        stack.pop();
                        continue;
                    }
                }
            }

            if (frame.next_child_to_visit < frame.node->children.size())
            {
                stack.push({.node = frame.node->children[frame.next_child_to_visit]});
                ++frame.next_child_to_visit;
                continue;
            }

            /// Not a match and there is no matched child.
            if (frame.node->type == ActionsDAG::ActionType::INPUT)
            {
                // LOG_TRACE(getLogger("optimizeUseProjections"), "Cannot find match for {}", frame.node->result_name);
                return {};
            }

            /// Not a match, but all children matched.
            visited.insert(frame.node);
            stack.pop();
        }
    }

    // LOG_TRACE(getLogger("optimizeUseProjections"), "Folding actions by projection");

    auto proj_dag = query.dag->foldActionsByProjection(new_inputs, query_key_nodes);
    appendAggregateFunctions(proj_dag, aggregates, *matched_aggregates);
    return proj_dag;
}


/// Aggregate projection analysis result in case it can be applied.
struct AggregateProjectionCandidate : public ProjectionCandidate
{
    AggregateProjectionInfo info;

    /// Actions which need to be applied to columns from projection
    /// in order to get all the columns required for aggregation.
    ActionsDAG dag;
};

struct MinMaxProjectionCandidate
{
    AggregateProjectionCandidate candidate;
    Block block;
};

struct AggregateProjectionCandidates
{
    std::vector<AggregateProjectionCandidate> real;
    std::optional<MinMaxProjectionCandidate> minmax_projection;

    /// This flag means that DAG for projection candidate should be used in FilterStep.
    bool has_filter = false;

    /// If not empty, try to find exact ranges from parts to speed up trivial count queries.
    String only_count_column;
};

AggregateProjectionCandidates getAggregateProjectionCandidates(
    QueryPlan::Node & node,
    AggregatingStep & aggregating,
    ReadFromMergeTree & reading,
    const std::shared_ptr<PartitionIdToMaxBlock> & max_added_blocks,
    bool allow_implicit_projections)
{
    const auto & keys = aggregating.getParams().keys;
    const auto & aggregates = aggregating.getParams().aggregates;
    const auto metadata = reading.getStorageMetadata();
    Block key_virtual_columns = reading.getMergeTreeData().getHeaderWithVirtualsForFilter(metadata);

    AggregateProjectionCandidates candidates;

    const auto & parts = reading.getParts();
    ContextPtr context = reading.getContext();

    const auto & projections = metadata->projections;
    std::vector<const ProjectionDescription *> agg_projections;

    for (const auto & projection : projections)
        if (projection.type == ProjectionDescription::Type::Aggregate)
            agg_projections.push_back(&projection);

    bool can_use_minmax_projection = allow_implicit_projections && metadata->minmax_count_projection
        && !reading.getMergeTreeData().has_lightweight_delete_parts.load();

    if (!can_use_minmax_projection && agg_projections.empty())
        return candidates;

    // LOG_TRACE(getLogger("optimizeUseProjections"), "Has agg projection");

    QueryDAG dag;
    if (!dag.build(*node.children.front()))
        return candidates;

    auto query_index = buildDAGIndex(*dag.dag);

    // LOG_TRACE(getLogger("optimizeUseProjections"), "Query DAG: {}", dag.dag->dumpDAG());

    candidates.has_filter = dag.filter_node;
    /// We can't use minmax projection if filter has non-deterministic functions.
    if (dag.filter_node && !VirtualColumnUtils::isDeterministicInScopeOfQuery(dag.filter_node))
        can_use_minmax_projection = false;

    if (can_use_minmax_projection)
    {
        const auto * projection = &*(metadata->minmax_count_projection);
        // LOG_TRACE(getLogger("optimizeUseProjections"), "Try projection {}", projection->name);
        auto info = getAggregatingProjectionInfo(*projection, context, metadata, key_virtual_columns);
        // LOG_TRACE(getLogger("optimizeUseProjections"), "Projection DAG {}", info.before_aggregation->dumpDAG());
        if (auto proj_dag = analyzeAggregateProjection(info, dag, query_index, keys, aggregates))
        {
            // LOG_TRACE(getLogger("optimizeUseProjections"), "Projection analyzed DAG {}", proj_dag->dumpDAG());
            AggregateProjectionCandidate candidate{.info = std::move(info), .dag = std::move(*proj_dag)};

            // LOG_TRACE(getLogger("optimizeUseProjections"), "Projection sample block {}", sample_block.dumpStructure());
            auto block = reading.getMergeTreeData().getMinMaxCountProjectionBlock(
                metadata,
                candidate.dag.getRequiredColumnsNames(),
                (dag.filter_node ? &*dag.dag : nullptr),
                parts,
                max_added_blocks.get(),
                context);

            // LOG_TRACE(getLogger("optimizeUseProjections"), "Projection sample block 2 {}", block.dumpStructure());

            // minmax_count_projection cannot be used when there is no data to process, because
            // it will produce incorrect result during constant aggregation.
            // See https://github.com/ClickHouse/ClickHouse/issues/36728
            if (block)
            {
                MinMaxProjectionCandidate minmax;
                minmax.candidate = std::move(candidate);
                minmax.block = std::move(block);
                minmax.candidate.projection = projection;
                candidates.minmax_projection.emplace(std::move(minmax));
            }
        }
        else
        {
            /// Trivial count optimization only applies after @can_use_minmax_projection.
            if (keys.empty() && aggregates.size() == 1 && typeid_cast<const AggregateFunctionCount *>(aggregates[0].function.get()))
                candidates.only_count_column = aggregates[0].column_name;
        }
    }

    if (!candidates.minmax_projection)
    {
        auto it = std::find_if(
            agg_projections.begin(),
            agg_projections.end(),
            [&](const auto * projection)
            { return projection->name == context->getSettingsRef().preferred_optimize_projection_name.value; });

        if (it != agg_projections.end())
        {
            const ProjectionDescription * preferred_projection = *it;
            agg_projections.clear();
            agg_projections.push_back(preferred_projection);
        }

        candidates.real.reserve(agg_projections.size());
        for (const auto * projection : agg_projections)
        {
            // LOG_TRACE(getLogger("optimizeUseProjections"), "Try projection {}", projection->name);
            auto info = getAggregatingProjectionInfo(*projection, context, metadata, key_virtual_columns);
            // LOG_TRACE(getLogger("optimizeUseProjections"), "Projection DAG {}", info.before_aggregation->dumpDAG());
            if (auto proj_dag = analyzeAggregateProjection(info, dag, query_index, keys, aggregates))
            {
                // LOG_TRACE(getLogger("optimizeUseProjections"), "Projection analyzed DAG {}", proj_dag->dumpDAG());
                AggregateProjectionCandidate candidate{.info = std::move(info), .dag = std::move(*proj_dag)};
                candidate.projection = projection;
                candidates.real.emplace_back(std::move(candidate));
            }
        }
    }

    return candidates;
}

static QueryPlan::Node * findReadingStep(QueryPlan::Node & node)
{
    IQueryPlanStep * step = node.step.get();
    if (auto * reading = typeid_cast<ReadFromMergeTree *>(step))
        return &node;

    if (node.children.size() != 1)
        return nullptr;

    if (typeid_cast<ExpressionStep *>(step) || typeid_cast<FilterStep *>(step))
        return findReadingStep(*node.children.front());

    return nullptr;
}

std::optional<String> optimizeUseAggregateProjections(QueryPlan::Node & node, QueryPlan::Nodes & nodes, bool allow_implicit_projections)
{
    if (node.children.size() != 1)
        return {};

    auto * aggregating = typeid_cast<AggregatingStep *>(node.step.get());
    if (!aggregating)
        return {};

    if (!aggregating->canUseProjection())
        return {};

    QueryPlan::Node * reading_node = findReadingStep(*node.children.front());
    if (!reading_node)
        return {};

    auto * reading = typeid_cast<ReadFromMergeTree *>(reading_node->step.get());
    if (!reading)
        return {};

    if (!canUseProjectionForReadingStep(reading))
        return {};

    std::shared_ptr<PartitionIdToMaxBlock> max_added_blocks = getMaxAddedBlocks(reading);

    auto candidates = getAggregateProjectionCandidates(node, *aggregating, *reading, max_added_blocks, allow_implicit_projections);

    const auto & query_info = reading->getQueryInfo();
    const auto metadata = reading->getStorageMetadata();
    ContextPtr context = reading->getContext();
    MergeTreeDataSelectExecutor reader(reading->getMergeTreeData());
    AggregateProjectionCandidate * best_candidate = nullptr;

    /// Stores row count from exact ranges of parts.
    size_t exact_count = 0;

    if (candidates.minmax_projection)
    {
        best_candidate = &candidates.minmax_projection->candidate;
    }
    else if (!candidates.real.empty() || !candidates.only_count_column.empty())
    {
        auto ordinary_reading_select_result = reading->getAnalyzedResult();
        bool find_exact_ranges = !candidates.only_count_column.empty();
        if (!ordinary_reading_select_result || (!ordinary_reading_select_result->has_exact_ranges && find_exact_ranges))
            ordinary_reading_select_result = reading->selectRangesToRead(find_exact_ranges);

        size_t ordinary_reading_marks = ordinary_reading_select_result->selected_marks;

        /// Nothing to read. Ignore projections.
        if (ordinary_reading_marks == 0)
        {
            reading->setAnalyzedResult(std::move(ordinary_reading_select_result));
            return {};
        }

        auto & parts_with_ranges = ordinary_reading_select_result->parts_with_ranges;

        if (!candidates.only_count_column.empty())
        {
            for (auto & part_with_ranges : parts_with_ranges)
            {
                MarkRanges new_ranges;
                auto & ranges = part_with_ranges.ranges;
                const auto & exact_ranges = part_with_ranges.exact_ranges;
                if (exact_ranges.empty())
                    continue;

                size_t i = 0;
                size_t len = exact_ranges.size();
                for (auto & range : ranges)
                {
                    while (i < len && exact_ranges[i].begin < range.end)
                    {
                        chassert(exact_ranges[i].begin >= range.begin);
                        chassert(exact_ranges[i].end <= range.end);

                        /// Found some marks which are not exact
                        if (range.begin < exact_ranges[i].begin)
                            new_ranges.emplace_back(range.begin, exact_ranges[i].begin);

                        range.begin = exact_ranges[i].end;
                        ordinary_reading_marks -= exact_ranges[i].end - exact_ranges[i].begin;
                        exact_count += part_with_ranges.data_part->index_granularity.getRowsCountInRange(exact_ranges[i]);
                        ++i;
                    }

                    /// Current range still contains some marks which are not exact
                    if (range.begin < range.end)
                        new_ranges.emplace_back(range);
                }
                chassert(i == len);
                part_with_ranges.ranges = std::move(new_ranges);
            }

            std::erase_if(parts_with_ranges, [&](const auto & part_with_ranges) { return part_with_ranges.ranges.empty(); });
            if (parts_with_ranges.empty())
                chassert(ordinary_reading_marks == 0);
        }

        /// Selecting best candidate.
        for (auto & candidate : candidates.real)
        {
            auto required_column_names = candidate.dag.getRequiredColumnsNames();

            bool analyzed = analyzeProjectionCandidate(
                candidate,
                *reading,
                reader,
                required_column_names,
                parts_with_ranges,
                query_info,
                context,
                max_added_blocks,
                &candidate.dag);

            if (!analyzed)
                continue;

            if (candidate.sum_marks > ordinary_reading_marks)
                continue;

            if (best_candidate == nullptr || best_candidate->sum_marks > candidate.sum_marks)
                best_candidate = &candidate;
        }

        if (!best_candidate)
        {
            if (exact_count > 0)
            {
                if (ordinary_reading_marks > 0)
                {
                    ordinary_reading_select_result->selected_marks = ordinary_reading_marks;
                    ordinary_reading_select_result->selected_rows -= exact_count;
                    reading->setAnalyzedResult(std::move(ordinary_reading_select_result));
                }
            }
            else
            {
                reading->setAnalyzedResult(std::move(ordinary_reading_select_result));
                return {};
            }
        }
    }
    else
    {
        return {};
    }

    QueryPlanStepPtr projection_reading;
    bool has_ordinary_parts;
    String selected_projection_name;
    if (best_candidate)
        selected_projection_name = best_candidate->projection->name;

    /// Add reading from projection step.
    if (candidates.minmax_projection)
    {
        // LOG_TRACE(getLogger("optimizeUseProjections"), "Minmax proj block {}",
        //           candidates.minmax_projection->block.dumpStructure());

        Pipe pipe(std::make_shared<SourceFromSingleChunk>(std::move(candidates.minmax_projection->block)));
        projection_reading = std::make_unique<ReadFromPreparedSource>(std::move(pipe));
        has_ordinary_parts = false;
    }
    else if (best_candidate == nullptr)
    {
        chassert(exact_count > 0);

        auto agg_count = std::make_shared<AggregateFunctionCount>(DataTypes{});

        std::vector<char> state(agg_count->sizeOfData());
        AggregateDataPtr place = state.data();
        agg_count->create(place);
        SCOPE_EXIT_MEMORY_SAFE(agg_count->destroy(place));
        agg_count->set(place, exact_count);

        auto column = ColumnAggregateFunction::create(agg_count);
        column->insertFrom(place);

        Block block_with_count{
            {std::move(column),
             std::make_shared<DataTypeAggregateFunction>(agg_count, DataTypes{}, Array{}),
             candidates.only_count_column}};

        Pipe pipe(std::make_shared<SourceFromSingleChunk>(std::move(block_with_count)));
        projection_reading = std::make_unique<ReadFromPreparedSource>(std::move(pipe));

        selected_projection_name = "Optimized trivial count";
        has_ordinary_parts = reading->getAnalyzedResult() != nullptr;
    }
    else
    {
        auto storage_snapshot = reading->getStorageSnapshot();
        auto proj_snapshot = std::make_shared<StorageSnapshot>(storage_snapshot->storage, storage_snapshot->metadata);
        proj_snapshot->addProjection(best_candidate->projection);

        auto projection_query_info = query_info;
        projection_query_info.prewhere_info = nullptr;
        projection_query_info.filter_actions_dag = nullptr;

        projection_reading = reader.readFromParts(
            /* parts = */ {},
<<<<<<< HEAD
            reading->getMutationsSnapshot()->cloneEmpty(),
            best_candidate->dag->getRequiredColumnsNames(),
=======
            /* alter_conversions = */ {},
            best_candidate->dag.getRequiredColumnsNames(),
>>>>>>> 1126ae3e
            proj_snapshot,
            projection_query_info,
            context,
            reading->getMaxBlockSize(),
            reading->getNumStreams(),
            max_added_blocks,
            best_candidate->merge_tree_projection_select_result_ptr,
            reading->isParallelReadingEnabled());

        if (!projection_reading)
        {
            auto header = proj_snapshot->getSampleBlockForColumns(best_candidate->dag.getRequiredColumnsNames());
            Pipe pipe(std::make_shared<NullSource>(std::move(header)));
            projection_reading = std::make_unique<ReadFromPreparedSource>(std::move(pipe));
        }

        has_ordinary_parts = best_candidate->merge_tree_ordinary_select_result_ptr != nullptr;
        if (has_ordinary_parts)
            reading->setAnalyzedResult(std::move(best_candidate->merge_tree_ordinary_select_result_ptr));
    }

    if (!query_info.is_internal && context->hasQueryContext())
    {
        context->getQueryContext()->addQueryAccessInfo(Context::QualifiedProjectionName
        {
            .storage_id = reading->getMergeTreeData().getStorageID(),
            .projection_name = selected_projection_name,
        });
    }

    // LOG_TRACE(getLogger("optimizeUseProjections"), "Projection reading header {}",
    //           projection_reading->getOutputStream().header.dumpStructure());

    projection_reading->setStepDescription(selected_projection_name);
    auto & projection_reading_node = nodes.emplace_back(QueryPlan::Node{.step = std::move(projection_reading)});

    /// Root node of optimized child plan using @projection_name
    QueryPlan::Node * aggregate_projection_node = nullptr;

    if (best_candidate)
    {
        aggregate_projection_node = &nodes.emplace_back();

        if (candidates.has_filter)
        {
            const auto & result_name = best_candidate->dag.getOutputs().front()->result_name;
            aggregate_projection_node->step = std::make_unique<FilterStep>(
                projection_reading_node.step->getOutputStream(),
                std::move(best_candidate->dag),
                result_name,
                true);
        }
        else
            aggregate_projection_node->step
                = std::make_unique<ExpressionStep>(projection_reading_node.step->getOutputStream(), std::move(best_candidate->dag));

        aggregate_projection_node->children.push_back(&projection_reading_node);
    }
    else /// trivial count optimization
    {
        aggregate_projection_node = &projection_reading_node;
    }

    if (!has_ordinary_parts)
    {
        /// All parts are taken from projection
        aggregating->requestOnlyMergeForAggregateProjection(aggregate_projection_node->step->getOutputStream());
        node.children.front() = aggregate_projection_node;
    }
    else
    {
        node.step = aggregating->convertToAggregatingProjection(aggregate_projection_node->step->getOutputStream());
        node.children.push_back(aggregate_projection_node);
    }

    return selected_projection_name;
}

}<|MERGE_RESOLUTION|>--- conflicted
+++ resolved
@@ -766,13 +766,8 @@
 
         projection_reading = reader.readFromParts(
             /* parts = */ {},
-<<<<<<< HEAD
             reading->getMutationsSnapshot()->cloneEmpty(),
-            best_candidate->dag->getRequiredColumnsNames(),
-=======
-            /* alter_conversions = */ {},
             best_candidate->dag.getRequiredColumnsNames(),
->>>>>>> 1126ae3e
             proj_snapshot,
             projection_query_info,
             context,
