--- conflicted
+++ resolved
@@ -1128,18 +1128,15 @@
         /// can use parallel select on such parts.
         bool no_merging_final = do_not_merge_across_partitions_select_final &&
             std::distance(parts_to_merge_ranges[range_index], parts_to_merge_ranges[range_index + 1]) == 1 &&
-<<<<<<< HEAD
-            parts_to_merge_ranges[range_index]->data_part->info.level > 0;
+            parts_to_merge_ranges[range_index]->data_part->info.level > 0 &&
+            data.merging_params.is_deleted_column.empty();
+
         if (no_merging_final)
         {
             non_intersecting_parts_by_primary_key.push_back(std::move(*parts_to_merge_ranges[range_index]));
             continue;
         }
 
-=======
-            parts_to_merge_ranges[range_index]->data_part->info.level > 0 &&
-            data.merging_params.is_deleted_column.empty();
->>>>>>> d7a35773
         Pipes pipes;
         {
             RangesInDataParts new_parts;
