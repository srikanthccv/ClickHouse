--- conflicted
+++ resolved
@@ -13,20 +13,6 @@
 #include <Common/HashTable/HashSet.h>
 #include <Common/ProfileEvents.h>
 #include <Common/ProfilingScopedRWLock.h>
-<<<<<<< HEAD
-#include <Common/randomSeed.h>
-#include <Common/typeid_cast.h>
-#include <Common/hex.h>
-#include <Core/Defines.h>
-#include <IO/WriteBufferFromOStream.h>
-#include <ext/range.h>
-#include <ext/size.h>
-#include <Common/setThreadName.h>
-#include "CacheDictionary.inc.h"
-#include "DictionaryBlockInputStream.h"
-#include "DictionaryFactory.h"
-=======
->>>>>>> 47888be0
 
 #include <Dictionaries/DictionaryBlockInputStream.h>
 #include <Dictionaries/HierarchyDictionariesUtils.h>
@@ -198,39 +184,7 @@
 
     bool source_returns_fetched_columns_in_order_of_keys = cache_storage_ptr->returnsFetchedColumnsInOrderOfRequestedKeys();
 
-<<<<<<< HEAD
-std::string CacheDictionary::AttributeValuesForKey::dump()
-{
-    WriteBufferFromOwnString os;
-    for (auto & attr : values)
-        std::visit(Overloaded {
-            [&os](UInt8 arg)   { os << "type: UInt8, value: "   <<  std::to_string(arg) << "\n"; },
-            [&os](UInt16 arg)  { os << "type: UInt16, value: "  <<  std::to_string(arg) << "\n"; },
-            [&os](UInt32 arg)  { os << "type: UInt32, value: "  <<  std::to_string(arg) << "\n"; },
-            [&os](UInt64 arg)  { os << "type: UInt64, value: "  <<  std::to_string(arg) << "\n"; },
-            [&os](UInt128 arg) { os << "type: UInt128, value: " << getHexUIntLowercase(arg) << "\n"; },
-            [&os](Int8 arg)   { os << "type: Int8, value: "   <<  std::to_string(arg) << "\n"; },
-            [&os](Int16 arg)  { os << "type: Int16, value: "  <<  std::to_string(arg) << "\n"; },
-            [&os](Int32 arg)  { os << "type: Int32, value: "  <<  std::to_string(arg) << "\n"; },
-            [&os](Int64 arg)  { os << "type: Int64, value: "  <<  std::to_string(arg) << "\n"; },
-            [&os](Decimal32 arg)   { os << "type: Decimal32, value: "  <<  std::to_string(arg) << "\n"; },
-            [&os](Decimal64 arg)   { os << "type: Decimal64, value: "  <<  std::to_string(arg) << "\n"; },
-            [&os](Decimal128)  { os << "type: Decimal128, value: ???" << "\n" ; },
-            [&os](Float32 arg)   { os << "type: Float32, value: "  <<  std::to_string(arg) << "\n"; },
-            [&os](Float64 arg)   { os << "type: Float64, value: "  <<  std::to_string(arg) << "\n"; },
-            [&os](String arg)  { os << "type: String, value: " <<  arg + "\n"; }
-        }, attr);
-    return os.str();
-};
-
-
-std::string CacheDictionary::UpdateUnit::dumpFoundIds()
-{
-    WriteBufferFromOwnString os;
-    for (auto it : found_ids)
-=======
     if (not_found_keys_size == 0 && expired_keys_size == 0)
->>>>>>> 47888be0
     {
         /// All keys were found in storage
 
