#pragma once

#include <cmath>

#include <base/arithmeticOverflow.h>

#include <IO/WriteHelpers.h>
#include <IO/ReadHelpers.h>

#include <AggregateFunctions/IAggregateFunction.h>
#include <AggregateFunctions/Moments.h>
#include <AggregateFunctions/Helpers.h>
#include <AggregateFunctions/FactoryHelpers.h>

#include <DataTypes/DataTypesNumber.h>
#include <DataTypes/DataTypesDecimal.h>
#include <Columns/ColumnVector.h>
#include <Columns/ColumnDecimal.h>


/** This is simple, not numerically stable
  *  implementations of variance/covariance/correlation functions.
  *
  * It is about two times faster than stable variants.
  * Numerical errors may occur during summation.
  *
  * This implementation is selected as default,
  *  because "you don't pay for what you don't need" principle.
  *
  * For more sophisticated implementation, look at AggregateFunctionStatistics.h
  */

namespace DB
{

namespace ErrorCodes
{
    extern const int LOGICAL_ERROR;
}

struct Settings;

enum class StatisticsFunctionKind
{
    varPop, varSamp,
    stddevPop, stddevSamp,
    skewPop, skewSamp,
    kurtPop, kurtSamp,
    covarPop, covarSamp,
    corr
};


template <typename T, size_t _level>
struct StatFuncOneArg
{
    using Type1 = T;
    using Type2 = T;
    using ResultType = std::conditional_t<std::is_same_v<T, Float32>, Float32, Float64>;
    using Data = VarMoments<ResultType, _level>;

    static constexpr UInt32 num_args = 1;
};

template <typename T1, typename T2, template <typename> typename Moments>
struct StatFuncTwoArg
{
    using Type1 = T1;
    using Type2 = T2;
    using ResultType = std::conditional_t<std::is_same_v<T1, T2> && std::is_same_v<T1, Float32>, Float32, Float64>;
    using Data = Moments<ResultType>;

    static constexpr UInt32 num_args = 2;
};


template <typename StatFunc>
class AggregateFunctionVarianceSimple final
    : public IAggregateFunctionDataHelper<typename StatFunc::Data, AggregateFunctionVarianceSimple<StatFunc>>
{
public:
    using T1 = typename StatFunc::Type1;
    using T2 = typename StatFunc::Type2;
    using ColVecT1 = ColumnVectorOrDecimal<T1>;
    using ColVecT2 = ColumnVectorOrDecimal<T2>;
    using ResultType = typename StatFunc::ResultType;
    using ColVecResult = ColumnVector<ResultType>;

    explicit AggregateFunctionVarianceSimple(const DataTypes & argument_types_, StatisticsFunctionKind kind_)
        : IAggregateFunctionDataHelper<typename StatFunc::Data, AggregateFunctionVarianceSimple<StatFunc>>(argument_types_, {}, std::make_shared<DataTypeNumber<ResultType>>())
<<<<<<< HEAD
        , src_scale(0)
    {
        chassert(!argument_types_.empty());
        if (isDecimal(argument_types_.front()))
            src_scale = getDecimalScale(*argument_types_.front());
    }
=======
        , src_scale(0), kind(kind_)
    {}

    AggregateFunctionVarianceSimple(const IDataType & data_type, const DataTypes & argument_types_, StatisticsFunctionKind kind_)
        : IAggregateFunctionDataHelper<typename StatFunc::Data, AggregateFunctionVarianceSimple<StatFunc>>(argument_types_, {}, std::make_shared<DataTypeNumber<ResultType>>())
        , src_scale(getDecimalScale(data_type)), kind(kind_)
    {}
>>>>>>> 4f33033b

    String getName() const override
    {
        return String(magic_enum::enum_name(kind));
    }

    bool allocatesMemoryInArena() const override { return false; }

    void add(AggregateDataPtr __restrict place, const IColumn ** columns, size_t row_num, Arena *) const override
    {
        if constexpr (StatFunc::num_args == 2)
            this->data(place).add(
                static_cast<ResultType>(static_cast<const ColVecT1 &>(*columns[0]).getData()[row_num]),
                static_cast<ResultType>(static_cast<const ColVecT2 &>(*columns[1]).getData()[row_num]));
        else
        {
            if constexpr (is_decimal<T1>)
            {
                this->data(place).add(
                    convertFromDecimal<DataTypeDecimal<T1>, DataTypeFloat64>(
                        static_cast<const ColVecT1 &>(*columns[0]).getData()[row_num], src_scale));
            }
            else
                this->data(place).add(
                    static_cast<ResultType>(static_cast<const ColVecT1 &>(*columns[0]).getData()[row_num]));
        }
    }

    void merge(AggregateDataPtr __restrict place, ConstAggregateDataPtr rhs, Arena *) const override
    {
        this->data(place).merge(this->data(rhs));
    }

    void serialize(ConstAggregateDataPtr __restrict place, WriteBuffer & buf, std::optional<size_t> /* version */) const override
    {
        this->data(place).write(buf);
    }

    void deserialize(AggregateDataPtr __restrict place, ReadBuffer & buf, std::optional<size_t> /* version */, Arena *) const override
    {
        this->data(place).read(buf);
    }

    void insertResultInto(AggregateDataPtr __restrict place, IColumn & to, Arena *) const override
    {
        const auto & data = this->data(place);
        auto & dst = static_cast<ColVecResult &>(to).getData();

        if constexpr (StatFunc::kind == StatisticsFunctionKind::varPop)
            dst.push_back(data.getPopulation());
        if constexpr (StatFunc::kind == StatisticsFunctionKind::varSamp)
            dst.push_back(data.getSample());
        if constexpr (StatFunc::kind == StatisticsFunctionKind::stddevPop)
            dst.push_back(sqrt(data.getPopulation()));
        if constexpr (StatFunc::kind == StatisticsFunctionKind::stddevSamp)
            dst.push_back(sqrt(data.getSample()));
        if constexpr (StatFunc::kind == StatisticsFunctionKind::skewPop)
        {
<<<<<<< HEAD
            ResultType var_value = data.getPopulation();

            if (var_value > 0)
                dst.push_back(static_cast<ResultType>(data.getMoment3() / pow(var_value, 1.5)));
            else
                dst.push_back(std::numeric_limits<ResultType>::quiet_NaN());
=======
            switch (kind)
            {
                case StatisticsFunctionKind::varPop:
                {
                    dst.push_back(data.getPopulation(src_scale * 2));
                    break;
                }
                case StatisticsFunctionKind::varSamp:
                {
                    dst.push_back(data.getSample(src_scale * 2));
                    break;
                }
                case StatisticsFunctionKind::stddevPop:
                {
                    dst.push_back(sqrt(data.getPopulation(src_scale * 2)));
                    break;
                }
                case StatisticsFunctionKind::stddevSamp:
                {
                    dst.push_back(sqrt(data.getSample(src_scale * 2)));
                    break;
                }
                case StatisticsFunctionKind::skewPop:
                {
                    Float64 var_value = data.getPopulation(src_scale * 2);

                    if (var_value > 0)
                        dst.push_back(data.getMoment3(src_scale * 3) / pow(var_value, 1.5));
                    else
                        dst.push_back(std::numeric_limits<Float64>::quiet_NaN());

                    break;
                }
                case StatisticsFunctionKind::skewSamp:
                {
                    Float64 var_value = data.getSample(src_scale * 2);

                    if (var_value > 0)
                        dst.push_back(data.getMoment3(src_scale * 3) / pow(var_value, 1.5));
                    else
                        dst.push_back(std::numeric_limits<Float64>::quiet_NaN());

                    break;
                }
                case StatisticsFunctionKind::kurtPop:
                {
                    Float64 var_value = data.getPopulation(src_scale * 2);

                    if (var_value > 0)
                        dst.push_back(data.getMoment4(src_scale * 4) / pow(var_value, 2));
                    else
                        dst.push_back(std::numeric_limits<Float64>::quiet_NaN());

                    break;
                }
                case StatisticsFunctionKind::kurtSamp:
                {
                    Float64 var_value = data.getSample(src_scale * 2);

                    if (var_value > 0)
                        dst.push_back(data.getMoment4(src_scale * 4) / pow(var_value, 2));
                    else
                        dst.push_back(std::numeric_limits<Float64>::quiet_NaN());

                    break;
                }
                default:
                    throw Exception(ErrorCodes::LOGICAL_ERROR, "Unexpected statistical function kind");
            }
>>>>>>> 4f33033b
        }
        if constexpr (StatFunc::kind == StatisticsFunctionKind::skewSamp)
        {
<<<<<<< HEAD
            ResultType var_value = data.getSample();

            if (var_value > 0)
                dst.push_back(static_cast<ResultType>(data.getMoment3() / pow(var_value, 1.5)));
            else
                dst.push_back(std::numeric_limits<ResultType>::quiet_NaN());
        }
        if constexpr (StatFunc::kind == StatisticsFunctionKind::kurtPop)
        {
            ResultType var_value = data.getPopulation();

            if (var_value > 0)
                dst.push_back(static_cast<ResultType>(data.getMoment4() / pow(var_value, 2)));
            else
                dst.push_back(std::numeric_limits<ResultType>::quiet_NaN());
        }
        if constexpr (StatFunc::kind == StatisticsFunctionKind::kurtSamp)
        {
            ResultType var_value = data.getSample();

            if (var_value > 0)
                dst.push_back(static_cast<ResultType>(data.getMoment4() / pow(var_value, 2)));
            else
                dst.push_back(std::numeric_limits<ResultType>::quiet_NaN());
=======
            switch (kind)
            {
                case StatisticsFunctionKind::varPop:
                {
                    dst.push_back(data.getPopulation());
                    break;
                }
                case StatisticsFunctionKind::varSamp:
                {
                    dst.push_back(data.getSample());
                    break;
                }
                case StatisticsFunctionKind::stddevPop:
                {
                    dst.push_back(sqrt(data.getPopulation()));
                    break;
                }
                case StatisticsFunctionKind::stddevSamp:
                {
                    dst.push_back(sqrt(data.getSample()));
                    break;
                }
                case StatisticsFunctionKind::skewPop:
                {
                    ResultType var_value = data.getPopulation();

                    if (var_value > 0)
                        dst.push_back(static_cast<ResultType>(data.getMoment3() / pow(var_value, 1.5)));
                    else
                        dst.push_back(std::numeric_limits<ResultType>::quiet_NaN());

                    break;
                }
                case StatisticsFunctionKind::skewSamp:
                {
                    ResultType var_value = data.getSample();

                    if (var_value > 0)
                        dst.push_back(static_cast<ResultType>(data.getMoment3() / pow(var_value, 1.5)));
                    else
                        dst.push_back(std::numeric_limits<ResultType>::quiet_NaN());

                    break;
                }
                case StatisticsFunctionKind::kurtPop:
                {
                    ResultType var_value = data.getPopulation();

                    if (var_value > 0)
                        dst.push_back(static_cast<ResultType>(data.getMoment4() / pow(var_value, 2)));
                    else
                        dst.push_back(std::numeric_limits<ResultType>::quiet_NaN());

                    break;
                }
                case StatisticsFunctionKind::kurtSamp:
                {
                    ResultType var_value = data.getSample();

                    if (var_value > 0)
                        dst.push_back(static_cast<ResultType>(data.getMoment4() / pow(var_value, 2)));
                    else
                        dst.push_back(std::numeric_limits<ResultType>::quiet_NaN());

                    break;
                }
                case StatisticsFunctionKind::covarPop:
                {
                    dst.push_back(data.getPopulation());
                    break;
                }
                case StatisticsFunctionKind::covarSamp:
                {
                    dst.push_back(data.getSample());
                    break;
                }
                case StatisticsFunctionKind::corr:
                {
                    dst.push_back(data.get());
                    break;
                }
            }
>>>>>>> 4f33033b
        }
        if constexpr (StatFunc::kind == StatisticsFunctionKind::covarPop)
            dst.push_back(data.getPopulation());
        if constexpr (StatFunc::kind == StatisticsFunctionKind::covarSamp)
            dst.push_back(data.getSample());
        if constexpr (StatFunc::kind == StatisticsFunctionKind::corr)
            dst.push_back(data.get());
    }

private:
    UInt32 src_scale;
    StatisticsFunctionKind kind;
};


struct Settings;

namespace ErrorCodes
{
    extern const int ILLEGAL_TYPE_OF_ARGUMENT;
}

namespace
{

template <template <typename> typename FunctionTemplate, StatisticsFunctionKind kind>
AggregateFunctionPtr createAggregateFunctionStatisticsUnary(
    const std::string & name, const DataTypes & argument_types, const Array & parameters, const Settings *)
{
    assertNoParameters(name, parameters);
    assertUnary(name, argument_types);

    AggregateFunctionPtr res;
    const DataTypePtr & data_type = argument_types[0];
    if (isDecimal(data_type))
        res.reset(createWithDecimalType<FunctionTemplate>(*data_type, *data_type, argument_types, kind));
    else
        res.reset(createWithNumericType<FunctionTemplate>(*data_type, argument_types, kind));

    if (!res)
        throw Exception(ErrorCodes::ILLEGAL_TYPE_OF_ARGUMENT, "Illegal type {} of argument for aggregate function {}",
                        argument_types[0]->getName(), name);
    return res;
}

template <template <typename, typename> typename FunctionTemplate, StatisticsFunctionKind kind>
AggregateFunctionPtr createAggregateFunctionStatisticsBinary(
    const std::string & name, const DataTypes & argument_types, const Array & parameters, const Settings *)
{
    assertNoParameters(name, parameters);
    assertBinary(name, argument_types);

    AggregateFunctionPtr res(createWithTwoBasicNumericTypes<FunctionTemplate>(*argument_types[0], *argument_types[1], argument_types, kind));
    if (!res)
        throw Exception(ErrorCodes::ILLEGAL_TYPE_OF_ARGUMENT, "Illegal types {} and {} of arguments for aggregate function {}",
            argument_types[0]->getName(), argument_types[1]->getName(), name);

    return res;
}

}

}<|MERGE_RESOLUTION|>--- conflicted
+++ resolved
@@ -88,22 +88,12 @@
 
     explicit AggregateFunctionVarianceSimple(const DataTypes & argument_types_, StatisticsFunctionKind kind_)
         : IAggregateFunctionDataHelper<typename StatFunc::Data, AggregateFunctionVarianceSimple<StatFunc>>(argument_types_, {}, std::make_shared<DataTypeNumber<ResultType>>())
-<<<<<<< HEAD
-        , src_scale(0)
+        , src_scale(0), kind(kind_)
     {
         chassert(!argument_types_.empty());
         if (isDecimal(argument_types_.front()))
             src_scale = getDecimalScale(*argument_types_.front());
     }
-=======
-        , src_scale(0), kind(kind_)
-    {}
-
-    AggregateFunctionVarianceSimple(const IDataType & data_type, const DataTypes & argument_types_, StatisticsFunctionKind kind_)
-        : IAggregateFunctionDataHelper<typename StatFunc::Data, AggregateFunctionVarianceSimple<StatFunc>>(argument_types_, {}, std::make_shared<DataTypeNumber<ResultType>>())
-        , src_scale(getDecimalScale(data_type)), kind(kind_)
-    {}
->>>>>>> 4f33033b
 
     String getName() const override
     {
@@ -152,213 +142,88 @@
         const auto & data = this->data(place);
         auto & dst = static_cast<ColVecResult &>(to).getData();
 
-        if constexpr (StatFunc::kind == StatisticsFunctionKind::varPop)
-            dst.push_back(data.getPopulation());
-        if constexpr (StatFunc::kind == StatisticsFunctionKind::varSamp)
-            dst.push_back(data.getSample());
-        if constexpr (StatFunc::kind == StatisticsFunctionKind::stddevPop)
-            dst.push_back(sqrt(data.getPopulation()));
-        if constexpr (StatFunc::kind == StatisticsFunctionKind::stddevSamp)
-            dst.push_back(sqrt(data.getSample()));
-        if constexpr (StatFunc::kind == StatisticsFunctionKind::skewPop)
+        switch (kind)
         {
-<<<<<<< HEAD
-            ResultType var_value = data.getPopulation();
-
-            if (var_value > 0)
-                dst.push_back(static_cast<ResultType>(data.getMoment3() / pow(var_value, 1.5)));
-            else
-                dst.push_back(std::numeric_limits<ResultType>::quiet_NaN());
-=======
-            switch (kind)
-            {
-                case StatisticsFunctionKind::varPop:
-                {
-                    dst.push_back(data.getPopulation(src_scale * 2));
-                    break;
-                }
-                case StatisticsFunctionKind::varSamp:
-                {
-                    dst.push_back(data.getSample(src_scale * 2));
-                    break;
-                }
-                case StatisticsFunctionKind::stddevPop:
-                {
-                    dst.push_back(sqrt(data.getPopulation(src_scale * 2)));
-                    break;
-                }
-                case StatisticsFunctionKind::stddevSamp:
-                {
-                    dst.push_back(sqrt(data.getSample(src_scale * 2)));
-                    break;
-                }
-                case StatisticsFunctionKind::skewPop:
-                {
-                    Float64 var_value = data.getPopulation(src_scale * 2);
-
-                    if (var_value > 0)
-                        dst.push_back(data.getMoment3(src_scale * 3) / pow(var_value, 1.5));
-                    else
-                        dst.push_back(std::numeric_limits<Float64>::quiet_NaN());
-
-                    break;
-                }
-                case StatisticsFunctionKind::skewSamp:
-                {
-                    Float64 var_value = data.getSample(src_scale * 2);
-
-                    if (var_value > 0)
-                        dst.push_back(data.getMoment3(src_scale * 3) / pow(var_value, 1.5));
-                    else
-                        dst.push_back(std::numeric_limits<Float64>::quiet_NaN());
-
-                    break;
-                }
-                case StatisticsFunctionKind::kurtPop:
-                {
-                    Float64 var_value = data.getPopulation(src_scale * 2);
-
-                    if (var_value > 0)
-                        dst.push_back(data.getMoment4(src_scale * 4) / pow(var_value, 2));
-                    else
-                        dst.push_back(std::numeric_limits<Float64>::quiet_NaN());
-
-                    break;
-                }
-                case StatisticsFunctionKind::kurtSamp:
-                {
-                    Float64 var_value = data.getSample(src_scale * 2);
-
-                    if (var_value > 0)
-                        dst.push_back(data.getMoment4(src_scale * 4) / pow(var_value, 2));
-                    else
-                        dst.push_back(std::numeric_limits<Float64>::quiet_NaN());
-
-                    break;
-                }
-                default:
-                    throw Exception(ErrorCodes::LOGICAL_ERROR, "Unexpected statistical function kind");
-            }
->>>>>>> 4f33033b
+            case StatisticsFunctionKind::varPop:
+            {
+                dst.push_back(data.getPopulation());
+                break;
+            }
+            case StatisticsFunctionKind::varSamp:
+            {
+                dst.push_back(data.getSample());
+                break;
+            }
+            case StatisticsFunctionKind::stddevPop:
+            {
+                dst.push_back(sqrt(data.getPopulation()));
+                break;
+            }
+            case StatisticsFunctionKind::stddevSamp:
+            {
+                dst.push_back(sqrt(data.getSample()));
+                break;
+            }
+            case StatisticsFunctionKind::skewPop:
+            {
+                ResultType var_value = data.getPopulation();
+
+                if (var_value > 0)
+                    dst.push_back(static_cast<ResultType>(data.getMoment3() / pow(var_value, 1.5)));
+                else
+                    dst.push_back(std::numeric_limits<ResultType>::quiet_NaN());
+
+                break;
+            }
+            case StatisticsFunctionKind::skewSamp:
+            {
+                ResultType var_value = data.getSample();
+
+                if (var_value > 0)
+                    dst.push_back(static_cast<ResultType>(data.getMoment3() / pow(var_value, 1.5)));
+                else
+                    dst.push_back(std::numeric_limits<ResultType>::quiet_NaN());
+
+                break;
+            }
+            case StatisticsFunctionKind::kurtPop:
+            {
+                ResultType var_value = data.getPopulation();
+
+                if (var_value > 0)
+                    dst.push_back(static_cast<ResultType>(data.getMoment4() / pow(var_value, 2)));
+                else
+                    dst.push_back(std::numeric_limits<ResultType>::quiet_NaN());
+
+                break;
+            }
+            case StatisticsFunctionKind::kurtSamp:
+            {
+                ResultType var_value = data.getSample();
+
+                if (var_value > 0)
+                    dst.push_back(static_cast<ResultType>(data.getMoment4() / pow(var_value, 2)));
+                else
+                    dst.push_back(std::numeric_limits<ResultType>::quiet_NaN());
+
+                break;
+            }
+            case StatisticsFunctionKind::covarPop:
+            {
+                dst.push_back(data.getPopulation());
+                break;
+            }
+            case StatisticsFunctionKind::covarSamp:
+            {
+                dst.push_back(data.getSample());
+                break;
+            }
+            case StatisticsFunctionKind::corr:
+            {
+                dst.push_back(data.get());
+                break;
+            }
         }
-        if constexpr (StatFunc::kind == StatisticsFunctionKind::skewSamp)
-        {
-<<<<<<< HEAD
-            ResultType var_value = data.getSample();
-
-            if (var_value > 0)
-                dst.push_back(static_cast<ResultType>(data.getMoment3() / pow(var_value, 1.5)));
-            else
-                dst.push_back(std::numeric_limits<ResultType>::quiet_NaN());
-        }
-        if constexpr (StatFunc::kind == StatisticsFunctionKind::kurtPop)
-        {
-            ResultType var_value = data.getPopulation();
-
-            if (var_value > 0)
-                dst.push_back(static_cast<ResultType>(data.getMoment4() / pow(var_value, 2)));
-            else
-                dst.push_back(std::numeric_limits<ResultType>::quiet_NaN());
-        }
-        if constexpr (StatFunc::kind == StatisticsFunctionKind::kurtSamp)
-        {
-            ResultType var_value = data.getSample();
-
-            if (var_value > 0)
-                dst.push_back(static_cast<ResultType>(data.getMoment4() / pow(var_value, 2)));
-            else
-                dst.push_back(std::numeric_limits<ResultType>::quiet_NaN());
-=======
-            switch (kind)
-            {
-                case StatisticsFunctionKind::varPop:
-                {
-                    dst.push_back(data.getPopulation());
-                    break;
-                }
-                case StatisticsFunctionKind::varSamp:
-                {
-                    dst.push_back(data.getSample());
-                    break;
-                }
-                case StatisticsFunctionKind::stddevPop:
-                {
-                    dst.push_back(sqrt(data.getPopulation()));
-                    break;
-                }
-                case StatisticsFunctionKind::stddevSamp:
-                {
-                    dst.push_back(sqrt(data.getSample()));
-                    break;
-                }
-                case StatisticsFunctionKind::skewPop:
-                {
-                    ResultType var_value = data.getPopulation();
-
-                    if (var_value > 0)
-                        dst.push_back(static_cast<ResultType>(data.getMoment3() / pow(var_value, 1.5)));
-                    else
-                        dst.push_back(std::numeric_limits<ResultType>::quiet_NaN());
-
-                    break;
-                }
-                case StatisticsFunctionKind::skewSamp:
-                {
-                    ResultType var_value = data.getSample();
-
-                    if (var_value > 0)
-                        dst.push_back(static_cast<ResultType>(data.getMoment3() / pow(var_value, 1.5)));
-                    else
-                        dst.push_back(std::numeric_limits<ResultType>::quiet_NaN());
-
-                    break;
-                }
-                case StatisticsFunctionKind::kurtPop:
-                {
-                    ResultType var_value = data.getPopulation();
-
-                    if (var_value > 0)
-                        dst.push_back(static_cast<ResultType>(data.getMoment4() / pow(var_value, 2)));
-                    else
-                        dst.push_back(std::numeric_limits<ResultType>::quiet_NaN());
-
-                    break;
-                }
-                case StatisticsFunctionKind::kurtSamp:
-                {
-                    ResultType var_value = data.getSample();
-
-                    if (var_value > 0)
-                        dst.push_back(static_cast<ResultType>(data.getMoment4() / pow(var_value, 2)));
-                    else
-                        dst.push_back(std::numeric_limits<ResultType>::quiet_NaN());
-
-                    break;
-                }
-                case StatisticsFunctionKind::covarPop:
-                {
-                    dst.push_back(data.getPopulation());
-                    break;
-                }
-                case StatisticsFunctionKind::covarSamp:
-                {
-                    dst.push_back(data.getSample());
-                    break;
-                }
-                case StatisticsFunctionKind::corr:
-                {
-                    dst.push_back(data.get());
-                    break;
-                }
-            }
->>>>>>> 4f33033b
-        }
-        if constexpr (StatFunc::kind == StatisticsFunctionKind::covarPop)
-            dst.push_back(data.getPopulation());
-        if constexpr (StatFunc::kind == StatisticsFunctionKind::covarSamp)
-            dst.push_back(data.getSample());
-        if constexpr (StatFunc::kind == StatisticsFunctionKind::corr)
-            dst.push_back(data.get());
     }
 
 private:
@@ -387,7 +252,7 @@
     AggregateFunctionPtr res;
     const DataTypePtr & data_type = argument_types[0];
     if (isDecimal(data_type))
-        res.reset(createWithDecimalType<FunctionTemplate>(*data_type, *data_type, argument_types, kind));
+        res.reset(createWithDecimalType<FunctionTemplate>(*data_type, argument_types, kind));
     else
         res.reset(createWithNumericType<FunctionTemplate>(*data_type, argument_types, kind));
 
