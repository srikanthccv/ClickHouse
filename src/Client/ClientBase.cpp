--- conflicted
+++ resolved
@@ -2740,11 +2740,7 @@
 
     if (!getClientConfiguration().has("log_comment"))
     {
-<<<<<<< HEAD
-        Settings settings = global_context->getSettingsCopy();
-=======
-        Settings settings = client_context->getSettings();
->>>>>>> 37210d29
+        Settings settings = client_context->getSettingsCopy();
         /// NOTE: cannot use even weakly_canonical() since it fails for /dev/stdin due to resolving of "pipe:[X]"
         settings.log_comment = fs::absolute(fs::path(file_name));
         client_context->setSettings(settings);
